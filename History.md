<<<<<<< HEAD
* MikeGC: Fix Settings Engine to behave better when remote database is not always available due to either USB drive unplugged or a network disconnection.
=======
## WixBuild: Version 3.9.02.0

* BMurri: WIXBUG:4174 - Prevent unneeded build errors when generating delta patches with long file ids.

* BMurri: WIXBUG:3326 - project harvester now unescapes linked files with spaces.

* BobArnson: Support building on VS2013 only. Make SQL CE optional.

* RobMen: WiX v3.9
>>>>>>> 0b351492

* RobMen: Merge recent changes through WiX v3.8 RTM.

* RobMen: WIXFEAT:4138 - simplify and improve extensibility model in WiX toolset.

* MikeGC: Fix bug in Settings Engine auto sync related to pushing AND pulling information automatically when first adding a remote database.

* MikeGC: Settings Engine now more reliably connects to remote databases on windows startup, even if it runs before the network has fully initialized.

* RobMen: Merge recent changes through Wix v3.8.1021.0

* RobMen: Merge recent changes through Wix v3.8.1014.0

* MikeGC: Implement automatic synchronization of settings within Settings Engine / Settings Browser (using MonUtil).

* MikeGC: Make Settings Browser automatically start upon login, start as a tray icon, and minimize back to tray.

* MikeGC: Fix quite a few bugs in Settings Engine and Settings Browser.

## WixBuild: Version 4.0.1007.0

* RobMen: Merge recent changes through Wix v3.8.1007.0

* RobMen: Merge source code reorganization.

* RobMen: Merge recent changes through WiX v3.8.904.0

* MikeGC: MonUtil: Add 32-bit and 64-bit awareness, add support for large numbers of monitors (>64), carefully differentiate between recursive and non-recursive waits, and fix several bugs.

* MikeGC: SceUtil: Add interface to detect whether changes to the database have occurred during a session.

* RobMen: Merge recent changes through WiX v3.8.826.0

* MikeGC: Make Settings Browser window resizable, and enable AutoResize functionality in ThmUtil.

* MikeGC: Introducing MonUtil, which allow easily monitoring directories and registry keys for changes.

* RobMen: Merge recent changes through WiX v3.8.722.0

## WixBuild: Version 4.0.701.0

* RobMen: Merge recent changes through WiX v3.8.628.0.

* RobMen: Merge recent changes through WiX v3.8.611.0.

* MikeGC: Fix bug in settings browser "one instance" lock, switch from a mutex to a per-user lock, and fix some UI thread issues

* MikeGC: Fix pdbs zip and create new udms zip for settings engine manifests

* RobMen: Merge recent changes from WiX v3.8.

* MikeGC: Introducing WiX Settings Engine.

* RobMen: Merge recent changes from WiX v3.8.

## WixBuild: Version 4.0.424.0

* RobMen: Merge recent changes from WiX v3.8.

* RobMen: Add version to schema namespaces.

* RobMen: Move extension schema namespaces under "wxs" to align better with Simplified WiX.
* RobMen: Update Simplified WiX namespaces to match changes "wxs" namespace.

* RobMen: Fix bad old references to thmutil.xsd.

* RobMen: More SxS'ification of folders, registry keys, etc.
* RobMen: Fix Votive registration to correctly load in VS.
* RobMen: Add Simplified WiX Toolset to binaries.zip

* RobMen: Update WixCop to help with all namespace changes (including extensions).
* RobMen: Update thmutil.xsd namespace to be consistent with other changes.

## WixBuild: Version 4.0.4.0

* RobMen: Introducing Simplified WiX Toolset.

* RobMen: Rename "Windows Installer Xml Toolset" to "WiX Toolset".
* RobMen: Improve support for building WiX Toolset with VS2012.
* RobMen: Continue to fix namespace breaking changes.

* RobMen: Change namespaces to prepare for breaking changes.

* RobMen: WiX v4.0

## WixBuild: Version 4.0.0.0<|MERGE_RESOLUTION|>--- conflicted
+++ resolved
@@ -1,16 +1,6 @@
-<<<<<<< HEAD
+* RobMen: Merge recent changes through WiX v3.9.2.0
+
 * MikeGC: Fix Settings Engine to behave better when remote database is not always available due to either USB drive unplugged or a network disconnection.
-=======
-## WixBuild: Version 3.9.02.0
-
-* BMurri: WIXBUG:4174 - Prevent unneeded build errors when generating delta patches with long file ids.
-
-* BMurri: WIXBUG:3326 - project harvester now unescapes linked files with spaces.
-
-* BobArnson: Support building on VS2013 only. Make SQL CE optional.
-
-* RobMen: WiX v3.9
->>>>>>> 0b351492
 
 * RobMen: Merge recent changes through WiX v3.8 RTM.
 
@@ -20,9 +10,9 @@
 
 * MikeGC: Settings Engine now more reliably connects to remote databases on windows startup, even if it runs before the network has fully initialized.
 
-* RobMen: Merge recent changes through Wix v3.8.1021.0
+* RobMen: Merge recent changes through WiX v3.8.1021.0
 
-* RobMen: Merge recent changes through Wix v3.8.1014.0
+* RobMen: Merge recent changes through WiX v3.8.1014.0
 
 * MikeGC: Implement automatic synchronization of settings within Settings Engine / Settings Browser (using MonUtil).
 
@@ -32,7 +22,7 @@
 
 ## WixBuild: Version 4.0.1007.0
 
-* RobMen: Merge recent changes through Wix v3.8.1007.0
+* RobMen: Merge recent changes through WiX v3.8.1007.0
 
 * RobMen: Merge source code reorganization.
 
