<<<<<<< HEAD
* MikeGC: Fix bug in settings engine where in extended retry periods autosync could accidentally give up on a sync attempt

* MikeGC: Fix bug in settings engine to make file writes more transactional to eliminate chance of losing (or deleting) any changes on the machine while syncing, and allow retry on sharing violation (if we try to write when an app is writing)

* MikeGC: Improve settings engine behavior related to conflicts (completely eliminates a few unnecessary conflicts that can occur in certain situations)

* RobMen: Merge recent changes through WiX v3.9.202.0

* RobMen: WIXBUG:4222 - put DownloadUrls back in the bundle so installs work again.

* SeanHall: Add WixToolset.Data.dll and WixToolset.Extensibility.dll to Toolset.wxs.
=======
* MikeGC: In Settings Browser, display times in local time (instead of GMT), and in a more UI friendly format than RFC 3339

* MikeGC: Minor UI tweaks / bugfixes in settings browser (tray popup behavior, listview item selection, and refreshing value history listview when appropriate)

* MikeGC: Display proper state of unreachable remote databases on startup of settings browser
>>>>>>> e19f6403

## WixBuild: Version 4.0.1320.0

* RobMen: Merge recent changes through WiX v3.9.120.0

* MikeGC: Fix issue running MonUtil test via msbuild from Unit.testproj

## WixBuild: Version 4.0.1216.0

* MikeGC: Fix a race condition where, in network disconnect/reconnect situations, MonUtil could incorrectly send invalid handles to WaitForMultipleObjects (and shut down because of it)

* MikeGC: Fix a few bugs in Settings Browser (UI issue, and tolerate more remote database errors such as remote databases on USB drives being unplugged)

* RobMen: Merge recent changes through WiX v3.9.16.0

* MikeGC: Preserve scroll position on Settings Browser ListView refresh.

* MikeGC: Make value history listview in Settings Browser automatically refresh when syncs occur.

* MikeGC: Allow exporting historical versions of files from Settings Browser.

* MikeGC: Make Settings Browser automatically start on install, restart on repair, and close on uninstall.

* MikeGC: Fix bug in settings engine autosync that would cause it to inadvertently stop monitoring remote databases for changes after detecting a new product had been installed.

* RobMen: Merge recent changes through WiX v3.9.10.0

## WixBuild: Version 4.0.1203.0

* RobMen: Merge recent changes through WiX v3.9.2.0

* MikeGC: Fix Settings Engine to behave better when remote database is not always available due to either USB drive unplugged or a network disconnection.

* RobMen: Merge recent changes through WiX v3.8 RTM.

* RobMen: WIXFEAT:4138 - simplify and improve extensibility model in WiX toolset.

* MikeGC: Fix bug in Settings Engine auto sync related to pushing AND pulling information automatically when first adding a remote database.

* MikeGC: Settings Engine now more reliably connects to remote databases on windows startup, even if it runs before the network has fully initialized.

* RobMen: Merge recent changes through WiX v3.8.1021.0

## WixBuild: Version 4.0.1015.0

* RobMen: Merge recent changes through WiX v3.8.1014.0

* MikeGC: Implement automatic synchronization of settings within Settings Engine / Settings Browser (using MonUtil).

* MikeGC: Make Settings Browser automatically start upon login, start as a tray icon, and minimize back to tray.

* MikeGC: Fix quite a few bugs in Settings Engine and Settings Browser.

## WixBuild: Version 4.0.1007.0

* RobMen: Merge recent changes through WiX v3.8.1007.0

* RobMen: Merge source code reorganization.

* RobMen: Merge recent changes through WiX v3.8.904.0

* MikeGC: MonUtil: Add 32-bit and 64-bit awareness, add support for large numbers of monitors (>64), carefully differentiate between recursive and non-recursive waits, and fix several bugs.

* MikeGC: SceUtil: Add interface to detect whether changes to the database have occurred during a session.

* RobMen: Merge recent changes through WiX v3.8.826.0

* MikeGC: Make Settings Browser window resizable, and enable AutoResize functionality in ThmUtil.

* MikeGC: Introducing MonUtil, which allow easily monitoring directories and registry keys for changes.

* RobMen: Merge recent changes through WiX v3.8.722.0

## WixBuild: Version 4.0.701.0

* RobMen: Merge recent changes through WiX v3.8.628.0.

* RobMen: Merge recent changes through WiX v3.8.611.0.

* MikeGC: Fix bug in settings browser "one instance" lock, switch from a mutex to a per-user lock, and fix some UI thread issues

* MikeGC: Fix pdbs zip and create new udms zip for settings engine manifests

* RobMen: Merge recent changes from WiX v3.8.

* MikeGC: Introducing WiX Settings Engine.

* RobMen: Merge recent changes from WiX v3.8.

## WixBuild: Version 4.0.424.0

* RobMen: Merge recent changes from WiX v3.8.

* RobMen: Add version to schema namespaces.

* RobMen: Move extension schema namespaces under "wxs" to align better with Simplified WiX.
* RobMen: Update Simplified WiX namespaces to match changes "wxs" namespace.

* RobMen: Fix bad old references to thmutil.xsd.

* RobMen: More SxS'ification of folders, registry keys, etc.
* RobMen: Fix Votive registration to correctly load in VS.
* RobMen: Add Simplified WiX Toolset to binaries.zip

* RobMen: Update WixCop to help with all namespace changes (including extensions).
* RobMen: Update thmutil.xsd namespace to be consistent with other changes.

## WixBuild: Version 4.0.4.0

* RobMen: Introducing Simplified WiX Toolset.

* RobMen: Rename "Windows Installer Xml Toolset" to "WiX Toolset".
* RobMen: Improve support for building WiX Toolset with VS2012.
* RobMen: Continue to fix namespace breaking changes.

* RobMen: Change namespaces to prepare for breaking changes.

* RobMen: WiX v4.0

## WixBuild: Version 4.0.0.0<|MERGE_RESOLUTION|>--- conflicted
+++ resolved
@@ -1,4 +1,9 @@
-<<<<<<< HEAD
+* MikeGC: In Settings Browser, display times in local time (instead of GMT), and in a more UI friendly format than RFC 3339
+
+* MikeGC: Minor UI tweaks / bugfixes in settings browser (tray popup behavior, listview item selection, and refreshing value history listview when appropriate)
+
+* MikeGC: Display proper state of unreachable remote databases on startup of settings browser
+
 * MikeGC: Fix bug in settings engine where in extended retry periods autosync could accidentally give up on a sync attempt
 
 * MikeGC: Fix bug in settings engine to make file writes more transactional to eliminate chance of losing (or deleting) any changes on the machine while syncing, and allow retry on sharing violation (if we try to write when an app is writing)
@@ -10,13 +15,6 @@
 * RobMen: WIXBUG:4222 - put DownloadUrls back in the bundle so installs work again.
 
 * SeanHall: Add WixToolset.Data.dll and WixToolset.Extensibility.dll to Toolset.wxs.
-=======
-* MikeGC: In Settings Browser, display times in local time (instead of GMT), and in a more UI friendly format than RFC 3339
-
-* MikeGC: Minor UI tweaks / bugfixes in settings browser (tray popup behavior, listview item selection, and refreshing value history listview when appropriate)
-
-* MikeGC: Display proper state of unreachable remote databases on startup of settings browser
->>>>>>> e19f6403
 
 ## WixBuild: Version 4.0.1320.0
 
