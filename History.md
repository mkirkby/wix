<<<<<<< HEAD
* MikeGC: Make Settings Browser window resizable, and enable AutoResize functionality in ThmUtil.
=======
## WixBuild: Version 3.8.826.0

* RobMen: WIXBUG:4083 - Website manual cannot be navigated.

## WixBuild: Version 3.8.819.0

* BobArnson: SFBUG:2474 - Allow bind-time variables in Publish/@Property.

* BobArnson: SFBUG:3352 - Throw a better error message for unexpected attributes.

## WixBuild: Version 3.8.722.0
>>>>>>> 769100a8

* MikeGC: Introducing MonUtil, which allow easily monitoring directories and registry keys for changes.

* RobMen: Merge recent changes through WiX v3.8.722.0

## WixBuild: Version 4.0.701.0

* RobMen: Merge recent changes through WiX v3.8.628.0.

* RobMen: Merge recent changes through WiX v3.8.611.0.

* MikeGC: Fix bug in settings browser "one instance" lock, switch from a mutex to a per-user lock, and fix some UI thread issues

* MikeGC: Fix pdbs zip and create new udms zip for settings engine manifests

* RobMen: Merge recent changes from WiX v3.8.

* MikeGC: Introducing WiX Settings Engine.

* RobMen: Merge recent changes from WiX v3.8.

## WixBuild: Version 4.0.424.0

* RobMen: Merge recent changes from WiX v3.8.

* RobMen: Add version to schema namespaces.

* RobMen: Move extension schema namespaces under "wxs" to align better with Simplified WiX.
* RobMen: Update Simplified WiX namespaces to match changes "wxs" namespace.

* RobMen: Fix bad old references to thmutil.xsd.

* RobMen: More SxS'ification of folders, registry keys, etc.
* RobMen: Fix Votive registration to correctly load in VS.
* RobMen: Add Simplified WiX Toolset to binaries.zip

* RobMen: Update WixCop to help with all namespace changes (including extensions).
* RobMen: Update thmutil.xsd namespace to be consistent with other changes.

## WixBuild: Version 4.0.4.0

* RobMen: Introducing Simplified WiX Toolset.

* RobMen: Rename "Windows Installer Xml Toolset" to "WiX Toolset".
* RobMen: Improve support for building WiX Toolset with VS2012.
* RobMen: Continue to fix namespace breaking changes.

* RobMen: Change namespaces to prepare for breaking changes.

* RobMen: WiX v4.0

## WixBuild: Version 4.0.0.0<|MERGE_RESOLUTION|>--- conflicted
+++ resolved
@@ -1,18 +1,6 @@
-<<<<<<< HEAD
+* RobMen: Merge recent changes through WiX v3.8.826.0
+
 * MikeGC: Make Settings Browser window resizable, and enable AutoResize functionality in ThmUtil.
-=======
-## WixBuild: Version 3.8.826.0
-
-* RobMen: WIXBUG:4083 - Website manual cannot be navigated.
-
-## WixBuild: Version 3.8.819.0
-
-* BobArnson: SFBUG:2474 - Allow bind-time variables in Publish/@Property.
-
-* BobArnson: SFBUG:3352 - Throw a better error message for unexpected attributes.
-
-## WixBuild: Version 3.8.722.0
->>>>>>> 769100a8
 
 * MikeGC: Introducing MonUtil, which allow easily monitoring directories and registry keys for changes.
 
