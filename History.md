<<<<<<< HEAD
* BMurri: WIXBUG:4225 - DTF: InstallPathMap didn't accept identifiers differing only by case.

## WixBuild: Version 3.9.02.0

* BMurri: WIXBUG:4174 - Prevent unneeded build errors when generating delta patches with long file ids.

* BMurri: WIXBUG:3326 - project harvester now unescapes linked files with spaces.

* BobArnson: Support building on VS2013 only. Make SQL CE optional.
=======
* jchoover: FEAT#4193 - Added searching for bundles via upgrade code and querying bundle properties via provider code.
>>>>>>> a29d0122

* RobMen: WiX v3.9

## WixBuild: Version 3.9.0.0<|MERGE_RESOLUTION|>--- conflicted
+++ resolved
@@ -1,4 +1,5 @@
-<<<<<<< HEAD
+* jchoover: FEAT#4193 - Added searching for bundles via upgrade code and querying bundle properties via provider code.
+
 * BMurri: WIXBUG:4225 - DTF: InstallPathMap didn't accept identifiers differing only by case.
 
 ## WixBuild: Version 3.9.02.0
@@ -8,9 +9,6 @@
 * BMurri: WIXBUG:3326 - project harvester now unescapes linked files with spaces.
 
 * BobArnson: Support building on VS2013 only. Make SQL CE optional.
-=======
-* jchoover: FEAT#4193 - Added searching for bundles via upgrade code and querying bundle properties via provider code.
->>>>>>> a29d0122
 
 * RobMen: WiX v3.9
 
