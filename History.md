--- conflicted
+++ resolved
@@ -1,10 +1,8 @@
-<<<<<<< HEAD
+* BMurri: Describe new help system and how to add new topics.
+
 * BMurri: SFBUG:3342 - Fix unhandled exception when unbinding transforms containing tables with null primary keys.
 
 * BMurri: SFBUG:3329 - xmlns attributes may have either the name or the prefix set to xmlns.
-=======
-* BMurri: Describe new help system and how to add new topics.
->>>>>>> 17cd176f
 
 * BMurri: Fix links and cleanup documentation formating.
 
