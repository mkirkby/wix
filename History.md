--- conflicted
+++ resolved
@@ -1,10 +1,8 @@
-<<<<<<< HEAD
 * RobMen: WIXFEAT:4138 - simplify and improve extensibility model in WiX toolset.
-=======
+
 * MikeGC: Fix bug in Settings Engine auto sync related to pushing AND pulling information automatically when first adding a remote database.
 
 * MikeGC: Settings Engine now more reliably connects to remote databases on windows startup, even if it runs before the network has fully initialized.
->>>>>>> 8d7f4162
 
 * RobMen: Merge recent changes through Wix v3.8.1021.0
 
