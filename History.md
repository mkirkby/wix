--- conflicted
+++ resolved
@@ -1,10 +1,8 @@
-<<<<<<< HEAD
+* BobArnson: WIXBUG:3737 - Block with specific message attempt to use RemotePayload outside ExePackage.
+
 * BobArnson: WIXBUG:3830 - Remove obsolete PreProcExampleExtension.
 
 * BobArnson: WIXBUG:4158 - Add error message rather than throwing an exception.
-=======
-* BobArnson: WIXBUG:3737 - Block with specific message attempt to use RemotePayload outside ExePackage.
->>>>>>> 7e41d33b
 
 * BobArnson: WIXBUG:3870 - Clarify Directory/@ComponentGuidGenerationSeed documentation.
 
