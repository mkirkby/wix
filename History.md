<<<<<<< HEAD
* BobArnson: WIXBUG:4077 - Add log entry for the bal:Condition message itself.
=======
* BobArnson: WIXBUG:4272 - Omit custom (and therefore un-Google-able) HRESULT for failed launch conditions on the failed page of WixStdBA.
>>>>>>> 62960ca7

## WixBuild: Version 3.9.16.0

* rjvdboon: WIXBUG:4089 - Remove SimpleTypes from help table of contents.

* jchoover: FEAT#4194 - Move DownloadUrl functionality from engine to dutil.

* jhennessey: WIXFEATURE:3169 - Add support for upgrade code-based product search.

* jchoover: FEAT#4193 - Added searching for bundles via upgrade code and querying bundle properties via provider code.

## WixBuild: Version 3.9.10.0

* BMurri: WIXBUG:4225 - DTF: InstallPathMap didn't accept identifiers differing only by case.

## WixBuild: Version 3.9.02.0

* BMurri: WIXBUG:4174 - Prevent unneeded build errors when generating delta patches with long file ids.

* BMurri: WIXBUG:3326 - project harvester now unescapes linked files with spaces.

* BobArnson: Support building on VS2013 only. Make SQL CE optional.

* RobMen: WiX v3.9

## WixBuild: Version 3.9.0.0<|MERGE_RESOLUTION|>--- conflicted
+++ resolved
@@ -1,8 +1,6 @@
-<<<<<<< HEAD
+* BobArnson: WIXBUG:4272 - Omit custom (and therefore un-Google-able) HRESULT for failed launch conditions on the failed page of WixStdBA.
+
 * BobArnson: WIXBUG:4077 - Add log entry for the bal:Condition message itself.
-=======
-* BobArnson: WIXBUG:4272 - Omit custom (and therefore un-Google-able) HRESULT for failed launch conditions on the failed page of WixStdBA.
->>>>>>> 62960ca7
 
 ## WixBuild: Version 3.9.16.0
 
