<<<<<<< HEAD
* BobArnson: WIXBUG:4142 - Add message for WixLocalization namespace problems.
=======
* BobArnson: WIXBUG:3870 - Clarify Directory/@ComponentGuidGenerationSeed documentation.
>>>>>>> 02e9405e

## WixBuild: Version 3.8.1021.0

* BobArnson: Fix WIXBUG:3839 and WIXBUG:4093.
  * Add projects to build version-specific templates for VS2012 and VS2013.
  * Correct paths to native SDK libraries.

* BobArnson: WIXBUG:4146 - Fill in missing searches and verify GUIDs.

* RobMen: WIXFEAT:4091 - build and setup libs for VS2013.

* BobArnson: WIXBUG:4146 - Fill in missing searches and verify GUIDs.

* BobArnson: WIXBUG:4152 - Remove WixPdbPath property and -sbuildinfo switch.

* BobArnson: WIXBUG:3165 - Add x64 package to write x64 registry values.

## WixBuild: Version 3.8.1014.0

* BobArnson: Handle the case when you have SQLCE v4.0 installed without matching SDK but do have SQLCE v3.5 and its SDK installed.

## WixBuild: Version 3.8.1007.0

* BMurri: WIXBUG:4104 - Wrong language ID for Slovenian specified on site

* RobMen: Reorganize source code to better match reality.

* RobMen: Fix parallel build when building wix.proj.

* BobArnson: WIXBUG:4073 - write v3.8 value under HKLM\SOFTWARE\Microsoft\Windows Installer XML\3.x with installation directory.

* BobArnson: WIXBUG:4120 - Remove SetupBld.

* BobArnson: WIXBUG:4128 - Add Win8/8.1 compatibility GUIDs to stub.manifest.

* RobMen: WIXBUG:4103 - use [#FileId] in Shortcut how-tos.

* BMurri: WIXBUG:4062 - Heat harvesting is URL Encoding parenthesis in “Content” filenames resulting in LGHT0103 errors.

* BMurri: WIXBUG:4072 - NullReferenceException in pyro.exe.

## WixBuild: Version 3.8.826.0

* RobMen: WIXBUG:4083 - Website manual cannot be navigated.

## WixBuild: Version 3.8.819.0

* BobArnson: SFBUG:2474 - Allow bind-time variables in Publish/@Property.

* BobArnson: SFBUG:3352 - Throw a better error message for unexpected attributes.

## WixBuild: Version 3.8.722.0

* BobArnson:
  * Add Visual Studio 2012 Express for Windows Desktop detection properties to WixVSExtension.
  * Add Visual Studio 2013 Preview detection properties to WixVSExtension.

* BMurri: Bug in delta patching (large file optimize was incorrect)

## WixBuild: Version 3.8.715.0

* BMurri: SFBUG:3324 - Fix issues caused when different files have differing numbers of old versions.

* BMurri: Describe new help system and how to add new topics.

* BMurri: SFBUG:3342 - Fix unhandled exception when unbinding transforms containing tables with null primary keys.

* BMurri: SFBUG:3329 - xmlns attributes may have either the name or the prefix set to xmlns.

* BMurri: Fix links and cleanup documentation formating.

## WixBuild: Version 3.8.708.0

* BobArnson: SFBUG:1747 - Handle missing tables and system tables that exist only when SQL queries are being run when determining row counts.

* BobArnson: SFBUG:2235 - Use overload of WaitHandle.WaitOne that's available on .NET 2.0.

* BobArnson: SFBUG:1677 - Update conditions for Firewall custom actions to support Windows 2003 Server SP1.

## WixBuild: Version 3.8.628.0

* RobMen: Updated release system.

* MiCarls: SFBUG:3288 - Fix unhandled exception when harvesting unsupported registry types from .reg files.

* Corfe83: SFBUG:3283 - Allow wix tools to load remote wix extensions / other assemblies

* BobArnson: SFBUG:3116 - Add @HideTarget to custom actions and @Hidden to custom action data properties.

* RobMen: New help build system.

## WixBuild: Version 3.8.611.0

* BorisDachev: SFBUG:3066 - harvest project links in MSBuild 4.0 correctly.

* BMurri: SFBUG:3285 - Explicitly set enable32BitAppOnWin64 in IIS7 AppPools.

* NeilSleighthold: Add probing for default sub language of the detected primary language.

* BarryNolte: SFBUG:3296 - quote NETFX4.5 log path.

* BarryNolte: SFBUG:3288 - improve heat.exe error message for unhandled registry types.

* PatOShea - SFBUG:2485;3119;3020;3223 - fixed links in html documentation.

## WixBuild: Version 3.8.520.0

* StefanAgner: SFBUG:3074 - fix harvesting to correctly handle WinForms.resx by changing current directory.

* BobArnson: SFBUG:3262 - Implement MediaTemplate/@CompressionLevel.

* BobArnson: SFBUG:3266 - reword error message to avoid implying required values can be omitted.

* BobArnson: SFBUG:3256 - be a bit more lax about accepting binder variables anywhere in version strings.

* BobArnson: SFBUG:3248 - alias UI and Control elements in .wxl files for LocUtil.

* BobArnson: SFBUG:3233 - verify bundle version elements are <=UInt16 once all binder variables are resolved.

* JCHoover: SFFEAT:727 - Added support for ActionData messages (ACTIONSTART) within WixStdBA.

* JCHoover: SFEAT:629 - skip shortcut scheduling if the CA is unable to create CLSID_InternetShortcut or CLSID_ShellLink.

* Corfe83: SFBUG:3251 - Fix heat to no longer hang with ProgIds whose CurVer is their own ProgId.

## WixBuild: Version 3.8.514.0

* JCHoover: SFFEAT:636;668 - support wildcard ProductCode and configuring UpgradeCode in InstanceTransforms.

* JHennessey: Add assemblyPublicKeyTokenPreservedCase and assemblyFullNamePreservedCase binder variables.

* RobMen: Add support for integration tests on xUnit.net and convert one Burn test.

* NeilSleightholm: Add HyperlinkSidebar, HyperlinkLarge and RtfLarge themes to wixstdba.

## WixBuild: Version 3.8.506.0

* NeilSleightholm: SFBUG:3289 - fix 'heat reg' output to not generate candle CNDL1138 warnings.

* RobMen: Add support for xUnit.net based tests.

## WixBuild: Version 3.8.422.0

* JoshuaKwan: Added strings in Error table for errors 1610,1611,1651 but not localized yet.

## WixBuild: Version 3.8.415.0

* RobMen: SFBUG:3263 - correctly register bundle when present in cache but pending removal on restart.

## WixBuild: Version 3.8.408.0

* RobMen: SFBUG:3178 - make NETFX v3.5 default base for WiX toolset.

* RobMen: SFBUG:3222 - fix Manufacturer in WiX installs.

* NeilSleightholm: Add support for BA functions to wixstdba.

* RobMen: Allow WebApplication to be defined under WebDir element.

## WixBuild: Version 3.8.401.0

* RobMen: Add arguments and ability to hide launch target in wixstdba.

* NeilSleightholm: Add support for additional controls on the install and options pages.

* NeilSleightholm: Add support for an auto generated version number to the preprocessor.

* NeilSleightholm: SFBUG:3191 - document NETFX v4.5 properties.

* NeilSleightholm: SFBUG:3221 - use correct function to get user language in LocProbeForFile().

## WixBuild: Version 3.8.326.0

* BruceCran: Use v110_xp instead of v110 for VS2012 to retain compatibility with XP.

* RobMen: SFBUG:3160 - pass "files in use" message to BA correctly.

* BobArnson: SFBUG:3236 - Enable Lux in binaries.zip and setup.

* RobMen: Enhance wixstdba to display user and warning MSI messages.

## WixBuild: Version 3.8.305.0

* RobMen: Add PromptToContinue attribute to CloseApplications.

* RobMen: Enhance wixstdba progress text for related bundles.

## WixBuild: Version 3.8.225.0

* RobMen: Add EndSession, TerminateProcess and Timeout attributes to CloseApplications.

* RobMen: Support transparent .pngs for Images in thmutil.

* RobMen: SFBUG:3216 - fix build to handle multiple platform SDK include paths.

* RobMen: WiX v3.8

## WixBuild: Version 3.8.0.0<|MERGE_RESOLUTION|>--- conflicted
+++ resolved
@@ -1,8 +1,6 @@
-<<<<<<< HEAD
+* BobArnson: WIXBUG:3870 - Clarify Directory/@ComponentGuidGenerationSeed documentation.
+
 * BobArnson: WIXBUG:4142 - Add message for WixLocalization namespace problems.
-=======
-* BobArnson: WIXBUG:3870 - Clarify Directory/@ComponentGuidGenerationSeed documentation.
->>>>>>> 02e9405e
 
 ## WixBuild: Version 3.8.1021.0
 
