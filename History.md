--- conflicted
+++ resolved
@@ -1,8 +1,6 @@
-<<<<<<< HEAD
+* AVishnyakov, BMurri: WIXFeature:4144 - Icons for WiX Visual Studio 2012/2013 templates
+
 ## WixBuild: Version 3.8.1125.0
-=======
-* BMurri: WIXFeature:4144 - Icons for WiX Visual Studio 2012/2013 templates
->>>>>>> ae38a721
 
 * BobArnson: WIXBUG:4201 - Correct the list of themes that support showing the bundle version.
 
