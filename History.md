--- conflicted
+++ resolved
@@ -1,9 +1,8 @@
-<<<<<<< HEAD
+* MikeGC: Fix bug in Settings Engine auto sync related to pushing AND pulling information automatically when first adding a remote database.
+
+* MikeGC: Settings Engine now more reliably connects to remote databases on windows startup, even if it runs before the network has fully initialized.
+
 * RobMen: Merge recent changes through Wix v3.8.1021.0
-=======
-* MikeGC: Fix bug in Settings Engine auto sync related to pushing AND pulling information automatically when first adding a remote database.
-* MikeGC: Settings Engine now more reliably connects to remote databases on windows startup, even if it runs before the network has fully initialized.
->>>>>>> 86773516
 
 * RobMen: Merge recent changes through Wix v3.8.1014.0
 
