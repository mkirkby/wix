<<<<<<< HEAD
* MikeGC: Make Settings Browser automatically start on install, restart on repair, and close on uninstall.

* MikeGC: Fix bug in settings engine autosync that would cause it to inadvertently stop monitoring remote databases for changes after detecting a new product had been installed.

* RobMen: Merge recent changes through WiX v3.9.10.0

## WixBuild: Version 4.0.1203.0

* RobMen: Merge recent changes through WiX v3.9.2.0
=======
* MikeGC: Preserve scroll position on Settings Browser ListView refresh
* MikeGC: Make value history listview in Settings Browser automatically refresh when syncs occur
* MikeGC: Allow exporting historical versions of files from Settings Browser
>>>>>>> 0f1b85ea

* MikeGC: Fix Settings Engine to behave better when remote database is not always available due to either USB drive unplugged or a network disconnection.

* RobMen: Merge recent changes through WiX v3.8 RTM.

* RobMen: WIXFEAT:4138 - simplify and improve extensibility model in WiX toolset.

* MikeGC: Fix bug in Settings Engine auto sync related to pushing AND pulling information automatically when first adding a remote database.

* MikeGC: Settings Engine now more reliably connects to remote databases on windows startup, even if it runs before the network has fully initialized.

* RobMen: Merge recent changes through WiX v3.8.1021.0

## WixBuild: Version 4.0.1015.0

* RobMen: Merge recent changes through WiX v3.8.1014.0

* MikeGC: Implement automatic synchronization of settings within Settings Engine / Settings Browser (using MonUtil).

* MikeGC: Make Settings Browser automatically start upon login, start as a tray icon, and minimize back to tray.

* MikeGC: Fix quite a few bugs in Settings Engine and Settings Browser.

## WixBuild: Version 4.0.1007.0

* RobMen: Merge recent changes through WiX v3.8.1007.0

* RobMen: Merge source code reorganization.

* RobMen: Merge recent changes through WiX v3.8.904.0

* MikeGC: MonUtil: Add 32-bit and 64-bit awareness, add support for large numbers of monitors (>64), carefully differentiate between recursive and non-recursive waits, and fix several bugs.

* MikeGC: SceUtil: Add interface to detect whether changes to the database have occurred during a session.

* RobMen: Merge recent changes through WiX v3.8.826.0

* MikeGC: Make Settings Browser window resizable, and enable AutoResize functionality in ThmUtil.

* MikeGC: Introducing MonUtil, which allow easily monitoring directories and registry keys for changes.

* RobMen: Merge recent changes through WiX v3.8.722.0

## WixBuild: Version 4.0.701.0

* RobMen: Merge recent changes through WiX v3.8.628.0.

* RobMen: Merge recent changes through WiX v3.8.611.0.

* MikeGC: Fix bug in settings browser "one instance" lock, switch from a mutex to a per-user lock, and fix some UI thread issues

* MikeGC: Fix pdbs zip and create new udms zip for settings engine manifests

* RobMen: Merge recent changes from WiX v3.8.

* MikeGC: Introducing WiX Settings Engine.

* RobMen: Merge recent changes from WiX v3.8.

## WixBuild: Version 4.0.424.0

* RobMen: Merge recent changes from WiX v3.8.

* RobMen: Add version to schema namespaces.

* RobMen: Move extension schema namespaces under "wxs" to align better with Simplified WiX.
* RobMen: Update Simplified WiX namespaces to match changes "wxs" namespace.

* RobMen: Fix bad old references to thmutil.xsd.

* RobMen: More SxS'ification of folders, registry keys, etc.
* RobMen: Fix Votive registration to correctly load in VS.
* RobMen: Add Simplified WiX Toolset to binaries.zip

* RobMen: Update WixCop to help with all namespace changes (including extensions).
* RobMen: Update thmutil.xsd namespace to be consistent with other changes.

## WixBuild: Version 4.0.4.0

* RobMen: Introducing Simplified WiX Toolset.

* RobMen: Rename "Windows Installer Xml Toolset" to "WiX Toolset".
* RobMen: Improve support for building WiX Toolset with VS2012.
* RobMen: Continue to fix namespace breaking changes.

* RobMen: Change namespaces to prepare for breaking changes.

* RobMen: WiX v4.0

## WixBuild: Version 4.0.0.0<|MERGE_RESOLUTION|>--- conflicted
+++ resolved
@@ -1,4 +1,9 @@
-<<<<<<< HEAD
+* MikeGC: Preserve scroll position on Settings Browser ListView refresh.
+
+* MikeGC: Make value history listview in Settings Browser automatically refresh when syncs occur.
+
+* MikeGC: Allow exporting historical versions of files from Settings Browser.
+
 * MikeGC: Make Settings Browser automatically start on install, restart on repair, and close on uninstall.
 
 * MikeGC: Fix bug in settings engine autosync that would cause it to inadvertently stop monitoring remote databases for changes after detecting a new product had been installed.
@@ -8,11 +13,6 @@
 ## WixBuild: Version 4.0.1203.0
 
 * RobMen: Merge recent changes through WiX v3.9.2.0
-=======
-* MikeGC: Preserve scroll position on Settings Browser ListView refresh
-* MikeGC: Make value history listview in Settings Browser automatically refresh when syncs occur
-* MikeGC: Allow exporting historical versions of files from Settings Browser
->>>>>>> 0f1b85ea
 
 * MikeGC: Fix Settings Engine to behave better when remote database is not always available due to either USB drive unplugged or a network disconnection.
 
