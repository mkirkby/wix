--- conflicted
+++ resolved
@@ -1,20 +1,6 @@
-<<<<<<< HEAD
+* RobMen: Merge recent changes through WiX v3.9.202.0
+
 * RobMen: WIXBUG:4222 - put DownloadUrls back in the bundle so installs work again.
-=======
-* RobMen: WIXBUG:4228 - send TRUE to WM_ENDSESSION to correctly inform applications to close.
-
-* RobMen: WIXBUG:4285 - Fix typo in documentation.
-
-* RobMen: WIXFEAT:4234 - Remove ClickThrough.
-
-* SeanHall: WIXFEAT:4292 - Add ProductCode, UpgradeCode, and Version to BootstrapperApplicationData.xml.
-
-* WIXBUG:3883 - Retry on IIS ERROR_TRANSACTIONAL_CONFLICT too
-
-* SeanHall: WIXFEAT:4292 - Don't assume downgrade if already detected major upgrade.
-
-## WixBuild: Version 3.9.120.0
->>>>>>> b7d371aa
 
 * SeanHall: Add WixToolset.Data.dll and WixToolset.Extensibility.dll to Toolset.wxs.
 
@@ -28,19 +14,9 @@
 
 * MikeGC: Fix a race condition where, in network disconnect/reconnect situations, MonUtil could incorrectly send invalid handles to WaitForMultipleObjects (and shut down because of it)
 
-<<<<<<< HEAD
 * MikeGC: Fix a few bugs in Settings Browser (UI issue, and tolerate more remote database errors such as remote databases on USB drives being unplugged)
 
 * RobMen: Merge recent changes through WiX v3.9.16.0
-
-## WixBuild: Version 4.0.1210.0
-=======
-* jchoover: WIXFEAT:4194 - Move DownloadUrl functionality from engine to dutil.
-
-* jhennessey: WIXFEAT:3169 - Add support for upgrade code-based product search.
-
-* jchoover: WIXFEAT:4193 - Added searching for bundles via upgrade code and querying bundle properties via provider code.
->>>>>>> b7d371aa
 
 * MikeGC: Preserve scroll position on Settings Browser ListView refresh.
 
