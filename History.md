<<<<<<< HEAD
* BMurri: WIXBUG:4032 - Enable heat to accomodate COM relative paths and foreign servers.
=======
* BMurri: WIXBUG:4061 - Call RtlGetVersion out of ntdll.dll to get OS version
>>>>>>> ccb89ee9

* BobArnson: WIXBUG:3807 - Add AssemblyFoldersEx key.

* BobArnson: WIXBUG:3737 - Block with specific message attempt to use RemotePayload outside ExePackage.

* BobArnson: WIXBUG:3830 - Remove obsolete PreProcExampleExtension.

* BobArnson: WIXBUG:4158 - Add error message rather than throwing an exception.

* BobArnson: WIXBUG:3870 - Clarify Directory/@ComponentGuidGenerationSeed documentation.

* BobArnson: WIXBUG:4142 - Add message for WixLocalization namespace problems.

## WixBuild: Version 3.8.1021.0

* BobArnson: Fix WIXBUG:3839 and WIXBUG:4093.
  * Add projects to build version-specific templates for VS2012 and VS2013.
  * Correct paths to native SDK libraries.

* BobArnson: WIXBUG:4146 - Fill in missing searches and verify GUIDs.

* RobMen: WIXFEAT:4091 - build and setup libs for VS2013.

* BobArnson: WIXBUG:4146 - Fill in missing searches and verify GUIDs.

* BobArnson: WIXBUG:4152 - Remove WixPdbPath property and -sbuildinfo switch.

* BobArnson: WIXBUG:3165 - Add x64 package to write x64 registry values.

## WixBuild: Version 3.8.1014.0

* BobArnson: Handle the case when you have SQLCE v4.0 installed without matching SDK but do have SQLCE v3.5 and its SDK installed.

## WixBuild: Version 3.8.1007.0

* BMurri: WIXBUG:4104 - Wrong language ID for Slovenian specified on site

* RobMen: Reorganize source code to better match reality.

* RobMen: Fix parallel build when building wix.proj.

* BobArnson: WIXBUG:4073 - write v3.8 value under HKLM\SOFTWARE\Microsoft\Windows Installer XML\3.x with installation directory.

* BobArnson: WIXBUG:4120 - Remove SetupBld.

* BobArnson: WIXBUG:4128 - Add Win8/8.1 compatibility GUIDs to stub.manifest.

* RobMen: WIXBUG:4103 - use [#FileId] in Shortcut how-tos.

* BMurri: WIXBUG:4062 - Heat harvesting is URL Encoding parenthesis in “Content” filenames resulting in LGHT0103 errors.

* BMurri: WIXBUG:4072 - NullReferenceException in pyro.exe.

## WixBuild: Version 3.8.826.0

* RobMen: WIXBUG:4083 - Website manual cannot be navigated.

## WixBuild: Version 3.8.819.0

* BobArnson: SFBUG:2474 - Allow bind-time variables in Publish/@Property.

* BobArnson: SFBUG:3352 - Throw a better error message for unexpected attributes.

## WixBuild: Version 3.8.722.0

* BobArnson:
  * Add Visual Studio 2012 Express for Windows Desktop detection properties to WixVSExtension.
  * Add Visual Studio 2013 Preview detection properties to WixVSExtension.

* BMurri: Bug in delta patching (large file optimize was incorrect)

## WixBuild: Version 3.8.715.0

* BMurri: SFBUG:3324 - Fix issues caused when different files have differing numbers of old versions.

* BMurri: Describe new help system and how to add new topics.

* BMurri: SFBUG:3342 - Fix unhandled exception when unbinding transforms containing tables with null primary keys.

* BMurri: SFBUG:3329 - xmlns attributes may have either the name or the prefix set to xmlns.

* BMurri: Fix links and cleanup documentation formating.

## WixBuild: Version 3.8.708.0

* BobArnson: SFBUG:1747 - Handle missing tables and system tables that exist only when SQL queries are being run when determining row counts.

* BobArnson: SFBUG:2235 - Use overload of WaitHandle.WaitOne that's available on .NET 2.0.

* BobArnson: SFBUG:1677 - Update conditions for Firewall custom actions to support Windows 2003 Server SP1.

## WixBuild: Version 3.8.628.0

* RobMen: Updated release system.

* MiCarls: SFBUG:3288 - Fix unhandled exception when harvesting unsupported registry types from .reg files.

* Corfe83: SFBUG:3283 - Allow wix tools to load remote wix extensions / other assemblies

* BobArnson: SFBUG:3116 - Add @HideTarget to custom actions and @Hidden to custom action data properties.

* RobMen: New help build system.

## WixBuild: Version 3.8.611.0

* BorisDachev: SFBUG:3066 - harvest project links in MSBuild 4.0 correctly.

* BMurri: SFBUG:3285 - Explicitly set enable32BitAppOnWin64 in IIS7 AppPools.

* NeilSleighthold: Add probing for default sub language of the detected primary language.

* BarryNolte: SFBUG:3296 - quote NETFX4.5 log path.

* BarryNolte: SFBUG:3288 - improve heat.exe error message for unhandled registry types.

* PatOShea - SFBUG:2485;3119;3020;3223 - fixed links in html documentation.

## WixBuild: Version 3.8.520.0

* StefanAgner: SFBUG:3074 - fix harvesting to correctly handle WinForms.resx by changing current directory.

* BobArnson: SFBUG:3262 - Implement MediaTemplate/@CompressionLevel.

* BobArnson: SFBUG:3266 - reword error message to avoid implying required values can be omitted.

* BobArnson: SFBUG:3256 - be a bit more lax about accepting binder variables anywhere in version strings.

* BobArnson: SFBUG:3248 - alias UI and Control elements in .wxl files for LocUtil.

* BobArnson: SFBUG:3233 - verify bundle version elements are <=UInt16 once all binder variables are resolved.

* JCHoover: SFFEAT:727 - Added support for ActionData messages (ACTIONSTART) within WixStdBA.

* JCHoover: SFEAT:629 - skip shortcut scheduling if the CA is unable to create CLSID_InternetShortcut or CLSID_ShellLink.

* Corfe83: SFBUG:3251 - Fix heat to no longer hang with ProgIds whose CurVer is their own ProgId.

## WixBuild: Version 3.8.514.0

* JCHoover: SFFEAT:636;668 - support wildcard ProductCode and configuring UpgradeCode in InstanceTransforms.

* JHennessey: Add assemblyPublicKeyTokenPreservedCase and assemblyFullNamePreservedCase binder variables.

* RobMen: Add support for integration tests on xUnit.net and convert one Burn test.

* NeilSleightholm: Add HyperlinkSidebar, HyperlinkLarge and RtfLarge themes to wixstdba.

## WixBuild: Version 3.8.506.0

* NeilSleightholm: SFBUG:3289 - fix 'heat reg' output to not generate candle CNDL1138 warnings.

* RobMen: Add support for xUnit.net based tests.

## WixBuild: Version 3.8.422.0

* JoshuaKwan: Added strings in Error table for errors 1610,1611,1651 but not localized yet.

## WixBuild: Version 3.8.415.0

* RobMen: SFBUG:3263 - correctly register bundle when present in cache but pending removal on restart.

## WixBuild: Version 3.8.408.0

* RobMen: SFBUG:3178 - make NETFX v3.5 default base for WiX toolset.

* RobMen: SFBUG:3222 - fix Manufacturer in WiX installs.

* NeilSleightholm: Add support for BA functions to wixstdba.

* RobMen: Allow WebApplication to be defined under WebDir element.

## WixBuild: Version 3.8.401.0

* RobMen: Add arguments and ability to hide launch target in wixstdba.

* NeilSleightholm: Add support for additional controls on the install and options pages.

* NeilSleightholm: Add support for an auto generated version number to the preprocessor.

* NeilSleightholm: SFBUG:3191 - document NETFX v4.5 properties.

* NeilSleightholm: SFBUG:3221 - use correct function to get user language in LocProbeForFile().

## WixBuild: Version 3.8.326.0

* BruceCran: Use v110_xp instead of v110 for VS2012 to retain compatibility with XP.

* RobMen: SFBUG:3160 - pass "files in use" message to BA correctly.

* BobArnson: SFBUG:3236 - Enable Lux in binaries.zip and setup.

* RobMen: Enhance wixstdba to display user and warning MSI messages.

## WixBuild: Version 3.8.305.0

* RobMen: Add PromptToContinue attribute to CloseApplications.

* RobMen: Enhance wixstdba progress text for related bundles.

## WixBuild: Version 3.8.225.0

* RobMen: Add EndSession, TerminateProcess and Timeout attributes to CloseApplications.

* RobMen: Support transparent .pngs for Images in thmutil.

* RobMen: SFBUG:3216 - fix build to handle multiple platform SDK include paths.

* RobMen: WiX v3.8

## WixBuild: Version 3.8.0.0<|MERGE_RESOLUTION|>--- conflicted
+++ resolved
@@ -1,8 +1,6 @@
-<<<<<<< HEAD
+* BMurri: WIXBUG:4061 - Call RtlGetVersion out of ntdll.dll to get OS version
+
 * BMurri: WIXBUG:4032 - Enable heat to accomodate COM relative paths and foreign servers.
-=======
-* BMurri: WIXBUG:4061 - Call RtlGetVersion out of ntdll.dll to get OS version
->>>>>>> ccb89ee9
 
 * BobArnson: WIXBUG:3807 - Add AssemblyFoldersEx key.
 
