<<<<<<< HEAD
* BobArnson: WIXBUG:3737 - Block with specific message attempt to use RemotePayload outside ExePackage.

* BobArnson: WIXBUG:3830 - Remove obsolete PreProcExampleExtension.

* BobArnson: WIXBUG:4158 - Add error message rather than throwing an exception.
=======
* BobArnson: WIXBUG:3807 - Add AssemblyFoldersEx key.
>>>>>>> 371a8c03

* BobArnson: WIXBUG:3870 - Clarify Directory/@ComponentGuidGenerationSeed documentation.

* BobArnson: WIXBUG:4142 - Add message for WixLocalization namespace problems.

## WixBuild: Version 3.8.1021.0

* BobArnson: Fix WIXBUG:3839 and WIXBUG:4093.
  * Add projects to build version-specific templates for VS2012 and VS2013.
  * Correct paths to native SDK libraries.

* BobArnson: WIXBUG:4146 - Fill in missing searches and verify GUIDs.

* RobMen: WIXFEAT:4091 - build and setup libs for VS2013.

* BobArnson: WIXBUG:4146 - Fill in missing searches and verify GUIDs.

* BobArnson: WIXBUG:4152 - Remove WixPdbPath property and -sbuildinfo switch.

* BobArnson: WIXBUG:3165 - Add x64 package to write x64 registry values.

## WixBuild: Version 3.8.1014.0

* BobArnson: Handle the case when you have SQLCE v4.0 installed without matching SDK but do have SQLCE v3.5 and its SDK installed.

## WixBuild: Version 3.8.1007.0

* BMurri: WIXBUG:4104 - Wrong language ID for Slovenian specified on site

* RobMen: Reorganize source code to better match reality.

* RobMen: Fix parallel build when building wix.proj.

* BobArnson: WIXBUG:4073 - write v3.8 value under HKLM\SOFTWARE\Microsoft\Windows Installer XML\3.x with installation directory.

* BobArnson: WIXBUG:4120 - Remove SetupBld.

* BobArnson: WIXBUG:4128 - Add Win8/8.1 compatibility GUIDs to stub.manifest.

* RobMen: WIXBUG:4103 - use [#FileId] in Shortcut how-tos.

* BMurri: WIXBUG:4062 - Heat harvesting is URL Encoding parenthesis in “Content” filenames resulting in LGHT0103 errors.

* BMurri: WIXBUG:4072 - NullReferenceException in pyro.exe.

## WixBuild: Version 3.8.826.0

* RobMen: WIXBUG:4083 - Website manual cannot be navigated.

## WixBuild: Version 3.8.819.0

* BobArnson: SFBUG:2474 - Allow bind-time variables in Publish/@Property.

* BobArnson: SFBUG:3352 - Throw a better error message for unexpected attributes.

## WixBuild: Version 3.8.722.0

* BobArnson:
  * Add Visual Studio 2012 Express for Windows Desktop detection properties to WixVSExtension.
  * Add Visual Studio 2013 Preview detection properties to WixVSExtension.

* BMurri: Bug in delta patching (large file optimize was incorrect)

## WixBuild: Version 3.8.715.0

* BMurri: SFBUG:3324 - Fix issues caused when different files have differing numbers of old versions.

* BMurri: Describe new help system and how to add new topics.

* BMurri: SFBUG:3342 - Fix unhandled exception when unbinding transforms containing tables with null primary keys.

* BMurri: SFBUG:3329 - xmlns attributes may have either the name or the prefix set to xmlns.

* BMurri: Fix links and cleanup documentation formating.

## WixBuild: Version 3.8.708.0

* BobArnson: SFBUG:1747 - Handle missing tables and system tables that exist only when SQL queries are being run when determining row counts.

* BobArnson: SFBUG:2235 - Use overload of WaitHandle.WaitOne that's available on .NET 2.0.

* BobArnson: SFBUG:1677 - Update conditions for Firewall custom actions to support Windows 2003 Server SP1.

## WixBuild: Version 3.8.628.0

* RobMen: Updated release system.

* MiCarls: SFBUG:3288 - Fix unhandled exception when harvesting unsupported registry types from .reg files.

* Corfe83: SFBUG:3283 - Allow wix tools to load remote wix extensions / other assemblies

* BobArnson: SFBUG:3116 - Add @HideTarget to custom actions and @Hidden to custom action data properties.

* RobMen: New help build system.

## WixBuild: Version 3.8.611.0

* BorisDachev: SFBUG:3066 - harvest project links in MSBuild 4.0 correctly.

* BMurri: SFBUG:3285 - Explicitly set enable32BitAppOnWin64 in IIS7 AppPools.

* NeilSleighthold: Add probing for default sub language of the detected primary language.

* BarryNolte: SFBUG:3296 - quote NETFX4.5 log path.

* BarryNolte: SFBUG:3288 - improve heat.exe error message for unhandled registry types.

* PatOShea - SFBUG:2485;3119;3020;3223 - fixed links in html documentation.

## WixBuild: Version 3.8.520.0

* StefanAgner: SFBUG:3074 - fix harvesting to correctly handle WinForms.resx by changing current directory.

* BobArnson: SFBUG:3262 - Implement MediaTemplate/@CompressionLevel.

* BobArnson: SFBUG:3266 - reword error message to avoid implying required values can be omitted.

* BobArnson: SFBUG:3256 - be a bit more lax about accepting binder variables anywhere in version strings.

* BobArnson: SFBUG:3248 - alias UI and Control elements in .wxl files for LocUtil.

* BobArnson: SFBUG:3233 - verify bundle version elements are <=UInt16 once all binder variables are resolved.

* JCHoover: SFFEAT:727 - Added support for ActionData messages (ACTIONSTART) within WixStdBA.

* JCHoover: SFEAT:629 - skip shortcut scheduling if the CA is unable to create CLSID_InternetShortcut or CLSID_ShellLink.

* Corfe83: SFBUG:3251 - Fix heat to no longer hang with ProgIds whose CurVer is their own ProgId.

## WixBuild: Version 3.8.514.0

* JCHoover: SFFEAT:636;668 - support wildcard ProductCode and configuring UpgradeCode in InstanceTransforms.

* JHennessey: Add assemblyPublicKeyTokenPreservedCase and assemblyFullNamePreservedCase binder variables.

* RobMen: Add support for integration tests on xUnit.net and convert one Burn test.

* NeilSleightholm: Add HyperlinkSidebar, HyperlinkLarge and RtfLarge themes to wixstdba.

## WixBuild: Version 3.8.506.0

* NeilSleightholm: SFBUG:3289 - fix 'heat reg' output to not generate candle CNDL1138 warnings.

* RobMen: Add support for xUnit.net based tests.

## WixBuild: Version 3.8.422.0

* JoshuaKwan: Added strings in Error table for errors 1610,1611,1651 but not localized yet.

## WixBuild: Version 3.8.415.0

* RobMen: SFBUG:3263 - correctly register bundle when present in cache but pending removal on restart.

## WixBuild: Version 3.8.408.0

* RobMen: SFBUG:3178 - make NETFX v3.5 default base for WiX toolset.

* RobMen: SFBUG:3222 - fix Manufacturer in WiX installs.

* NeilSleightholm: Add support for BA functions to wixstdba.

* RobMen: Allow WebApplication to be defined under WebDir element.

## WixBuild: Version 3.8.401.0

* RobMen: Add arguments and ability to hide launch target in wixstdba.

* NeilSleightholm: Add support for additional controls on the install and options pages.

* NeilSleightholm: Add support for an auto generated version number to the preprocessor.

* NeilSleightholm: SFBUG:3191 - document NETFX v4.5 properties.

* NeilSleightholm: SFBUG:3221 - use correct function to get user language in LocProbeForFile().

## WixBuild: Version 3.8.326.0

* BruceCran: Use v110_xp instead of v110 for VS2012 to retain compatibility with XP.

* RobMen: SFBUG:3160 - pass "files in use" message to BA correctly.

* BobArnson: SFBUG:3236 - Enable Lux in binaries.zip and setup.

* RobMen: Enhance wixstdba to display user and warning MSI messages.

## WixBuild: Version 3.8.305.0

* RobMen: Add PromptToContinue attribute to CloseApplications.

* RobMen: Enhance wixstdba progress text for related bundles.

## WixBuild: Version 3.8.225.0

* RobMen: Add EndSession, TerminateProcess and Timeout attributes to CloseApplications.

* RobMen: Support transparent .pngs for Images in thmutil.

* RobMen: SFBUG:3216 - fix build to handle multiple platform SDK include paths.

* RobMen: WiX v3.8

## WixBuild: Version 3.8.0.0<|MERGE_RESOLUTION|>--- conflicted
+++ resolved
@@ -1,12 +1,10 @@
-<<<<<<< HEAD
+* BobArnson: WIXBUG:3807 - Add AssemblyFoldersEx key.
+
 * BobArnson: WIXBUG:3737 - Block with specific message attempt to use RemotePayload outside ExePackage.
 
 * BobArnson: WIXBUG:3830 - Remove obsolete PreProcExampleExtension.
 
 * BobArnson: WIXBUG:4158 - Add error message rather than throwing an exception.
-=======
-* BobArnson: WIXBUG:3807 - Add AssemblyFoldersEx key.
->>>>>>> 371a8c03
 
 * BobArnson: WIXBUG:3870 - Clarify Directory/@ComponentGuidGenerationSeed documentation.
 
