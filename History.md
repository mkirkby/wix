--- conflicted
+++ resolved
@@ -1,10 +1,6 @@
-<<<<<<< HEAD
-* BobArnson: WIXBUG:4180 - Add .NET Framework 4.5.1 package groups.
-=======
 * RjvdBoon: WIXBUG:4111;4170 - Generate URLs in the manual with forward slashes instead of backward slashes.
 
 * BobArnson: WIXBUG:4175 - Add detection of VS/VWD 2013 for VsixPackage.
->>>>>>> 07a89b9a
 
 * BobArnson: WIXBUG:3872 - Add a block in the WiX BA when .NET 3.5.1 isn't present.
 
