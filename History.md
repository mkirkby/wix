--- conflicted
+++ resolved
@@ -1,12 +1,10 @@
-<<<<<<< HEAD
+* MikeGC: Fix bug in settings engine autosync that would cause it to inadvertently stop monitoring remote databases for changes after detecting a new product had been installed.
+
 * RobMen: Merge recent changes through WiX v3.9.10.0
 
 ## WixBuild: Version 4.0.1203.0
 
 * RobMen: Merge recent changes through WiX v3.9.2.0
-=======
-* MikeGC: Fix bug in settings engine autosync that would cause it to inadvertently stop monitoring remote databases for changes after detecting a new product had been installed.
->>>>>>> c3847165
 
 * MikeGC: Fix Settings Engine to behave better when remote database is not always available due to either USB drive unplugged or a network disconnection.
 
