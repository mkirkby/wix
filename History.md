<<<<<<< HEAD
* RobMen: Merge recent changes through WiX v3.8.904.0
=======
* RobMen: Reorganize source code to better match reality.

* RobMen: Fix parallel build when building wix.proj.
>>>>>>> de789bac

* MikeGC: MonUtil: Add 32-bit and 64-bit awareness, add support for large numbers of monitors (>64), carefully differentiate between recursive and non-recursive waits, and fix several bugs.

* MikeGC: SceUtil: Add interface to detect whether changes to the database have occurred during a session.

* RobMen: Merge recent changes through WiX v3.8.826.0

* MikeGC: Make Settings Browser window resizable, and enable AutoResize functionality in ThmUtil.

* MikeGC: Introducing MonUtil, which allow easily monitoring directories and registry keys for changes.

* RobMen: Merge recent changes through WiX v3.8.722.0

## WixBuild: Version 4.0.701.0

* RobMen: Merge recent changes through WiX v3.8.628.0.

* RobMen: Merge recent changes through WiX v3.8.611.0.

* MikeGC: Fix bug in settings browser "one instance" lock, switch from a mutex to a per-user lock, and fix some UI thread issues

* MikeGC: Fix pdbs zip and create new udms zip for settings engine manifests

* RobMen: Merge recent changes from WiX v3.8.

* MikeGC: Introducing WiX Settings Engine.

* RobMen: Merge recent changes from WiX v3.8.

## WixBuild: Version 4.0.424.0

* RobMen: Merge recent changes from WiX v3.8.

* RobMen: Add version to schema namespaces.

* RobMen: Move extension schema namespaces under "wxs" to align better with Simplified WiX.
* RobMen: Update Simplified WiX namespaces to match changes "wxs" namespace.

* RobMen: Fix bad old references to thmutil.xsd.

* RobMen: More SxS'ification of folders, registry keys, etc.
* RobMen: Fix Votive registration to correctly load in VS.
* RobMen: Add Simplified WiX Toolset to binaries.zip

* RobMen: Update WixCop to help with all namespace changes (including extensions).
* RobMen: Update thmutil.xsd namespace to be consistent with other changes.

## WixBuild: Version 4.0.4.0

* RobMen: Introducing Simplified WiX Toolset.

* RobMen: Rename "Windows Installer Xml Toolset" to "WiX Toolset".
* RobMen: Improve support for building WiX Toolset with VS2012.
* RobMen: Continue to fix namespace breaking changes.

* RobMen: Change namespaces to prepare for breaking changes.

* RobMen: WiX v4.0

## WixBuild: Version 4.0.0.0<|MERGE_RESOLUTION|>--- conflicted
+++ resolved
@@ -1,10 +1,6 @@
-<<<<<<< HEAD
+* RobMen: Merge source code reorganization.
+
 * RobMen: Merge recent changes through WiX v3.8.904.0
-=======
-* RobMen: Reorganize source code to better match reality.
-
-* RobMen: Fix parallel build when building wix.proj.
->>>>>>> de789bac
 
 * MikeGC: MonUtil: Add 32-bit and 64-bit awareness, add support for large numbers of monitors (>64), carefully differentiate between recursive and non-recursive waits, and fix several bugs.
 
