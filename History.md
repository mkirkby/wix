<<<<<<< HEAD
* MikeGC: Implement automatic synchronization of settings within Settings Engine / Settings Browser (using MonUtil).
* MikeGC: Make Settings Browser automatically start upon login, start as a tray icon, and minimize back to tray.
* MikeGC: Fix quite a few bugs in Settings Engine and Settings Browser.
=======
## WixBuild: Version 3.8.1014.0

* BobArnson: Handle the case when you have SQLCE v4.0 installed without matching SDK but do have SQLCE v3.5 and its SDK installed.

## WixBuild: Version 3.8.1007.0
>>>>>>> f3fcec3a

## WixBuild: Version 4.0.1007.0

* RobMen: Merge recent changes through Wix v3.8.1007.0

* RobMen: Merge source code reorganization.

* RobMen: Merge recent changes through WiX v3.8.904.0

* MikeGC: MonUtil: Add 32-bit and 64-bit awareness, add support for large numbers of monitors (>64), carefully differentiate between recursive and non-recursive waits, and fix several bugs.

* MikeGC: SceUtil: Add interface to detect whether changes to the database have occurred during a session.

* RobMen: Merge recent changes through WiX v3.8.826.0

* MikeGC: Make Settings Browser window resizable, and enable AutoResize functionality in ThmUtil.

* MikeGC: Introducing MonUtil, which allow easily monitoring directories and registry keys for changes.

* RobMen: Merge recent changes through WiX v3.8.722.0

## WixBuild: Version 4.0.701.0

* RobMen: Merge recent changes through WiX v3.8.628.0.

* RobMen: Merge recent changes through WiX v3.8.611.0.

* MikeGC: Fix bug in settings browser "one instance" lock, switch from a mutex to a per-user lock, and fix some UI thread issues

* MikeGC: Fix pdbs zip and create new udms zip for settings engine manifests

* RobMen: Merge recent changes from WiX v3.8.

* MikeGC: Introducing WiX Settings Engine.

* RobMen: Merge recent changes from WiX v3.8.

## WixBuild: Version 4.0.424.0

* RobMen: Merge recent changes from WiX v3.8.

* RobMen: Add version to schema namespaces.

* RobMen: Move extension schema namespaces under "wxs" to align better with Simplified WiX.
* RobMen: Update Simplified WiX namespaces to match changes "wxs" namespace.

* RobMen: Fix bad old references to thmutil.xsd.

* RobMen: More SxS'ification of folders, registry keys, etc.
* RobMen: Fix Votive registration to correctly load in VS.
* RobMen: Add Simplified WiX Toolset to binaries.zip

* RobMen: Update WixCop to help with all namespace changes (including extensions).
* RobMen: Update thmutil.xsd namespace to be consistent with other changes.

## WixBuild: Version 4.0.4.0

* RobMen: Introducing Simplified WiX Toolset.

* RobMen: Rename "Windows Installer Xml Toolset" to "WiX Toolset".
* RobMen: Improve support for building WiX Toolset with VS2012.
* RobMen: Continue to fix namespace breaking changes.

* RobMen: Change namespaces to prepare for breaking changes.

* RobMen: WiX v4.0

## WixBuild: Version 4.0.0.0<|MERGE_RESOLUTION|>--- conflicted
+++ resolved
@@ -1,14 +1,10 @@
-<<<<<<< HEAD
+* RobMen: Merge recent changes through Wix v3.8.1014.0
+
 * MikeGC: Implement automatic synchronization of settings within Settings Engine / Settings Browser (using MonUtil).
+
 * MikeGC: Make Settings Browser automatically start upon login, start as a tray icon, and minimize back to tray.
+
 * MikeGC: Fix quite a few bugs in Settings Engine and Settings Browser.
-=======
-## WixBuild: Version 3.8.1014.0
-
-* BobArnson: Handle the case when you have SQLCE v4.0 installed without matching SDK but do have SQLCE v3.5 and its SDK installed.
-
-## WixBuild: Version 3.8.1007.0
->>>>>>> f3fcec3a
 
 ## WixBuild: Version 4.0.1007.0
 
