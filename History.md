<<<<<<< HEAD
* BMurri: WIXBUG:3326 - project harvester now unescapes linked files with spaces.

* BobArnson: Support building on VS2013 only. Make SQL CE optional.
=======
* BMurri: WIXBUG:4174 - Prevent unneeded build errors when generating delta patches with long file ids
>>>>>>> 88db117c

* RobMen: WiX v3.9

## WixBuild: Version 3.9.0.0<|MERGE_RESOLUTION|>--- conflicted
+++ resolved
@@ -1,10 +1,8 @@
-<<<<<<< HEAD
+* BMurri: WIXBUG:4174 - Prevent unneeded build errors when generating delta patches with long file ids.
+
 * BMurri: WIXBUG:3326 - project harvester now unescapes linked files with spaces.
 
 * BobArnson: Support building on VS2013 only. Make SQL CE optional.
-=======
-* BMurri: WIXBUG:4174 - Prevent unneeded build errors when generating delta patches with long file ids
->>>>>>> 88db117c
 
 * RobMen: WiX v3.9
 
