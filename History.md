<<<<<<< HEAD
* BobArnson: Support building on VS2013 only. Make SQL CE optional.
=======
* BMurri: WIXBUG:3326 - project harvester now unescapes linked files with spaces
>>>>>>> 74dbbd9a

* RobMen: WiX v3.9

## WixBuild: Version 3.9.0.0<|MERGE_RESOLUTION|>--- conflicted
+++ resolved
@@ -1,8 +1,6 @@
-<<<<<<< HEAD
+* BMurri: WIXBUG:3326 - project harvester now unescapes linked files with spaces.
+
 * BobArnson: Support building on VS2013 only. Make SQL CE optional.
-=======
-* BMurri: WIXBUG:3326 - project harvester now unescapes linked files with spaces
->>>>>>> 74dbbd9a
 
 * RobMen: WiX v3.9
 
