--- conflicted
+++ resolved
@@ -1,10 +1,8 @@
-<<<<<<< HEAD
+* BobArnson: Handle the case when you have SQLCE v4.0 installed without matching SDK but do have SQLCE v3.5 and its SDK installed.
+
 ## WixBuild: Version 3.8.1007.0
 
 * BMurri: WIXBUG:4104 - Wrong language ID for Slovenian specified on site
-=======
-* BobArnson: Handle the case when you have SQLCE v4.0 installed without matching SDK but do have SQLCE v3.5 and its SDK installed.
->>>>>>> 8c256a6c
 
 * RobMen: Reorganize source code to better match reality.
 
