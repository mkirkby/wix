<<<<<<< HEAD
* RobMen: Merge recent changes through WiX v3.8 RTM.

* RobMen: WIXFEAT:4138 - simplify and improve extensibility model in WiX toolset.
=======
* MikeGC: Fix Settings Engine to behave better when remote database is not always available due to either USB drive unplugged or a network disconnection.
>>>>>>> 707d9d27

* MikeGC: Fix bug in Settings Engine auto sync related to pushing AND pulling information automatically when first adding a remote database.

* MikeGC: Settings Engine now more reliably connects to remote databases on windows startup, even if it runs before the network has fully initialized.

* RobMen: Merge recent changes through Wix v3.8.1021.0

* RobMen: Merge recent changes through Wix v3.8.1014.0

* MikeGC: Implement automatic synchronization of settings within Settings Engine / Settings Browser (using MonUtil).

* MikeGC: Make Settings Browser automatically start upon login, start as a tray icon, and minimize back to tray.

* MikeGC: Fix quite a few bugs in Settings Engine and Settings Browser.

## WixBuild: Version 4.0.1007.0

* RobMen: Merge recent changes through Wix v3.8.1007.0

* RobMen: Merge source code reorganization.

* RobMen: Merge recent changes through WiX v3.8.904.0

* MikeGC: MonUtil: Add 32-bit and 64-bit awareness, add support for large numbers of monitors (>64), carefully differentiate between recursive and non-recursive waits, and fix several bugs.

* MikeGC: SceUtil: Add interface to detect whether changes to the database have occurred during a session.

* RobMen: Merge recent changes through WiX v3.8.826.0

* MikeGC: Make Settings Browser window resizable, and enable AutoResize functionality in ThmUtil.

* MikeGC: Introducing MonUtil, which allow easily monitoring directories and registry keys for changes.

* RobMen: Merge recent changes through WiX v3.8.722.0

## WixBuild: Version 4.0.701.0

* RobMen: Merge recent changes through WiX v3.8.628.0.

* RobMen: Merge recent changes through WiX v3.8.611.0.

* MikeGC: Fix bug in settings browser "one instance" lock, switch from a mutex to a per-user lock, and fix some UI thread issues

* MikeGC: Fix pdbs zip and create new udms zip for settings engine manifests

* RobMen: Merge recent changes from WiX v3.8.

* MikeGC: Introducing WiX Settings Engine.

* RobMen: Merge recent changes from WiX v3.8.

## WixBuild: Version 4.0.424.0

* RobMen: Merge recent changes from WiX v3.8.

* RobMen: Add version to schema namespaces.

* RobMen: Move extension schema namespaces under "wxs" to align better with Simplified WiX.
* RobMen: Update Simplified WiX namespaces to match changes "wxs" namespace.

* RobMen: Fix bad old references to thmutil.xsd.

* RobMen: More SxS'ification of folders, registry keys, etc.
* RobMen: Fix Votive registration to correctly load in VS.
* RobMen: Add Simplified WiX Toolset to binaries.zip

* RobMen: Update WixCop to help with all namespace changes (including extensions).
* RobMen: Update thmutil.xsd namespace to be consistent with other changes.

## WixBuild: Version 4.0.4.0

* RobMen: Introducing Simplified WiX Toolset.

* RobMen: Rename "Windows Installer Xml Toolset" to "WiX Toolset".
* RobMen: Improve support for building WiX Toolset with VS2012.
* RobMen: Continue to fix namespace breaking changes.

* RobMen: Change namespaces to prepare for breaking changes.

* RobMen: WiX v4.0

## WixBuild: Version 4.0.0.0<|MERGE_RESOLUTION|>--- conflicted
+++ resolved
@@ -1,10 +1,8 @@
-<<<<<<< HEAD
+* MikeGC: Fix Settings Engine to behave better when remote database is not always available due to either USB drive unplugged or a network disconnection.
+
 * RobMen: Merge recent changes through WiX v3.8 RTM.
 
 * RobMen: WIXFEAT:4138 - simplify and improve extensibility model in WiX toolset.
-=======
-* MikeGC: Fix Settings Engine to behave better when remote database is not always available due to either USB drive unplugged or a network disconnection.
->>>>>>> 707d9d27
 
 * MikeGC: Fix bug in Settings Engine auto sync related to pushing AND pulling information automatically when first adding a remote database.
 
