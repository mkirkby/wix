<<<<<<< HEAD
* jhennessey: WIXFEATURE:3169 - Add support for upgrade code-based product search.

* jchoover: FEAT#4193 - Added searching for bundles via upgrade code and querying bundle properties via provider code.

## WixBuild: Version 3.9.10.0

* BMurri: WIXBUG:4225 - DTF: InstallPathMap didn't accept identifiers differing only by case.

## WixBuild: Version 3.9.02.0

* BMurri: WIXBUG:4174 - Prevent unneeded build errors when generating delta patches with long file ids.

* BMurri: WIXBUG:3326 - project harvester now unescapes linked files with spaces.

* BobArnson: Support building on VS2013 only. Make SQL CE optional.
=======
* jchoover: FEAT#4194 - Move DownloadUrl functionality from engine to dutil.
>>>>>>> 624f2974

* RobMen: WiX v3.9

## WixBuild: Version 3.9.0.0<|MERGE_RESOLUTION|>--- conflicted
+++ resolved
@@ -1,4 +1,5 @@
-<<<<<<< HEAD
+* jchoover: FEAT#4194 - Move DownloadUrl functionality from engine to dutil.
+
 * jhennessey: WIXFEATURE:3169 - Add support for upgrade code-based product search.
 
 * jchoover: FEAT#4193 - Added searching for bundles via upgrade code and querying bundle properties via provider code.
@@ -14,9 +15,6 @@
 * BMurri: WIXBUG:3326 - project harvester now unescapes linked files with spaces.
 
 * BobArnson: Support building on VS2013 only. Make SQL CE optional.
-=======
-* jchoover: FEAT#4194 - Move DownloadUrl functionality from engine to dutil.
->>>>>>> 624f2974
 
 * RobMen: WiX v3.9
 
