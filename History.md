<<<<<<< HEAD
* BobArnson: WIXBUG:4197 - Add VS2013 detection properties and custom actions to the doc. Add missing VS2012 entries.
=======
* BobArnson: WIXBUG:4198 - Use the Release value for .NET 4.5.1 on Windows 8.1 rather than that of the downlevel redistributable.
>>>>>>> d49276ca

## WixBuild: Version 3.8.1114.0

* BobArnson: WIXBUG:4185 - Correct VSIXInstaller.exe FileSearch name for VS2013.

* BobArnson: WIXBUG:4180 - Add .NET Framework 4.5.1 package groups.

* RjvdBoon: WIXBUG:4111;4170 - Generate URLs in the manual with forward slashes instead of backward slashes.

* BobArnson: WIXBUG:4175 - Add detection of VS/VWD 2013 for VsixPackage.

* BobArnson: WIXBUG:3872 - Add a block in the WiX BA when .NET 3.5.1 isn't present.

## WixBuild: Version 3.8.1031.0

* BobArnson: WIXBUG:4160 - Add DTF assemblies Melt.exe needs for "pdb melting" to the toolset bin directory.

* BMurri: WIXBUG:4061 - Call RtlGetVersion out of ntdll.dll to get OS version

* BMurri: WIXBUG:4032 - Enable heat to accomodate COM relative paths and foreign servers.

* BobArnson: WIXBUG:3807 - Add AssemblyFoldersEx key.

* BobArnson: WIXBUG:3737 - Block with specific message attempt to use RemotePayload outside ExePackage.

* BobArnson: WIXBUG:3830 - Remove obsolete PreProcExampleExtension.

* BobArnson: WIXBUG:4158 - Add error message rather than throwing an exception.

* BobArnson: WIXBUG:3870 - Clarify Directory/@ComponentGuidGenerationSeed documentation.

* BobArnson: WIXBUG:4142 - Add message for WixLocalization namespace problems.

## WixBuild: Version 3.8.1021.0

* BobArnson: Fix WIXBUG:3839 and WIXBUG:4093.
  * Add projects to build version-specific templates for VS2012 and VS2013.
  * Correct paths to native SDK libraries.

* BobArnson: WIXBUG:4146 - Fill in missing searches and verify GUIDs.

* RobMen: WIXFEAT:4091 - build and setup libs for VS2013.

* BobArnson: WIXBUG:4146 - Fill in missing searches and verify GUIDs.

* BobArnson: WIXBUG:4152 - Remove WixPdbPath property and -sbuildinfo switch.

* BobArnson: WIXBUG:3165 - Add x64 package to write x64 registry values.

## WixBuild: Version 3.8.1014.0

* BobArnson: Handle the case when you have SQLCE v4.0 installed without matching SDK but do have SQLCE v3.5 and its SDK installed.

## WixBuild: Version 3.8.1007.0

* BMurri: WIXBUG:4104 - Wrong language ID for Slovenian specified on site

* RobMen: Reorganize source code to better match reality.

* RobMen: Fix parallel build when building wix.proj.

* BobArnson: WIXBUG:4073 - write v3.8 value under HKLM\SOFTWARE\Microsoft\Windows Installer XML\3.x with installation directory.

* BobArnson: WIXBUG:4120 - Remove SetupBld.

* BobArnson: WIXBUG:4128 - Add Win8/8.1 compatibility GUIDs to stub.manifest.

* RobMen: WIXBUG:4103 - use [#FileId] in Shortcut how-tos.

* BMurri: WIXBUG:4062 - Heat harvesting is URL Encoding parenthesis in “Content” filenames resulting in LGHT0103 errors.

* BMurri: WIXBUG:4072 - NullReferenceException in pyro.exe.

## WixBuild: Version 3.8.826.0

* RobMen: WIXBUG:4083 - Website manual cannot be navigated.

## WixBuild: Version 3.8.819.0

* BobArnson: SFBUG:2474 - Allow bind-time variables in Publish/@Property.

* BobArnson: SFBUG:3352 - Throw a better error message for unexpected attributes.

## WixBuild: Version 3.8.722.0

* BobArnson:
  * Add Visual Studio 2012 Express for Windows Desktop detection properties to WixVSExtension.
  * Add Visual Studio 2013 Preview detection properties to WixVSExtension.

* BMurri: Bug in delta patching (large file optimize was incorrect)

## WixBuild: Version 3.8.715.0

* BMurri: SFBUG:3324 - Fix issues caused when different files have differing numbers of old versions.

* BMurri: Describe new help system and how to add new topics.

* BMurri: SFBUG:3342 - Fix unhandled exception when unbinding transforms containing tables with null primary keys.

* BMurri: SFBUG:3329 - xmlns attributes may have either the name or the prefix set to xmlns.

* BMurri: Fix links and cleanup documentation formating.

## WixBuild: Version 3.8.708.0

* BobArnson: SFBUG:1747 - Handle missing tables and system tables that exist only when SQL queries are being run when determining row counts.

* BobArnson: SFBUG:2235 - Use overload of WaitHandle.WaitOne that's available on .NET 2.0.

* BobArnson: SFBUG:1677 - Update conditions for Firewall custom actions to support Windows 2003 Server SP1.

## WixBuild: Version 3.8.628.0

* RobMen: Updated release system.

* MiCarls: SFBUG:3288 - Fix unhandled exception when harvesting unsupported registry types from .reg files.

* Corfe83: SFBUG:3283 - Allow wix tools to load remote wix extensions / other assemblies

* BobArnson: SFBUG:3116 - Add @HideTarget to custom actions and @Hidden to custom action data properties.

* RobMen: New help build system.

## WixBuild: Version 3.8.611.0

* BorisDachev: SFBUG:3066 - harvest project links in MSBuild 4.0 correctly.

* BMurri: SFBUG:3285 - Explicitly set enable32BitAppOnWin64 in IIS7 AppPools.

* NeilSleighthold: Add probing for default sub language of the detected primary language.

* BarryNolte: SFBUG:3296 - quote NETFX4.5 log path.

* BarryNolte: SFBUG:3288 - improve heat.exe error message for unhandled registry types.

* PatOShea - SFBUG:2485;3119;3020;3223 - fixed links in html documentation.

## WixBuild: Version 3.8.520.0

* StefanAgner: SFBUG:3074 - fix harvesting to correctly handle WinForms.resx by changing current directory.

* BobArnson: SFBUG:3262 - Implement MediaTemplate/@CompressionLevel.

* BobArnson: SFBUG:3266 - reword error message to avoid implying required values can be omitted.

* BobArnson: SFBUG:3256 - be a bit more lax about accepting binder variables anywhere in version strings.

* BobArnson: SFBUG:3248 - alias UI and Control elements in .wxl files for LocUtil.

* BobArnson: SFBUG:3233 - verify bundle version elements are <=UInt16 once all binder variables are resolved.

* JCHoover: SFFEAT:727 - Added support for ActionData messages (ACTIONSTART) within WixStdBA.

* JCHoover: SFEAT:629 - skip shortcut scheduling if the CA is unable to create CLSID_InternetShortcut or CLSID_ShellLink.

* Corfe83: SFBUG:3251 - Fix heat to no longer hang with ProgIds whose CurVer is their own ProgId.

## WixBuild: Version 3.8.514.0

* JCHoover: SFFEAT:636;668 - support wildcard ProductCode and configuring UpgradeCode in InstanceTransforms.

* JHennessey: Add assemblyPublicKeyTokenPreservedCase and assemblyFullNamePreservedCase binder variables.

* RobMen: Add support for integration tests on xUnit.net and convert one Burn test.

* NeilSleightholm: Add HyperlinkSidebar, HyperlinkLarge and RtfLarge themes to wixstdba.

## WixBuild: Version 3.8.506.0

* NeilSleightholm: SFBUG:3289 - fix 'heat reg' output to not generate candle CNDL1138 warnings.

* RobMen: Add support for xUnit.net based tests.

## WixBuild: Version 3.8.422.0

* JoshuaKwan: Added strings in Error table for errors 1610,1611,1651 but not localized yet.

## WixBuild: Version 3.8.415.0

* RobMen: SFBUG:3263 - correctly register bundle when present in cache but pending removal on restart.

## WixBuild: Version 3.8.408.0

* RobMen: SFBUG:3178 - make NETFX v3.5 default base for WiX toolset.

* RobMen: SFBUG:3222 - fix Manufacturer in WiX installs.

* NeilSleightholm: Add support for BA functions to wixstdba.

* RobMen: Allow WebApplication to be defined under WebDir element.

## WixBuild: Version 3.8.401.0

* RobMen: Add arguments and ability to hide launch target in wixstdba.

* NeilSleightholm: Add support for additional controls on the install and options pages.

* NeilSleightholm: Add support for an auto generated version number to the preprocessor.

* NeilSleightholm: SFBUG:3191 - document NETFX v4.5 properties.

* NeilSleightholm: SFBUG:3221 - use correct function to get user language in LocProbeForFile().

## WixBuild: Version 3.8.326.0

* BruceCran: Use v110_xp instead of v110 for VS2012 to retain compatibility with XP.

* RobMen: SFBUG:3160 - pass "files in use" message to BA correctly.

* BobArnson: SFBUG:3236 - Enable Lux in binaries.zip and setup.

* RobMen: Enhance wixstdba to display user and warning MSI messages.

## WixBuild: Version 3.8.305.0

* RobMen: Add PromptToContinue attribute to CloseApplications.

* RobMen: Enhance wixstdba progress text for related bundles.

## WixBuild: Version 3.8.225.0

* RobMen: Add EndSession, TerminateProcess and Timeout attributes to CloseApplications.

* RobMen: Support transparent .pngs for Images in thmutil.

* RobMen: SFBUG:3216 - fix build to handle multiple platform SDK include paths.

* RobMen: WiX v3.8

## WixBuild: Version 3.8.0.0<|MERGE_RESOLUTION|>--- conflicted
+++ resolved
@@ -1,8 +1,6 @@
-<<<<<<< HEAD
+* BobArnson: WIXBUG:4198 - Use the Release value for .NET 4.5.1 on Windows 8.1 rather than that of the downlevel redistributable.
+
 * BobArnson: WIXBUG:4197 - Add VS2013 detection properties and custom actions to the doc. Add missing VS2012 entries.
-=======
-* BobArnson: WIXBUG:4198 - Use the Release value for .NET 4.5.1 on Windows 8.1 rather than that of the downlevel redistributable.
->>>>>>> d49276ca
 
 ## WixBuild: Version 3.8.1114.0
 
