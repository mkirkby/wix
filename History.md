<<<<<<< HEAD
* RobMen: Merge source code reorganization.
=======
## WixBuild: Version 3.8.1007.0

* BMurri: WIXBUG:4104 - Wrong language ID for Slovenian specified on site

* RobMen: Reorganize source code to better match reality.
>>>>>>> 226eaf61

* RobMen: Merge recent changes through WiX v3.8.904.0

* MikeGC: MonUtil: Add 32-bit and 64-bit awareness, add support for large numbers of monitors (>64), carefully differentiate between recursive and non-recursive waits, and fix several bugs.

* MikeGC: SceUtil: Add interface to detect whether changes to the database have occurred during a session.

* RobMen: Merge recent changes through WiX v3.8.826.0

* MikeGC: Make Settings Browser window resizable, and enable AutoResize functionality in ThmUtil.

* MikeGC: Introducing MonUtil, which allow easily monitoring directories and registry keys for changes.

* RobMen: Merge recent changes through WiX v3.8.722.0

## WixBuild: Version 4.0.701.0

* RobMen: Merge recent changes through WiX v3.8.628.0.

* RobMen: Merge recent changes through WiX v3.8.611.0.

* MikeGC: Fix bug in settings browser "one instance" lock, switch from a mutex to a per-user lock, and fix some UI thread issues

* MikeGC: Fix pdbs zip and create new udms zip for settings engine manifests

* RobMen: Merge recent changes from WiX v3.8.

* MikeGC: Introducing WiX Settings Engine.

* RobMen: Merge recent changes from WiX v3.8.

## WixBuild: Version 4.0.424.0

* RobMen: Merge recent changes from WiX v3.8.

* RobMen: Add version to schema namespaces.

* RobMen: Move extension schema namespaces under "wxs" to align better with Simplified WiX.
* RobMen: Update Simplified WiX namespaces to match changes "wxs" namespace.

* RobMen: Fix bad old references to thmutil.xsd.

* RobMen: More SxS'ification of folders, registry keys, etc.
* RobMen: Fix Votive registration to correctly load in VS.
* RobMen: Add Simplified WiX Toolset to binaries.zip

* RobMen: Update WixCop to help with all namespace changes (including extensions).
* RobMen: Update thmutil.xsd namespace to be consistent with other changes.

## WixBuild: Version 4.0.4.0

* RobMen: Introducing Simplified WiX Toolset.

* RobMen: Rename "Windows Installer Xml Toolset" to "WiX Toolset".
* RobMen: Improve support for building WiX Toolset with VS2012.
* RobMen: Continue to fix namespace breaking changes.

* RobMen: Change namespaces to prepare for breaking changes.

* RobMen: WiX v4.0

## WixBuild: Version 4.0.0.0<|MERGE_RESOLUTION|>--- conflicted
+++ resolved
@@ -1,12 +1,6 @@
-<<<<<<< HEAD
+* RobMen: Merge recent changes through Wix v3.8.1007.0
+
 * RobMen: Merge source code reorganization.
-=======
-## WixBuild: Version 3.8.1007.0
-
-* BMurri: WIXBUG:4104 - Wrong language ID for Slovenian specified on site
-
-* RobMen: Reorganize source code to better match reality.
->>>>>>> 226eaf61
 
 * RobMen: Merge recent changes through WiX v3.8.904.0
 
