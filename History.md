<<<<<<< HEAD
* RobMen: Merge recent changes through Wix v3.8.1014.0
=======
* BobArnson: WIXBUG:3870 - Clarify Directory/@ComponentGuidGenerationSeed documentation.

* BobArnson: WIXBUG:4142 - Add message for WixLocalization namespace problems.

## WixBuild: Version 3.8.1021.0

* BobArnson: Fix WIXBUG:3839 and WIXBUG:4093.
  * Add projects to build version-specific templates for VS2012 and VS2013.
  * Correct paths to native SDK libraries.

* BobArnson: WIXBUG:4146 - Fill in missing searches and verify GUIDs.

* RobMen: WIXFEAT:4091 - build and setup libs for VS2013.

* BobArnson: WIXBUG:4146 - Fill in missing searches and verify GUIDs.

* BobArnson: WIXBUG:4152 - Remove WixPdbPath property and -sbuildinfo switch.

* BobArnson: WIXBUG:3165 - Add x64 package to write x64 registry values.

## WixBuild: Version 3.8.1014.0
>>>>>>> ae59f272

* MikeGC: Implement automatic synchronization of settings within Settings Engine / Settings Browser (using MonUtil).

* MikeGC: Make Settings Browser automatically start upon login, start as a tray icon, and minimize back to tray.

* MikeGC: Fix quite a few bugs in Settings Engine and Settings Browser.

## WixBuild: Version 4.0.1007.0

* RobMen: Merge recent changes through Wix v3.8.1007.0

* RobMen: Merge source code reorganization.

* RobMen: Merge recent changes through WiX v3.8.904.0

* MikeGC: MonUtil: Add 32-bit and 64-bit awareness, add support for large numbers of monitors (>64), carefully differentiate between recursive and non-recursive waits, and fix several bugs.

* MikeGC: SceUtil: Add interface to detect whether changes to the database have occurred during a session.

* RobMen: Merge recent changes through WiX v3.8.826.0

* MikeGC: Make Settings Browser window resizable, and enable AutoResize functionality in ThmUtil.

* MikeGC: Introducing MonUtil, which allow easily monitoring directories and registry keys for changes.

* RobMen: Merge recent changes through WiX v3.8.722.0

## WixBuild: Version 4.0.701.0

* RobMen: Merge recent changes through WiX v3.8.628.0.

* RobMen: Merge recent changes through WiX v3.8.611.0.

* MikeGC: Fix bug in settings browser "one instance" lock, switch from a mutex to a per-user lock, and fix some UI thread issues

* MikeGC: Fix pdbs zip and create new udms zip for settings engine manifests

* RobMen: Merge recent changes from WiX v3.8.

* MikeGC: Introducing WiX Settings Engine.

* RobMen: Merge recent changes from WiX v3.8.

## WixBuild: Version 4.0.424.0

* RobMen: Merge recent changes from WiX v3.8.

* RobMen: Add version to schema namespaces.

* RobMen: Move extension schema namespaces under "wxs" to align better with Simplified WiX.
* RobMen: Update Simplified WiX namespaces to match changes "wxs" namespace.

* RobMen: Fix bad old references to thmutil.xsd.

* RobMen: More SxS'ification of folders, registry keys, etc.
* RobMen: Fix Votive registration to correctly load in VS.
* RobMen: Add Simplified WiX Toolset to binaries.zip

* RobMen: Update WixCop to help with all namespace changes (including extensions).
* RobMen: Update thmutil.xsd namespace to be consistent with other changes.

## WixBuild: Version 4.0.4.0

* RobMen: Introducing Simplified WiX Toolset.

* RobMen: Rename "Windows Installer Xml Toolset" to "WiX Toolset".
* RobMen: Improve support for building WiX Toolset with VS2012.
* RobMen: Continue to fix namespace breaking changes.

* RobMen: Change namespaces to prepare for breaking changes.

* RobMen: WiX v4.0

## WixBuild: Version 4.0.0.0<|MERGE_RESOLUTION|>--- conflicted
+++ resolved
@@ -1,28 +1,6 @@
-<<<<<<< HEAD
+* RobMen: Merge recent changes through Wix v3.8.1021.0
+
 * RobMen: Merge recent changes through Wix v3.8.1014.0
-=======
-* BobArnson: WIXBUG:3870 - Clarify Directory/@ComponentGuidGenerationSeed documentation.
-
-* BobArnson: WIXBUG:4142 - Add message for WixLocalization namespace problems.
-
-## WixBuild: Version 3.8.1021.0
-
-* BobArnson: Fix WIXBUG:3839 and WIXBUG:4093.
-  * Add projects to build version-specific templates for VS2012 and VS2013.
-  * Correct paths to native SDK libraries.
-
-* BobArnson: WIXBUG:4146 - Fill in missing searches and verify GUIDs.
-
-* RobMen: WIXFEAT:4091 - build and setup libs for VS2013.
-
-* BobArnson: WIXBUG:4146 - Fill in missing searches and verify GUIDs.
-
-* BobArnson: WIXBUG:4152 - Remove WixPdbPath property and -sbuildinfo switch.
-
-* BobArnson: WIXBUG:3165 - Add x64 package to write x64 registry values.
-
-## WixBuild: Version 3.8.1014.0
->>>>>>> ae59f272
 
 * MikeGC: Implement automatic synchronization of settings within Settings Engine / Settings Browser (using MonUtil).
 
