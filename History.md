<<<<<<< HEAD
* BobArnson: WIXBUG:4263 - Add WixMsmqExtension.dll back to binaries .zip.
=======
* BobArnson: WIXBUG:4271 - Warn when using a RemotePayload package that isn't explicitly set @Compressed="no".
>>>>>>> 20c00039

* BobArnson: WIXBUG:4272 - Omit custom (and therefore un-Google-able) HRESULT for failed launch conditions on the failed page of WixStdBA.

* BobArnson: WIXBUG:4077 - Add log entry for the bal:Condition message itself.

## WixBuild: Version 3.9.16.0

* rjvdboon: WIXBUG:4089 - Remove SimpleTypes from help table of contents.

* jchoover: FEAT#4194 - Move DownloadUrl functionality from engine to dutil.

* jhennessey: WIXFEATURE:3169 - Add support for upgrade code-based product search.

* jchoover: FEAT#4193 - Added searching for bundles via upgrade code and querying bundle properties via provider code.

## WixBuild: Version 3.9.10.0

* BMurri: WIXBUG:4225 - DTF: InstallPathMap didn't accept identifiers differing only by case.

## WixBuild: Version 3.9.02.0

* BMurri: WIXBUG:4174 - Prevent unneeded build errors when generating delta patches with long file ids.

* BMurri: WIXBUG:3326 - project harvester now unescapes linked files with spaces.

* BobArnson: Support building on VS2013 only. Make SQL CE optional.

* RobMen: WiX v3.9

## WixBuild: Version 3.9.0.0<|MERGE_RESOLUTION|>--- conflicted
+++ resolved
@@ -1,8 +1,6 @@
-<<<<<<< HEAD
+* BobArnson: WIXBUG:4271 - Warn when using a RemotePayload package that isn't explicitly set @Compressed="no".
+
 * BobArnson: WIXBUG:4263 - Add WixMsmqExtension.dll back to binaries .zip.
-=======
-* BobArnson: WIXBUG:4271 - Warn when using a RemotePayload package that isn't explicitly set @Compressed="no".
->>>>>>> 20c00039
 
 * BobArnson: WIXBUG:4272 - Omit custom (and therefore un-Google-able) HRESULT for failed launch conditions on the failed page of WixStdBA.
 
