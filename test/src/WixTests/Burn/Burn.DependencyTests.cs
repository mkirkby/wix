--- conflicted
+++ resolved
@@ -1,5 +1,4 @@
-<<<<<<< HEAD
-﻿//-----------------------------------------------------------------------
+//-----------------------------------------------------------------------
 // <copyright file="Burn.DependencyTests.cs" company="Outercurve Foundation">
 //   Copyright (c) 2004, Outercurve Foundation.
 //   This software is released under Microsoft Reciprocal License (MS-RL).
@@ -571,581 +570,6 @@
 
             this.CleanTestArtifacts = true;
         }
-    }
-}   
-=======
-﻿//-----------------------------------------------------------------------
-// <copyright file="Burn.DependencyTests.cs" company="Outercurve Foundation">
-//   Copyright (c) 2004, Outercurve Foundation.
-//   This software is released under Microsoft Reciprocal License (MS-RL).
-//   The license and further copyright text can be found in the file
-//   LICENSE.TXT at the root directory of the distribution.
-// </copyright>
-// <summary>
-//     Contains methods test Burn.
-// </summary>
-//-----------------------------------------------------------------------
-
-namespace WixTest.Tests.Burn
-{
-    using System.Collections.Generic;
-    using WixTest.Utilities;
-    using WixTest.Verifiers;
-    using Microsoft.VisualStudio.TestTools.UnitTesting;
-    using Microsoft.Tools.WindowsInstallerXml;
-    using Microsoft.Tools.WindowsInstallerXml.Bootstrapper;
-    using Microsoft.Win32;
-
-    [TestClass]
-    public class DependencyTests : BurnTests
-    {
-        [TestMethod]
-        [Priority(2)]
-        [Description("Installs bundle A then bundle B, and removes them in reverse order.")]
-        [TestProperty("IsRuntimeTest", "true")]
-        public void Burn_InstallBundles()
-        {
-            const string expectedVersion = "1.0.0.0";
-
-            // Build the packages.
-            string packageA = new PackageBuilder(this, "A") { Extensions = Extensions }.Build().Output;
-            string packageB = new PackageBuilder(this, "B") { Extensions = Extensions }.Build().Output;
-
-            // Create the named bind paths to the packages.
-            Dictionary<string, string> bindPaths = new Dictionary<string, string>();
-            bindPaths.Add("packageA", packageA);
-            bindPaths.Add("packageB", packageB);
-
-            // Build the bundles.
-            string bundleA = new BundleBuilder(this, "BundleA") { BindPaths = bindPaths, Extensions = Extensions }.Build().Output;
-            string bundleB = new BundleBuilder(this, "BundleB") { BindPaths = bindPaths, Extensions = Extensions }.Build().Output;
-
-            // Install the bundles.
-            BundleInstaller installerA = new BundleInstaller(this, bundleA).Install();
-            BundleInstaller installerB = new BundleInstaller(this, bundleB).Install();
-
-            // Make sure the MSIs are installed.
-            Assert.IsTrue(MsiVerifier.IsPackageInstalled(packageA));
-            Assert.IsTrue(MsiVerifier.IsPackageInstalled(packageB));
-            using (RegistryKey root = this.GetTestRegistryRoot())
-            {
-                string actualVersion = root.GetValue("A") as string;
-                Assert.AreEqual(expectedVersion, actualVersion);
-            }
-
-            // Uninstall in reverse order.
-            installerB.Uninstall();
-            installerA.Uninstall();
-
-            // Make sure the MSIs are not installed.
-            Assert.IsFalse(MsiVerifier.IsPackageInstalled(packageB));
-            Assert.IsFalse(MsiVerifier.IsPackageInstalled(packageA));
-            Assert.IsNull(this.GetTestRegistryRoot());
-
-            this.CleanTestArtifacts = true;
-        }
-
-        [TestMethod]
-        [Priority(2)]
-        [Description("Installs bundle A then bundle B, attempts to remove bundle A, then removes them in reverse order.")]
-        [TestProperty("IsRuntimeTest", "true")]
-        public void Burn_UninstallBundleWithDependent()
-        {
-            const string expectedVersion = "1.0.0.0";
-
-            // Build the packages.
-            string packageA = new PackageBuilder(this, "A") { Extensions = Extensions }.Build().Output;
-            string packageB = new PackageBuilder(this, "B") { Extensions = Extensions }.Build().Output;
-
-            // Create the named bind paths to the packages.
-            Dictionary<string, string> bindPaths = new Dictionary<string, string>();
-            bindPaths.Add("packageA", packageA);
-            bindPaths.Add("packageB", packageB);
-
-            // Build the bundles.
-            string bundleA = new BundleBuilder(this, "BundleA") { BindPaths = bindPaths, Extensions = Extensions }.Build().Output;
-            string bundleB = new BundleBuilder(this, "BundleB") { BindPaths = bindPaths, Extensions = Extensions }.Build().Output;
-
-            // Install the bundles.
-            BundleInstaller installerA = new BundleInstaller(this, bundleA).Install();
-            BundleInstaller installerB = new BundleInstaller(this, bundleB).Install();
-
-            // Make sure the MSIs and EXE are installed.
-            Assert.IsTrue(MsiVerifier.IsPackageInstalled(packageA));
-            Assert.IsTrue(MsiVerifier.IsPackageInstalled(packageB));
-            using (RegistryKey root = this.GetTestRegistryRoot())
-            {
-                string actualVersion = root.GetValue("Version") as string;
-                Assert.AreEqual(expectedVersion, actualVersion);
-            }
-
-            // Attempt to uninstall bundleA.
-            installerA.Uninstall();
-
-            // Verify packageA and ExeA are still installed.
-            Assert.IsTrue(MsiVerifier.IsPackageInstalled(packageA));
-            using (RegistryKey root = this.GetTestRegistryRoot())
-            {
-                string actualVersion = root.GetValue("Version") as string;
-                Assert.AreEqual(expectedVersion, actualVersion);
-            }
-
-            // Uninstall bundleB now.
-            installerB.Uninstall();
-
-            // Make sure the MSIs are installed.
-            Assert.IsFalse(MsiVerifier.IsPackageInstalled(packageB));
-            Assert.IsFalse(MsiVerifier.IsPackageInstalled(packageA));
-            Assert.IsNull(this.GetTestRegistryRoot());
-
-            this.CleanTestArtifacts = true;
-        }
-
-        [TestMethod]
-        [Priority(2)]
-        [Description("Install bundle A then B, upgrades A, then attempts to uninstall A while B is still present.")]
-        [TestProperty("IsRuntimeTest", "true")]
-        public void Burn_UninstallUpgradedBundle()
-        {
-            const string expectedVersion1 = "1.0.0.0";
-            const string expectedVersion2 = "1.0.1.0";
-
-            // Build the packages.
-            string packageA = new PackageBuilder(this, "A") { Extensions = Extensions }.Build().Output;
-            string packageB = new PackageBuilder(this, "B") { Extensions = Extensions }.Build().Output;
-            string packageA1 = new PackageBuilder(this, "A") { Extensions = Extensions, PreprocessorVariables = new Dictionary<string, string>() { { "Version", expectedVersion2 } } }.Build().Output;
-
-            // Create the named bind paths to the packages.
-            Dictionary<string, string> bindPaths = new Dictionary<string, string>();
-            bindPaths.Add("packageA", packageA);
-            bindPaths.Add("packageB", packageB);
-
-            // Build the bundles.
-            string bundleA = new BundleBuilder(this, "BundleA") { BindPaths = bindPaths, Extensions = Extensions }.Build().Output;
-            string bundleB = new BundleBuilder(this, "BundleB") { BindPaths = bindPaths, Extensions = Extensions }.Build().Output;
-
-            // Override the path for A to A1.
-            bindPaths["packageA"] = packageA1;
-            string bundleA1 = new BundleBuilder(this, "BundleA") { BindPaths = bindPaths, Extensions = Extensions, PreprocessorVariables = new Dictionary<string, string>() { { "Version", expectedVersion2 } } }.Build().Output;
-
-            // Install the bundles.
-            BundleInstaller installerA = new BundleInstaller(this, bundleA).Install();
-            BundleInstaller installerB = new BundleInstaller(this, bundleB).Install();
-
-            // Make sure the MSIs and EXE are installed.
-            Assert.IsTrue(MsiVerifier.IsPackageInstalled(packageA));
-            Assert.IsTrue(MsiVerifier.IsPackageInstalled(packageB));
-            using (RegistryKey root = this.GetTestRegistryRoot())
-            {
-                string actualVersion = root.GetValue("Version") as string;
-                Assert.AreEqual(expectedVersion1, actualVersion);
-            }
-
-            // Attempt to upgrade bundleA.
-            BundleInstaller installerA1 = new BundleInstaller(this, bundleA1).Install();
-
-            // Verify packageA1 was installed and packageA was uninstalled.
-            Assert.IsTrue(MsiVerifier.IsPackageInstalled(packageA1));
-            Assert.IsFalse(MsiVerifier.IsPackageInstalled(packageA));
-            using (RegistryKey root = this.GetTestRegistryRoot())
-            {
-                string actualVersion = root.GetValue("Version") as string;
-                Assert.AreEqual(expectedVersion2, actualVersion);
-            }
-
-            // Uninstall bundleA1 and verify that packageA1 is still installed.
-            installerA1.Uninstall();
-            Assert.IsTrue(MsiVerifier.IsPackageInstalled(packageA1));
-
-            // Uninstall bundleB now.
-            installerB.Uninstall();
-
-            // BUG: BundleB does not know about PackageA1 (A,v2), so remove it explicitly (SFBUG:3307315).
-            MSIExec.UninstallProduct(packageA1, MSIExec.MSIExecReturnCode.SUCCESS);
-
-            // Make sure the MSIs are not installed.
-            Assert.IsFalse(MsiVerifier.IsPackageInstalled(packageB));
-            Assert.IsFalse(MsiVerifier.IsPackageInstalled(packageA1));
-            Assert.IsNull(this.GetTestRegistryRoot());
-
-            this.CleanTestArtifacts = true;
-        }
-
-        [TestMethod]
-        [Priority(2)]
-        [Description("Install bundle A, then upgrade it with a slipstream of package A and patch A.")]
-        [TestProperty("IsRuntimeTest", "true")]
-        public void Burn_InstallUpgradeSlipstreamBundle()
-        {
-            const string expectedVersion1 = "1.0.0.0";
-            const string expectedVersion2 = "1.0.1.0";
-
-            // Build the packages.
-            string packageA = new PackageBuilder(this, "A") { Extensions = Extensions }.Build().Output;
-            string packageA1 = new PackageBuilder(this, "A") { Extensions = Extensions, PreprocessorVariables = new Dictionary<string, string>() { { "Version", expectedVersion2 } }, NeverGetsInstalled = true }.Build().Output;
-            string patchA = new PatchBuilder(this, "PatchA") { PreprocessorVariables = new Dictionary<string, string>() { { "Version", expectedVersion2 } }, TargetPath = packageA, UpgradePath = packageA1 }.Build().Output;
-
-            // Create the named bind paths to the packages.
-            Dictionary<string, string> bindPaths = new Dictionary<string, string>();
-            bindPaths.Add("packageA", packageA);
-            bindPaths.Add("patchA", patchA);
-
-            // Build the bundles.
-            string bundleA = new BundleBuilder(this, "BundleA") { BindPaths = bindPaths, Extensions = Extensions }.Build().Output;
-            string bundleC = new BundleBuilder(this, "BundleC") { BindPaths = bindPaths, Extensions = Extensions, PreprocessorVariables = new Dictionary<string, string>() { { "Version", expectedVersion2 } } }.Build().Output;
-
-            // Install the base bundle and make sure it's installed.
-            BundleInstaller installerA = new BundleInstaller(this, bundleA).Install();
-            Assert.IsTrue(MsiVerifier.IsPackageInstalled(packageA));
-            using (RegistryKey root = this.GetTestRegistryRoot())
-            {
-                string actualVersion = root.GetValue("Version") as string;
-                Assert.AreEqual(expectedVersion1, actualVersion);
-            }
-
-            // Install the upgrade bundle with a slipstreamed patch and make sure the patch is installed.
-            // SFBUG:3387046 - Uninstalling bundle registers a dependency on a package
-            BundleInstaller installerC = new BundleInstaller(this, bundleC).Install();
-            Assert.IsTrue(MsiUtils.IsPatchInstalled(patchA));
-
-            // BundleC doesn't carry the EXE, so make sure it's removed.
-            using (RegistryKey root = this.GetTestRegistryRoot())
-            {
-                Assert.IsNull(root.GetValue("Version"));
-            }
-
-            // Repair the upgrade bundle to make sure it does not prompt for source.
-            // SFBUG:3386927 - MSIs get removed from cache during upgrade
-            installerC.Repair();
-
-            // Uninstall the slipstream bundle and make sure both packages are uninstalled.
-            installerC.Uninstall();
-            Assert.IsFalse(MsiUtils.IsPatchInstalled(patchA));
-            Assert.IsFalse(MsiVerifier.IsPackageInstalled(packageA));
-
-            this.CleanTestArtifacts = true;
-        }
-
-        [TestMethod]
-        [Priority(2)]
-        [Description("Install bundle A, then install upgrade bundle D which will fail and roll back.")]
-        [TestProperty("IsRuntimeTest", "true")]
-        public void Burn_RollbackUpgradeBundle()
-        {
-            const string expectedVersion1 = "1.0.0.0";
-            const string expectedVersion2 = "1.0.1.0";
-
-            // Build the packages.
-            string packageA = new PackageBuilder(this, "A") { Extensions = Extensions }.Build().Output;
-
-            // Create the named bind paths to the packages.
-            Dictionary<string, string> bindPaths = new Dictionary<string, string>();
-            bindPaths.Add("packageA", packageA);
-
-            // Build the bundles.
-            string bundleA = new BundleBuilder(this, "BundleA") { BindPaths = bindPaths, Extensions = Extensions }.Build().Output;
-            string bundleD = new BundleBuilder(this, "BundleD") { BindPaths = bindPaths, Extensions = Extensions, PreprocessorVariables = new Dictionary<string, string>() { { "Version", expectedVersion2 } } }.Build().Output;
-
-            // Install the base bundle and make sure it's installed.
-            BundleInstaller installerA = new BundleInstaller(this, bundleA).Install();
-            Assert.IsTrue(MsiVerifier.IsPackageInstalled(packageA));
-            using (RegistryKey root = this.GetTestRegistryRoot())
-            {
-                string actualVersion = root.GetValue("Version") as string;
-                Assert.AreEqual(expectedVersion1, actualVersion);
-            }
-
-            // Install the upgrade bundle that will fail and rollback. Make sure packageA is still present.
-            // SFBUG:3405221 - pkg dependecy not removed in rollback if pkg already present
-            BundleInstaller installerD = new BundleInstaller(this, bundleD).Install((int)MSIExec.MSIExecReturnCode.ERROR_INSTALL_FAILURE);
-            Assert.IsTrue(MsiVerifier.IsPackageInstalled(packageA));
-            using (RegistryKey root = this.GetTestRegistryRoot())
-            {
-                string actualVersion = root.GetValue("Version") as string;
-                Assert.AreEqual(expectedVersion1, actualVersion);
-            }
-
-            // Uninstall the first bundle and make sure packageA is uninstalled.
-            installerA.Uninstall();
-            Assert.IsFalse(MsiVerifier.IsPackageInstalled(packageA));
-            Assert.IsNull(this.GetTestRegistryRoot());
-
-            this.CleanTestArtifacts = true;
-        }
-
-        [TestMethod]
-        [Priority(2)]
-        [Description("Installs an MSI then fails a non-vital package to test that the bundle still installs successfully.")]
-        [TestProperty("IsRuntimeTest", "true")]
-        public void Burn_FailNonVitalPackage()
-        {
-            // Build the packages.
-            string packageA = new PackageBuilder(this, "A") { Extensions = Extensions }.Build().Output;
-            string packageC = new PackageBuilder(this, "C") { Extensions = Extensions }.Build().Output;
-
-            // Create the named bind paths to the packages.
-            Dictionary<string, string> bindPaths = new Dictionary<string, string>();
-            bindPaths.Add("packageA", packageA);
-            bindPaths.Add("packageB", packageC);
-
-            // Build the bundle.
-            string bundleE = new BundleBuilder(this, "BundleE") { BindPaths = bindPaths, Extensions = Extensions }.Build().Output;
-
-            // Install the bundle and make sure packageA is installed.
-            // SFBUG:3435047 - Make sure during install we don't fail for non-vital packages.
-            BundleInstaller installerE = new BundleInstaller(this, bundleE).Install();
-            Assert.IsTrue(MsiVerifier.IsPackageInstalled(packageA));
-            Assert.IsFalse(MsiVerifier.IsPackageInstalled(packageC));
-            using (RegistryKey root = this.GetTestRegistryRoot())
-            {
-                Assert.IsNull(root.GetValue("Version"));
-            }
-
-            // Repair the bundle.
-            // SFBUG:3435047 - Make sure during repair we don't fail for the same reason in a different code path.
-            installerE.Repair();
-            Assert.IsTrue(MsiVerifier.IsPackageInstalled(packageA));
-            Assert.IsFalse(MsiVerifier.IsPackageInstalled(packageC));
-            using (RegistryKey root = this.GetTestRegistryRoot())
-            {
-                Assert.IsNull(root.GetValue("Version"));
-            }
-
-            // Uninstall the bundle and make sure packageA is uninstalled.
-            installerE.Uninstall();
-            Assert.IsFalse(MsiVerifier.IsPackageInstalled(packageA));
-            Assert.IsNull(this.GetTestRegistryRoot());
-
-            this.CleanTestArtifacts = true;
-        }
-
-        [TestMethod]
-        [Priority(2)]
-        [Description("Installs a bundle, then an addon bundle, and uninstalls the main bundle.")]
-        [TestProperty("IsRuntimeTest", "true")]
-        public void Burn_UninstallAddonBundle()
-        {
-            const string expectedVersion = "1.0.0.0";
-
-            // Build the packages.
-            string packageA = new PackageBuilder(this, "A") { Extensions = Extensions }.Build().Output;
-            string packageB = new PackageBuilder(this, "B") { Extensions = Extensions }.Build().Output;
-
-            // Create the named bind paths to the packages.
-            Dictionary<string, string> bindPaths = new Dictionary<string, string>();
-            bindPaths.Add("packageA", packageA);
-            bindPaths.Add("packageB", packageB);
-
-            // Build the bundles.
-            string bundleA1 = new BundleBuilder(this, "BundleA") { BindPaths = bindPaths, Extensions = Extensions }.Build().Output;
-            string bundleA2 = new BundleBuilder(this, "BundleA") { BindPaths = bindPaths, Extensions = Extensions }.Build().Output;
-            string bundleF = new BundleBuilder(this, "BundleF") { BindPaths = bindPaths, Extensions = Extensions }.Build().Output;
-
-            // Install the base bundle and make sure all packages are installed.
-            BundleInstaller installerF = new BundleInstaller(this, bundleF).Install();
-            Assert.IsTrue(MsiVerifier.IsPackageInstalled(packageA));
-            Assert.IsTrue(MsiVerifier.IsPackageInstalled(packageB));
-
-            // Install an addon bundle and make sure all packages are installed.
-            BundleInstaller installerA1 = new BundleInstaller(this, bundleA1).Install();
-            Assert.IsTrue(MsiVerifier.IsPackageInstalled(packageA));
-            Assert.IsTrue(MsiVerifier.IsPackageInstalled(packageB));
-            using (RegistryKey root = this.GetTestRegistryRoot())
-            {
-                string actualVersion = root.GetValue("Version") as string;
-                Assert.AreEqual(expectedVersion, actualVersion);
-            }
-
-            // Install a second addon bundle and make sure all packages are installed.
-            BundleInstaller installerA2 = new BundleInstaller(this, bundleA2).Install();
-            Assert.IsTrue(MsiVerifier.IsPackageInstalled(packageA));
-            Assert.IsTrue(MsiVerifier.IsPackageInstalled(packageB));
-            using (RegistryKey root = this.GetTestRegistryRoot())
-            {
-                string actualVersion = root.GetValue("Version") as string;
-                Assert.AreEqual(expectedVersion, actualVersion);
-            }
-
-            // Uninstall the base bundle and make sure all packages are uninstalled.
-            installerF.Uninstall();
-            Assert.IsFalse(MsiVerifier.IsPackageInstalled(packageA));
-            Assert.IsFalse(MsiVerifier.IsPackageInstalled(packageB));
-            Assert.IsNull(this.GetTestRegistryRoot());
-
-            this.CleanTestArtifacts = true;
-        }
-
-        [TestMethod]
-        [Priority(2)]
-        [Description("Installs a bundle, then an addon bundle, and uninstalls the main bundle.")]
-        [TestProperty("IsRuntimeTest", "true")]
-        public void Burn_InstallPatchBundle()
-        {
-            const string expectedVersion = "1.0.1.0";
-
-            // Build the packages.
-            string packageA1 = new PackageBuilder(this, "A") { Extensions = Extensions }.Build().Output;
-            string packageA2 = new PackageBuilder(this, "A") { Extensions = Extensions, PreprocessorVariables = new Dictionary<string, string>() { { "Version", expectedVersion } }, NeverGetsInstalled = true }.Build().Output;
-            string packageB = new PackageBuilder(this, "B") { Extensions = Extensions }.Build().Output;
-            string patchA = new PatchBuilder(this, "PatchA") { PreprocessorVariables = new Dictionary<string, string>() { { "Version", expectedVersion } }, TargetPath = packageA1, UpgradePath = packageA2 }.Build().Output;
-
-            // Create the named bind paths to the packages.
-            Dictionary<string, string> bindPaths = new Dictionary<string, string>();
-            bindPaths.Add("packageA", packageA1);
-            bindPaths.Add("packageB", packageB);
-            bindPaths.Add("patchA", patchA);
-
-            // Build the bundles.
-            string bundleF = new BundleBuilder(this, "BundleF") { BindPaths = bindPaths, Extensions = Extensions }.Build().Output;
-            string bundleG = new BundleBuilder(this, "BundleG") { BindPaths = bindPaths, Extensions = Extensions }.Build().Output;
-
-            // Install the base bundle and make sure all packages are installed.
-            BundleInstaller installerF = new BundleInstaller(this, bundleF).Install();
-            Assert.IsTrue(MsiVerifier.IsPackageInstalled(packageA1));
-            Assert.IsTrue(MsiVerifier.IsPackageInstalled(packageB));
-
-            // Install patch bundle and make sure all packages are installed.
-            BundleInstaller installerG = new BundleInstaller(this, bundleG).Install();
-            Assert.IsTrue(MsiVerifier.IsPackageInstalled(packageA1));
-            Assert.IsTrue(MsiVerifier.IsPackageInstalled(packageB));
-            Assert.IsTrue(MsiUtils.IsPatchInstalled(patchA));
-
-            // Uninstall the base bundle and make sure all packages are uninstalled.
-            installerF.Uninstall();
-            Assert.IsFalse(MsiVerifier.IsPackageInstalled(packageA1));
-            Assert.IsFalse(MsiVerifier.IsPackageInstalled(packageB));
-            Assert.IsFalse(MsiUtils.IsPatchInstalled(patchA));
-
-            this.CleanTestArtifacts = true;
-        }
-
-        [TestMethod]
-        [Priority(2)]
-        [Description("Installs two bundles with one bundle not requesting a shared package be installed, then uninstalls.")]
-        [TestProperty("IsRuntimeTest", "true")]
-        public void Burn_DifferentPackageRequestStates()
-        {
-            const string expectedVersion = "1.0.0.0";
-
-            // Build the package.
-            string packageA = new PackageBuilder(this, "A") { Extensions = Extensions }.Build().Output;
-            string packageB = new PackageBuilder(this, "B") { Extensions = Extensions }.Build().Output;
-
-            // Create the named bind paths to the packages.
-            Dictionary<string, string> bindPaths = new Dictionary<string, string>();
-            bindPaths.Add("packageA", packageA);
-            bindPaths.Add("packageB", packageB);
-
-            // Build the bundles.
-            string bundleA = new BundleBuilder(this, "BundleA") { BindPaths = bindPaths, Extensions = Extensions }.Build().Output;
-            string bundleB = new BundleBuilder(this, "BundleB") { BindPaths = bindPaths, Extensions = Extensions }.Build().Output;
-
-            // Install the base bundle and make sure it's installed.
-            BundleInstaller installerA = new BundleInstaller(this, bundleA).Install();
-            Assert.IsTrue(MsiVerifier.IsPackageInstalled(packageA));
-            Assert.IsFalse(MsiVerifier.IsPackageInstalled(packageB));
-            using (RegistryKey root = this.GetTestRegistryRoot())
-            {
-                string actualVersion = root.GetValue("Version") as string;
-                Assert.AreEqual(expectedVersion, actualVersion);
-            }
-
-            // SFBUG:3469206 - install a bundle without installing the shared package, which should not be ref-counted.
-            this.SetPackageRequestedState("PackageA", RequestState.None);
-
-            // Also don't install packageB since it has an authored dependency on packageA and would fail this test case.
-            this.SetPackageRequestedState("PackageB", RequestState.None);
-
-            BundleInstaller installerB = new BundleInstaller(this, bundleB).Install();
-            Assert.IsTrue(MsiVerifier.IsPackageInstalled(packageA));
-            Assert.IsFalse(MsiVerifier.IsPackageInstalled(packageB));
-            using (RegistryKey root = this.GetTestRegistryRoot())
-            {
-                string actualVersion = root.GetValue("Version") as string;
-                Assert.AreEqual(expectedVersion, actualVersion);
-            }
-
-            // Uninstall the first bundle and make sure packageA is uninstalled.
-            this.ResetPackageStates("PackageA");
-            installerA.Uninstall();
-            Assert.IsFalse(MsiVerifier.IsPackageInstalled(packageA));
-            Assert.IsFalse(MsiVerifier.IsPackageInstalled(packageB));
-            using (RegistryKey root = this.GetTestRegistryRoot())
-            {
-                string actualVersion = root.GetValue("Version") as string;
-                Assert.AreEqual(expectedVersion, actualVersion);
-            }
-
-            // Uninstall the second bundle and make sure all packages are uninstalled.
-            installerB.Uninstall();
-            Assert.IsFalse(MsiVerifier.IsPackageInstalled(packageA));
-            Assert.IsFalse(MsiVerifier.IsPackageInstalled(packageB));
-            using (RegistryKey root = this.GetTestRegistryRoot())
-            {
-                Assert.IsNull(root.GetValue("Version"));
-            }
-
-            this.CleanTestArtifacts = true;
-        }
-
-        [TestMethod]
-        [Priority(2)]
-        [Description("Installed bundle v1 with per-user and per-machine packages, then upgrades only the per-user package.")]
-        [TestProperty("IsRuntimeTest", "true")]
-        public void Burn_MixedScopeUpgradedBundle()
-        {
-            const string upgradeVersion = "1.0.1.0";
-
-            // Build the packages.
-            string packageA = new PackageBuilder(this, "A") { Extensions = Extensions }.Build().Output;
-            string packageD1 = new PackageBuilder(this, "D") { Extensions = Extensions }.Build().Output;
-            string packageD2 = new PackageBuilder(this, "D") { Extensions = Extensions, PreprocessorVariables = new Dictionary<string, string>() { { "Version", upgradeVersion } } }.Build().Output;
-
-            // Create the named bind paths to the packages.
-            Dictionary<string, string> bindPaths = new Dictionary<string, string>();
-            bindPaths.Add("packageA", packageA);
-            bindPaths.Add("packageD", packageD1);
-
-            // Build the base bundle.
-            string bundleH1 = new BundleBuilder(this, "BundleH") { BindPaths = bindPaths, Extensions = Extensions }.Build().Output;
-
-            // Override the path for D1 to D2 and build the upgrade bundle.
-            bindPaths["packageD"] = packageD2;
-            string bundleH2 = new BundleBuilder(this, "BundleH") { BindPaths = bindPaths, Extensions = Extensions, PreprocessorVariables = new Dictionary<string, string>() { { "Version", upgradeVersion } } }.Build().Output;
-
-            // Install the base bundle.
-            BundleInstaller installerH1 = new BundleInstaller(this, bundleH1).Install();
-
-            // Make sure the MSIs are installed.
-            Assert.IsTrue(MsiVerifier.IsPackageInstalled(packageA));
-            Assert.IsTrue(MsiVerifier.IsPackageInstalled(packageD1));
-
-            Assert.IsTrue(LogVerifier.MessageInLogFileRegex(installerH1.LastLogFile, @"Skipping cross-scope dependency registration on package: PackageA, bundle scope: PerUser, package scope: PerMachine"));
-
-            // Install the upgrade bundle. Verify the base bundle was removed.
-            BundleInstaller installerH2 = new BundleInstaller(this, bundleH2).Install();
-
-            // Verify packageD2 was installed and packageD1 was uninstalled.
-            Assert.IsTrue(MsiVerifier.IsPackageInstalled(packageA));
-            Assert.IsFalse(MsiVerifier.IsPackageInstalled(packageD1));
-            Assert.IsTrue(MsiVerifier.IsPackageInstalled(packageD2));
-
-            Assert.IsTrue(LogVerifier.MessageInLogFileRegex(installerH2.LastLogFile, @"Skipping cross-scope dependency registration on package: PackageA, bundle scope: PerUser, package scope: PerMachine"));
-            Assert.IsTrue(LogVerifier.MessageInLogFileRegex(installerH2.LastLogFile, @"Detected related bundle: \{[0-9A-Za-z\-]{36}\}, type: Upgrade, scope: PerUser, version: 1\.0\.0\.0, operation: MajorUpgrade"));
-
-            // Uninstall the upgrade bundle now.
-            installerH2.Uninstall();
-
-            // Verify that permanent packageA is still installed and then remove.
-            Assert.IsTrue(MsiVerifier.IsPackageInstalled(packageA));
-            MSIExec.UninstallProduct(packageA, MSIExec.MSIExecReturnCode.SUCCESS);
-
-            // Make sure the MSIs were uninstalled.
-            Assert.IsFalse(MsiVerifier.IsPackageInstalled(packageA));
-            Assert.IsFalse(MsiVerifier.IsPackageInstalled(packageD2));
-
-            this.CleanTestArtifacts = true;
-        }
 
         [TestMethod]
         [Priority(2)]
@@ -1204,5 +628,4 @@
             this.CleanTestArtifacts = true;
         }
     }
-}   
->>>>>>> 7aa1bb80
+}