<<<<<<< HEAD
<?xml version="1.0" encoding="utf-8" ?>
<!--
  <copyright file="product.wxs" company="Outercurve Foundation">
    Copyright (c) 2004, Outercurve Foundation.
    This software is released under Microsoft Reciprocal License (MS-RL).
    The license and further copyright text can be found in the file
    LICENSE.TXT at the root directory of the distribution.
  </copyright>
-->
<Wix xmlns="http://wixtoolset.org/schemas/wxs">
  <Product Id="*" Name="Wix Test Product" Language="1033" Version="1.0.0.0" Manufacturer="Microsoft Corporation" UpgradeCode="{219228A2-35A4-4e0f-BAE3-6FF19FE582B5}">
    <Package InstallerVersion="200" />
    <Media Id="1" />

    <InstallExecuteSequence>
      <AllocateRegistrySpace />
      <AppSearch />
      <BindImage />
      <CCPSearch />
      <CostFinalize />
      <CostInitialize />
      <CreateFolders />
      <CreateShortcuts />
      <DeleteServices />
      <DisableRollback After="InstallFiles" />
      <DuplicateFiles />
      <FileCost />
      <FindRelatedProducts />
      <ForceReboot After="InstallFiles" />
      <InstallExecute After="InstallFiles" />
      <InstallExecuteAgain After="InstallFiles" />
      <InstallFiles />
      <InstallFinalize />
      <InstallInitialize />
      <InstallODBC />
      <InstallServices />
      <InstallValidate />
      <IsolateComponents />
      <LaunchConditions />
      <MigrateFeatureStates />
      <MoveFiles />
      <MsiPublishAssemblies />
      <MsiUnpublishAssemblies />
      <PatchFiles />
      <ProcessComponents />
      <PublishComponents />
      <PublishFeatures />
      <PublishProduct />
      <RegisterClassInfo />
      <RegisterComPlus />
      <RegisterExtensionInfo />
      <RegisterFonts />
      <RegisterMIMEInfo />
      <RegisterProduct />
      <RegisterProgIdInfo />
      <RegisterTypeLibraries />
      <RegisterUser />
      <RemoveDuplicateFiles />
      <RemoveEnvironmentStrings />
      <RemoveExistingProducts After="InstallFiles" />
      <RemoveFiles />
      <RemoveFolders />
      <RemoveIniValues />
      <RemoveODBC />
      <RemoveRegistryValues />
      <RemoveShortcuts />
      <ResolveSource After="CostInitialize"/>
      <RMCCPSearch />
      <ScheduleReboot After="InstallFiles" />
      <SelfRegModules />
      <SelfUnregModules />
      <SetODBCFolders />
      <StartServices />
      <StopServices />
      <UnpublishComponents />
      <UnpublishFeatures />
      <UnregisterClassInfo />
      <UnregisterComPlus />
      <UnregisterExtensionInfo />
      <UnregisterFonts />
      <UnregisterMIMEInfo />
      <UnregisterProgIdInfo />
      <UnregisterTypeLibraries />
      <ValidateProductID />
      <WriteEnvironmentStrings />
      <WriteIniValues />
      <WriteRegistryValues />
    </InstallExecuteSequence>

  </Product>
</Wix>
=======
<?xml version="1.0" encoding="utf-8" ?>
<!--
  <copyright file="product.wxs" company="Outercurve Foundation">
    Copyright (c) 2004, Outercurve Foundation.
    This software is released under Microsoft Reciprocal License (MS-RL).
    The license and further copyright text can be found in the file
    LICENSE.TXT at the root directory of the distribution.
  </copyright>
-->
<Wix xmlns="http://schemas.microsoft.com/wix/2006/wi">
  <Product Id="*" Name="Wix Test Product" Language="1033" Version="1.0.0.0" Manufacturer="Microsoft Corporation" UpgradeCode="{219228A2-35A4-4e0f-BAE3-6FF19FE582B5}">
    <Package InstallerVersion="200" />
    <Media Id="1" />

    <InstallExecuteSequence>
      <AllocateRegistrySpace />
      <AppSearch />
      <BindImage />
      <CCPSearch />
      <CostFinalize />
      <CostInitialize />
      <CreateFolders />
      <CreateShortcuts />
      <DeleteServices />
      <DisableRollback After="InstallFiles" />
      <DuplicateFiles />
      <FileCost />
      <FindRelatedProducts />
      <ForceReboot After="InstallFiles" />
      <InstallExecute After="InstallFiles" />
      <InstallExecuteAgain After="InstallFiles" />
      <InstallFiles />
      <InstallFinalize />
      <InstallInitialize />
      <InstallODBC />
      <InstallServices />
      <InstallValidate />
      <IsolateComponents />
      <LaunchConditions />
      <MigrateFeatureStates />
      <MoveFiles />
      <MsiPublishAssemblies />
      <MsiUnpublishAssemblies />
      <PatchFiles />
      <ProcessComponents />
      <PublishComponents />
      <PublishFeatures />
      <PublishProduct />
      <RegisterClassInfo />
      <RegisterComPlus />
      <RegisterExtensionInfo />
      <RegisterFonts />
      <RegisterMIMEInfo />
      <RegisterProduct />
      <RegisterProgIdInfo />
      <RegisterTypeLibraries />
      <RegisterUser />
      <RemoveDuplicateFiles />
      <RemoveEnvironmentStrings />
      <RemoveExistingProducts After="InstallFiles" />
      <RemoveFiles />
      <RemoveFolders />
      <RemoveIniValues />
      <RemoveODBC />
      <RemoveRegistryValues />
      <RemoveShortcuts />
      <ResolveSource After="CostInitialize"/>
      <RMCCPSearch />
      <ScheduleReboot After="InstallFiles" />
      <SelfRegModules />
      <SelfUnregModules />
      <SetODBCFolders />
      <StartServices />
      <StopServices />
      <UnpublishComponents />
      <UnpublishFeatures />
      <UnregisterClassInfo />
      <UnregisterComPlus />
      <UnregisterExtensionInfo />
      <UnregisterFonts />
      <UnregisterMIMEInfo />
      <UnregisterProgIdInfo />
      <UnregisterTypeLibraries />
      <ValidateProductID />
      <WriteEnvironmentStrings />
      <WriteIniValues />
      <WriteRegistryValues />
    </InstallExecuteSequence>

  </Product>
</Wix>
>>>>>>> 67eaf9b6
<|MERGE_RESOLUTION|>--- conflicted
+++ resolved
@@ -1,4 +1,3 @@
-<<<<<<< HEAD
 <?xml version="1.0" encoding="utf-8" ?>
 <!--
   <copyright file="product.wxs" company="Outercurve Foundation">
@@ -89,97 +88,4 @@
     </InstallExecuteSequence>
 
   </Product>
-</Wix>
-=======
-<?xml version="1.0" encoding="utf-8" ?>
-<!--
-  <copyright file="product.wxs" company="Outercurve Foundation">
-    Copyright (c) 2004, Outercurve Foundation.
-    This software is released under Microsoft Reciprocal License (MS-RL).
-    The license and further copyright text can be found in the file
-    LICENSE.TXT at the root directory of the distribution.
-  </copyright>
--->
-<Wix xmlns="http://schemas.microsoft.com/wix/2006/wi">
-  <Product Id="*" Name="Wix Test Product" Language="1033" Version="1.0.0.0" Manufacturer="Microsoft Corporation" UpgradeCode="{219228A2-35A4-4e0f-BAE3-6FF19FE582B5}">
-    <Package InstallerVersion="200" />
-    <Media Id="1" />
-
-    <InstallExecuteSequence>
-      <AllocateRegistrySpace />
-      <AppSearch />
-      <BindImage />
-      <CCPSearch />
-      <CostFinalize />
-      <CostInitialize />
-      <CreateFolders />
-      <CreateShortcuts />
-      <DeleteServices />
-      <DisableRollback After="InstallFiles" />
-      <DuplicateFiles />
-      <FileCost />
-      <FindRelatedProducts />
-      <ForceReboot After="InstallFiles" />
-      <InstallExecute After="InstallFiles" />
-      <InstallExecuteAgain After="InstallFiles" />
-      <InstallFiles />
-      <InstallFinalize />
-      <InstallInitialize />
-      <InstallODBC />
-      <InstallServices />
-      <InstallValidate />
-      <IsolateComponents />
-      <LaunchConditions />
-      <MigrateFeatureStates />
-      <MoveFiles />
-      <MsiPublishAssemblies />
-      <MsiUnpublishAssemblies />
-      <PatchFiles />
-      <ProcessComponents />
-      <PublishComponents />
-      <PublishFeatures />
-      <PublishProduct />
-      <RegisterClassInfo />
-      <RegisterComPlus />
-      <RegisterExtensionInfo />
-      <RegisterFonts />
-      <RegisterMIMEInfo />
-      <RegisterProduct />
-      <RegisterProgIdInfo />
-      <RegisterTypeLibraries />
-      <RegisterUser />
-      <RemoveDuplicateFiles />
-      <RemoveEnvironmentStrings />
-      <RemoveExistingProducts After="InstallFiles" />
-      <RemoveFiles />
-      <RemoveFolders />
-      <RemoveIniValues />
-      <RemoveODBC />
-      <RemoveRegistryValues />
-      <RemoveShortcuts />
-      <ResolveSource After="CostInitialize"/>
-      <RMCCPSearch />
-      <ScheduleReboot After="InstallFiles" />
-      <SelfRegModules />
-      <SelfUnregModules />
-      <SetODBCFolders />
-      <StartServices />
-      <StopServices />
-      <UnpublishComponents />
-      <UnpublishFeatures />
-      <UnregisterClassInfo />
-      <UnregisterComPlus />
-      <UnregisterExtensionInfo />
-      <UnregisterFonts />
-      <UnregisterMIMEInfo />
-      <UnregisterProgIdInfo />
-      <UnregisterTypeLibraries />
-      <ValidateProductID />
-      <WriteEnvironmentStrings />
-      <WriteIniValues />
-      <WriteRegistryValues />
-    </InstallExecuteSequence>
-
-  </Product>
-</Wix>
->>>>>>> 67eaf9b6
+</Wix>