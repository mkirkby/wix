<<<<<<< HEAD
<?xml version="1.0" encoding="utf-8" ?>
<!--
  <copyright file="product.wxs" company="Outercurve Foundation">
    Copyright (c) 2004, Outercurve Foundation.
    This software is released under Microsoft Reciprocal License (MS-RL).
    The license and further copyright text can be found in the file
    LICENSE.TXT at the root directory of the distribution.
  </copyright>
-->
<Wix xmlns="http://wixtoolset.org/schemas/wxs">
  <Product Id="*" Name="Wix Test Product" Language="1033" Version="1.0.0.0" Manufacturer="Microsoft Corporation" UpgradeCode="{D4CD70BC-7ABD-4fcd-8E10-C8DB53C73415}">
    <Package InstallerVersion="200"/>

    <Media Id="1" Cabinet="dupe.cab" EmbedCab="yes" />
    <Media Id="2" Cabinet="dupe.cab" EmbedCab="yes" />

    <Feature Id="Feature1" Level="1">
      <ComponentRef Id="Component1"/>
      <ComponentRef Id="Component2"/>
    </Feature>

    <?include $(env.WIX_ROOT)\test\data\SharedData\Authoring\directories.wxi?>

    <DirectoryRef Id="WixTestFolder">
      <Component Id="Component1" DiskId="1" Guid="*">
        <File Source="$(env.WIX_ROOT)\test\data\SharedData\Files\TextFile1.txt" />
      </Component>
      <Component Id="Component2" DiskId="2" Guid="*">
        <File Source="$(env.WIX_ROOT)\test\data\SharedData\Files\TestBinaries\bin\Assembly2.exe" />
      </Component>
    </DirectoryRef>

  </Product>
</Wix>
=======
<?xml version="1.0" encoding="utf-8" ?>
<!--
  <copyright file="product.wxs" company="Outercurve Foundation">
    Copyright (c) 2004, Outercurve Foundation.
    This software is released under Microsoft Reciprocal License (MS-RL).
    The license and further copyright text can be found in the file
    LICENSE.TXT at the root directory of the distribution.
  </copyright>
-->
<Wix xmlns="http://schemas.microsoft.com/wix/2006/wi">
  <Product Id="*" Name="Wix Test Product" Language="1033" Version="1.0.0.0" Manufacturer="Microsoft Corporation" UpgradeCode="{D4CD70BC-7ABD-4fcd-8E10-C8DB53C73415}">
    <Package InstallerVersion="200"/>

    <Media Id="1" Cabinet="dupe.cab" EmbedCab="yes" />
    <Media Id="2" Cabinet="dupe.cab" EmbedCab="yes" />

    <Feature Id="Feature1" Level="1">
      <ComponentRef Id="Component1"/>
      <ComponentRef Id="Component2"/>
    </Feature>

    <?include $(env.WIX_ROOT)\test\data\SharedData\Authoring\directories.wxi?>

    <DirectoryRef Id="WixTestFolder">
      <Component Id="Component1" DiskId="1" Guid="*">
        <File Source="$(env.WIX_ROOT)\test\data\SharedData\Files\TextFile1.txt" />
      </Component>
      <Component Id="Component2" DiskId="2" Guid="*">
        <File Source="$(env.WIX_ROOT)\test\data\SharedData\Files\TestBinaries\bin\Assembly2.exe" />
      </Component>
    </DirectoryRef>

  </Product>
</Wix>
>>>>>>> 67beb915
<|MERGE_RESOLUTION|>--- conflicted
+++ resolved
@@ -1,4 +1,3 @@
-<<<<<<< HEAD
 <?xml version="1.0" encoding="utf-8" ?>
 <!--
   <copyright file="product.wxs" company="Outercurve Foundation">
@@ -32,40 +31,4 @@
     </DirectoryRef>
 
   </Product>
-</Wix>
-=======
-<?xml version="1.0" encoding="utf-8" ?>
-<!--
-  <copyright file="product.wxs" company="Outercurve Foundation">
-    Copyright (c) 2004, Outercurve Foundation.
-    This software is released under Microsoft Reciprocal License (MS-RL).
-    The license and further copyright text can be found in the file
-    LICENSE.TXT at the root directory of the distribution.
-  </copyright>
--->
-<Wix xmlns="http://schemas.microsoft.com/wix/2006/wi">
-  <Product Id="*" Name="Wix Test Product" Language="1033" Version="1.0.0.0" Manufacturer="Microsoft Corporation" UpgradeCode="{D4CD70BC-7ABD-4fcd-8E10-C8DB53C73415}">
-    <Package InstallerVersion="200"/>
-
-    <Media Id="1" Cabinet="dupe.cab" EmbedCab="yes" />
-    <Media Id="2" Cabinet="dupe.cab" EmbedCab="yes" />
-
-    <Feature Id="Feature1" Level="1">
-      <ComponentRef Id="Component1"/>
-      <ComponentRef Id="Component2"/>
-    </Feature>
-
-    <?include $(env.WIX_ROOT)\test\data\SharedData\Authoring\directories.wxi?>
-
-    <DirectoryRef Id="WixTestFolder">
-      <Component Id="Component1" DiskId="1" Guid="*">
-        <File Source="$(env.WIX_ROOT)\test\data\SharedData\Files\TextFile1.txt" />
-      </Component>
-      <Component Id="Component2" DiskId="2" Guid="*">
-        <File Source="$(env.WIX_ROOT)\test\data\SharedData\Files\TestBinaries\bin\Assembly2.exe" />
-      </Component>
-    </DirectoryRef>
-
-  </Product>
-</Wix>
->>>>>>> 67beb915
+</Wix>