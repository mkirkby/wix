<<<<<<< HEAD
<?xml version="1.0" encoding="utf-8" ?>
<!--
  <copyright file="name.wxs" company="Outercurve Foundation">
    Copyright (c) 2004, Outercurve Foundation.
    This software is released under Microsoft Reciprocal License (MS-RL).
    The license and further copyright text can be found in the file
    LICENSE.TXT at the root directory of the distribution.
  </copyright>
-->
<Wix xmlns="http://wixtoolset.org/schemas/wxs">
  <!--The Product/@Name attribute contains tabs-->
  <Product Id="*" Name="    " Language="1033" Version="0.0.0.0" Manufacturer="Microsoft" UpgradeCode="{B6321235-E6E2-47ed-AB00-5DC6E85AECDF}">
    <Package InstallerVersion="200" />
    <Media Id="1" />
  </Product>
</Wix>
=======
<?xml version="1.0" encoding="utf-8" ?>
<!--
  <copyright file="name.wxs" company="Outercurve Foundation">
    Copyright (c) 2004, Outercurve Foundation.
    This software is released under Microsoft Reciprocal License (MS-RL).
    The license and further copyright text can be found in the file
    LICENSE.TXT at the root directory of the distribution.
  </copyright>
-->
<Wix xmlns="http://schemas.microsoft.com/wix/2006/wi">
  <!--The Product/@Name attribute contains tabs-->
  <Product Id="*" Name="    " Language="1033" Version="0.0.0.0" Manufacturer="Microsoft" UpgradeCode="{B6321235-E6E2-47ed-AB00-5DC6E85AECDF}">
    <Package InstallerVersion="200" />
    <Media Id="1" />
  </Product>
</Wix>
>>>>>>> 67eaf9b6
<|MERGE_RESOLUTION|>--- conflicted
+++ resolved
@@ -1,4 +1,3 @@
-<<<<<<< HEAD
 <?xml version="1.0" encoding="utf-8" ?>
 <!--
   <copyright file="name.wxs" company="Outercurve Foundation">
@@ -14,22 +13,4 @@
     <Package InstallerVersion="200" />
     <Media Id="1" />
   </Product>
-</Wix>
-=======
-<?xml version="1.0" encoding="utf-8" ?>
-<!--
-  <copyright file="name.wxs" company="Outercurve Foundation">
-    Copyright (c) 2004, Outercurve Foundation.
-    This software is released under Microsoft Reciprocal License (MS-RL).
-    The license and further copyright text can be found in the file
-    LICENSE.TXT at the root directory of the distribution.
-  </copyright>
--->
-<Wix xmlns="http://schemas.microsoft.com/wix/2006/wi">
-  <!--The Product/@Name attribute contains tabs-->
-  <Product Id="*" Name="    " Language="1033" Version="0.0.0.0" Manufacturer="Microsoft" UpgradeCode="{B6321235-E6E2-47ed-AB00-5DC6E85AECDF}">
-    <Package InstallerVersion="200" />
-    <Media Id="1" />
-  </Product>
-</Wix>
->>>>>>> 67eaf9b6
+</Wix>