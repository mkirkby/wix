--- conflicted
+++ resolved
@@ -1,4 +1,3 @@
-<<<<<<< HEAD
 <?xml version="1.0" encoding="utf-8" ?>
 <!--
   <copyright file="product.wxs" company="Outercurve Foundation">
@@ -57,65 +56,4 @@
       </Component>
     </ComponentGroup>
   </Product>
-</Wix>
-=======
-<?xml version="1.0" encoding="utf-8" ?>
-<!--
-  <copyright file="product.wxs" company="Outercurve Foundation">
-    Copyright (c) 2004, Outercurve Foundation.
-    This software is released under Microsoft Reciprocal License (MS-RL).
-    The license and further copyright text can be found in the file
-    LICENSE.TXT at the root directory of the distribution.
-  </copyright>
--->
-<Wix xmlns="http://schemas.microsoft.com/wix/2006/wi">
-  <Product Id="*" Name="Wix Test Product" Language="1033" Version="1.0.0.0" Manufacturer="Microsoft Corporation" UpgradeCode="{D4CD70BC-7ABD-4fcd-8E10-C8DB53C73415}">
-    <Package InstallerVersion="200"/>
-    <Media Id="1" />
-    <?include $(env.WIX_ROOT)\test\data\SharedData\Authoring\directories.wxi?>
-
-    <Feature Id="Feature1" Level="1">
-
-      <!--Test ComponentRef-->
-      <ComponentRef Id="Component1"/>
-
-      <!--Test Component-->
-      <Component Id="Component2" Guid="{FBF507F6-3AFE-47d1-8B4F-10CA9C474AB7}" Directory="WixTestFolder">
-        <CreateFolder Directory="WixTestFolder"/>
-      </Component>
-
-      <!--Test ComponentGroupRef-->
-      <ComponentGroupRef Id="ComponentGroup1"/>
-
-    </Feature>
-
-    <DirectoryRef Id="WixTestFolder">
-      <Component Id="Component1" DiskId="1" Guid="*">
-        <?include $(env.WIX_ROOT)\test\data\SharedData\Authoring\file1.wxi?>
-      </Component>
-    </DirectoryRef>
-
-    <ComponentGroup Id="ComponentGroup1">
-
-      <Component Id="Component3" Guid="{823D33B9-EDC1-432e-8D54-BFADB05EC2ED}" Directory="WixTestFolder">
-        <CreateFolder Directory="WixTestFolder"/>
-      </Component>
-      <Component Id="Component4" Guid="{18857A05-CF48-4c31-948D-D4584A945747}" Directory="WixTestFolder">
-        <CreateFolder Directory="WixTestFolder"/>
-      </Component>
-      
-      <!--Test nested ComponentGroupRefs-->
-      <ComponentGroupRef Id="ComponentGroup2"/>
-    </ComponentGroup>
-
-    <ComponentGroup Id="ComponentGroup2">
-      <Component Id="Component5" Guid="{333EE327-AF9C-4449-87B6-9E57E90AAB2F}" Directory="WixTestFolder">
-        <CreateFolder Directory="WixTestFolder"/>
-      </Component>
-      <Component Id="Component6" Guid="{AB4B95D1-360C-4891-9BD9-E7CFEEBDB381}" Directory="WixTestFolder">
-        <CreateFolder Directory="WixTestFolder"/>
-      </Component>
-    </ComponentGroup>
-  </Product>
-</Wix>
->>>>>>> 67beb915
+</Wix>