--- conflicted
+++ resolved
@@ -1,4 +1,3 @@
-<<<<<<< HEAD
 <?xml version="1.0" encoding="utf-8" ?>
 <!--
   <copyright file="product.wxs" company="Outercurve Foundation">
@@ -25,33 +24,4 @@
     </ComponentGroup>
     
   </Product>
-</Wix>
-=======
-<?xml version="1.0" encoding="utf-8" ?>
-<!--
-  <copyright file="product.wxs" company="Outercurve Foundation">
-    Copyright (c) 2004, Outercurve Foundation.
-    This software is released under Microsoft Reciprocal License (MS-RL).
-    The license and further copyright text can be found in the file
-    LICENSE.TXT at the root directory of the distribution.
-  </copyright>
--->
-<Wix xmlns="http://schemas.microsoft.com/wix/2006/wi">
-  <Product Id="*" Name="Wix Test Product" Language="1033" Version="1.0.0.0" Manufacturer="Microsoft Corporation" UpgradeCode="{92913E39-4940-4af1-880F-7562AF3F6CCC}">
-    <Package InstallerVersion="200"/>
-    <Media Id="1" />
-    <Feature Id="Feature1" Level="1">
-      <ComponentGroupRef Id="ComponentGroup1"/>
-    </Feature>
-
-    <?include $(env.WIX_ROOT)\test\data\SharedData\Authoring\directories.wxi?>
-    
-    <ComponentGroup Id="ComponentGroup1">
-      <Component Id="Component1" Guid="" Directory="WixTestFolder">
-        <CreateFolder Directory="WixTestFolder"/>
-      </Component>
-    </ComponentGroup>
-    
-  </Product>
-</Wix>
->>>>>>> 67beb915
+</Wix>