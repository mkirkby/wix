<<<<<<< HEAD
<?xml version="1.0" encoding="utf-8" ?>
<!--
  <copyright file="product.wxs" company="Outercurve Foundation">
    Copyright (c) 2004, Outercurve Foundation.
    This software is released under Microsoft Reciprocal License (MS-RL).
    The license and further copyright text can be found in the file
    LICENSE.TXT at the root directory of the distribution.
  </copyright>
-->
<Wix xmlns="http://wixtoolset.org/schemas/wxs">
  <Product Id="*" Name="Wix Test Product" Language="1033" Version="1.0.0.0" Manufacturer="Microsoft Corporation" UpgradeCode="{D4CD70BC-7ABD-4fcd-8E10-C8DB53C73415}">
    <Package InstallerVersion="200"/>
    <Media Id="1" />
    <?include $(env.WIX_ROOT)\test\data\SharedData\Authoring\directories.wxi?>

    <Feature Id="Feature1" Level="1">
      <ComponentRef Id ="Component1"/>
    </Feature>

    <ComponentGroup Id="ComponentGroup1">
      <Component Id="Component1" Guid="{D08E3558-5958-4c64-926D-2695DE223D28}" Directory="WixTestFolder">
        <CreateFolder Directory="WixTestFolder"/>
      </Component>
      <Component Id="Component2" Guid="{18F60E93-91AA-45de-A2CE-1D1A7929F8CA}" Directory="WixTestFolder">
        <CreateFolder Directory="WixTestFolder"/>
      </Component>

      <!--Create a circular reference by having ComponentGroup1 reference itself-->
      <ComponentGroupRef Id="ComponentGroup1"/>

    </ComponentGroup>
  </Product>
</Wix>
=======
<?xml version="1.0" encoding="utf-8" ?>
<!--
  <copyright file="product.wxs" company="Outercurve Foundation">
    Copyright (c) 2004, Outercurve Foundation.
    This software is released under Microsoft Reciprocal License (MS-RL).
    The license and further copyright text can be found in the file
    LICENSE.TXT at the root directory of the distribution.
  </copyright>
-->
<Wix xmlns="http://schemas.microsoft.com/wix/2006/wi">
  <Product Id="*" Name="Wix Test Product" Language="1033" Version="1.0.0.0" Manufacturer="Microsoft Corporation" UpgradeCode="{D4CD70BC-7ABD-4fcd-8E10-C8DB53C73415}">
    <Package InstallerVersion="200"/>
    <Media Id="1" />
    <?include $(env.WIX_ROOT)\test\data\SharedData\Authoring\directories.wxi?>

    <Feature Id="Feature1" Level="1">
      <ComponentRef Id ="Component1"/>
    </Feature>

    <ComponentGroup Id="ComponentGroup1">
      <Component Id="Component1" Guid="{D08E3558-5958-4c64-926D-2695DE223D28}" Directory="WixTestFolder">
        <CreateFolder Directory="WixTestFolder"/>
      </Component>
      <Component Id="Component2" Guid="{18F60E93-91AA-45de-A2CE-1D1A7929F8CA}" Directory="WixTestFolder">
        <CreateFolder Directory="WixTestFolder"/>
      </Component>

      <!--Create a circular reference by having ComponentGroup1 reference itself-->
      <ComponentGroupRef Id="ComponentGroup1"/>

    </ComponentGroup>
  </Product>
</Wix>
>>>>>>> 67beb915
<|MERGE_RESOLUTION|>--- conflicted
+++ resolved
@@ -1,4 +1,3 @@
-<<<<<<< HEAD
 <?xml version="1.0" encoding="utf-8" ?>
 <!--
   <copyright file="product.wxs" company="Outercurve Foundation">
@@ -31,39 +30,4 @@
 
     </ComponentGroup>
   </Product>
-</Wix>
-=======
-<?xml version="1.0" encoding="utf-8" ?>
-<!--
-  <copyright file="product.wxs" company="Outercurve Foundation">
-    Copyright (c) 2004, Outercurve Foundation.
-    This software is released under Microsoft Reciprocal License (MS-RL).
-    The license and further copyright text can be found in the file
-    LICENSE.TXT at the root directory of the distribution.
-  </copyright>
--->
-<Wix xmlns="http://schemas.microsoft.com/wix/2006/wi">
-  <Product Id="*" Name="Wix Test Product" Language="1033" Version="1.0.0.0" Manufacturer="Microsoft Corporation" UpgradeCode="{D4CD70BC-7ABD-4fcd-8E10-C8DB53C73415}">
-    <Package InstallerVersion="200"/>
-    <Media Id="1" />
-    <?include $(env.WIX_ROOT)\test\data\SharedData\Authoring\directories.wxi?>
-
-    <Feature Id="Feature1" Level="1">
-      <ComponentRef Id ="Component1"/>
-    </Feature>
-
-    <ComponentGroup Id="ComponentGroup1">
-      <Component Id="Component1" Guid="{D08E3558-5958-4c64-926D-2695DE223D28}" Directory="WixTestFolder">
-        <CreateFolder Directory="WixTestFolder"/>
-      </Component>
-      <Component Id="Component2" Guid="{18F60E93-91AA-45de-A2CE-1D1A7929F8CA}" Directory="WixTestFolder">
-        <CreateFolder Directory="WixTestFolder"/>
-      </Component>
-
-      <!--Create a circular reference by having ComponentGroup1 reference itself-->
-      <ComponentGroupRef Id="ComponentGroup1"/>
-
-    </ComponentGroup>
-  </Product>
-</Wix>
->>>>>>> 67beb915
+</Wix>