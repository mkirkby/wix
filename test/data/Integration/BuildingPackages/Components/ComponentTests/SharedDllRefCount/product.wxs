--- conflicted
+++ resolved
@@ -1,4 +1,3 @@
-<<<<<<< HEAD
 <?xml version="1.0" encoding="utf-8" ?>
 <!--
   <copyright file="product.wxs" company="Outercurve Foundation">
@@ -23,30 +22,4 @@
         <?include $(env.WIX_Root)\test\data\SharedData\Authoring\dllfile2.wxi?>
       </Component>
   </Product>
-=======
-<?xml version="1.0" encoding="utf-8" ?>
-<!--
-  <copyright file="product.wxs" company="Outercurve Foundation">
-    Copyright (c) 2004, Outercurve Foundation.
-    This software is released under Microsoft Reciprocal License (MS-RL).
-    The license and further copyright text can be found in the file
-    LICENSE.TXT at the root directory of the distribution.
-  </copyright>
--->
-<Wix xmlns="http://schemas.microsoft.com/wix/2006/wi">
-  <Product Id="*" Name="Wix Test Product" Language="1033" Version="1.0.0.0" Manufacturer="Microsoft Corporation" UpgradeCode="{92913E39-4940-4af1-880F-7562AF3F6CCC}">
-    <Package InstallerVersion="200" />
-    <Media Id="1"  />
-
-    <Feature Id="Feature1" Level="1">
-    </Feature>
-    
-    <?include $(env.WIX_ROOT)\test\data\SharedData\Authoring\directories.wxi?>
-
-      <Component Id="test" Guid="{2F18F52A-9E24-4ebe-A5FC-974089AA03D1}" SharedDllRefCount="yes" DiskId="1" Feature ="Feature1" Directory="WixTestFolder"  >
-        <?include $(env.WIX_Root)\test\data\SharedData\Authoring\dllfile1.wxi?>
-        <?include $(env.WIX_Root)\test\data\SharedData\Authoring\dllfile2.wxi?>
-      </Component>
-  </Product>
->>>>>>> 67beb915
 </Wix>