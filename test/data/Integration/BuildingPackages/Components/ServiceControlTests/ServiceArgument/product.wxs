<<<<<<< HEAD
<?xml version="1.0" encoding="utf-8" ?>
<!--
  <copyright file="product.wxs" company="Outercurve Foundation">
    Copyright (c) 2004, Outercurve Foundation.
    This software is released under Microsoft Reciprocal License (MS-RL).
    The license and further copyright text can be found in the file
    LICENSE.TXT at the root directory of the distribution.
  </copyright>
-->
<Wix xmlns="http://wixtoolset.org/schemas/wxs">
  <Product Id="{C98438A5-DF17-43b8-9971-DDDC3D4F3490}" Name="Wix Test Product" Language="1033" Version="1.0.0.0" Manufacturer="Microsoft Corporation" UpgradeCode="{F35A2437-FC86-4126-8136-0B527D4E85E7}">
    <Package InstallerVersion="200" />

    <Media Id="1" />

    <?include $(env.WIX_ROOT)\test\data\SharedData\Authoring\directories.wxi?>

    <DirectoryRef Id="WixTestFolder">
      <Component Id="Component1" Guid="*">
        <File DiskId="1" KeyPath="yes" Source="$(env.WIX_ROOT)\test\data\SharedData\Files\TextFile1.txt" />
        <ServiceControl Id="Service1" Name="Service">
              <ServiceArgument>Arg1</ServiceArgument>
        </ServiceControl>
      </Component>
    </DirectoryRef>

    <Feature Id="Feature1" Level="1">
      <ComponentRef Id="Component1" />
    </Feature>

  </Product>
=======
<?xml version="1.0" encoding="utf-8" ?>
<!--
  <copyright file="product.wxs" company="Outercurve Foundation">
    Copyright (c) 2004, Outercurve Foundation.
    This software is released under Microsoft Reciprocal License (MS-RL).
    The license and further copyright text can be found in the file
    LICENSE.TXT at the root directory of the distribution.
  </copyright>
-->
<Wix xmlns="http://schemas.microsoft.com/wix/2006/wi">
  <Product Id="{C98438A5-DF17-43b8-9971-DDDC3D4F3490}" Name="Wix Test Product" Language="1033" Version="1.0.0.0" Manufacturer="Microsoft Corporation" UpgradeCode="{F35A2437-FC86-4126-8136-0B527D4E85E7}">
    <Package InstallerVersion="200" />

    <Media Id="1" />

    <?include $(env.WIX_ROOT)\test\data\SharedData\Authoring\directories.wxi?>

    <DirectoryRef Id="WixTestFolder">
      <Component Id="Component1" Guid="*">
        <File DiskId="1" KeyPath="yes" Source="$(env.WIX_ROOT)\test\data\SharedData\Files\TextFile1.txt" />
        <ServiceControl Id="Service1" Name="Service">
              <ServiceArgument>Arg1</ServiceArgument>
        </ServiceControl>
      </Component>
    </DirectoryRef>

    <Feature Id="Feature1" Level="1">
      <ComponentRef Id="Component1" />
    </Feature>

  </Product>
>>>>>>> 67eaf9b6
</Wix><|MERGE_RESOLUTION|>--- conflicted
+++ resolved
@@ -1,4 +1,3 @@
-<<<<<<< HEAD
 <?xml version="1.0" encoding="utf-8" ?>
 <!--
   <copyright file="product.wxs" company="Outercurve Foundation">
@@ -30,37 +29,4 @@
     </Feature>
 
   </Product>
-=======
-<?xml version="1.0" encoding="utf-8" ?>
-<!--
-  <copyright file="product.wxs" company="Outercurve Foundation">
-    Copyright (c) 2004, Outercurve Foundation.
-    This software is released under Microsoft Reciprocal License (MS-RL).
-    The license and further copyright text can be found in the file
-    LICENSE.TXT at the root directory of the distribution.
-  </copyright>
--->
-<Wix xmlns="http://schemas.microsoft.com/wix/2006/wi">
-  <Product Id="{C98438A5-DF17-43b8-9971-DDDC3D4F3490}" Name="Wix Test Product" Language="1033" Version="1.0.0.0" Manufacturer="Microsoft Corporation" UpgradeCode="{F35A2437-FC86-4126-8136-0B527D4E85E7}">
-    <Package InstallerVersion="200" />
-
-    <Media Id="1" />
-
-    <?include $(env.WIX_ROOT)\test\data\SharedData\Authoring\directories.wxi?>
-
-    <DirectoryRef Id="WixTestFolder">
-      <Component Id="Component1" Guid="*">
-        <File DiskId="1" KeyPath="yes" Source="$(env.WIX_ROOT)\test\data\SharedData\Files\TextFile1.txt" />
-        <ServiceControl Id="Service1" Name="Service">
-              <ServiceArgument>Arg1</ServiceArgument>
-        </ServiceControl>
-      </Component>
-    </DirectoryRef>
-
-    <Feature Id="Feature1" Level="1">
-      <ComponentRef Id="Component1" />
-    </Feature>
-
-  </Product>
->>>>>>> 67eaf9b6
 </Wix>