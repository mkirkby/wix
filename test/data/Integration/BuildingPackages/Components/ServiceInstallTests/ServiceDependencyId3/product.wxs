<<<<<<< HEAD
<?xml version="1.0" encoding="utf-8" ?>
<!--
  <copyright file="product.wxs" company="Outercurve Foundation">
    Copyright (c) 2004, Outercurve Foundation.
    This software is released under Microsoft Reciprocal License (MS-RL).
    The license and further copyright text can be found in the file
    LICENSE.TXT at the root directory of the distribution.
  </copyright>
-->
<Wix xmlns="http://wixtoolset.org/schemas/wxs">
  <Product Id="*" Name="Wix Test Product" Language="1033" Version="1.0.0.0" Manufacturer="Microsoft Corporation" UpgradeCode="{D4CD70BC-7ABD-4fcd-8E10-C8DB53C73415}">
    <Package InstallerVersion="200"/>
    <Media Id="1" />
    <Feature Id="Feature1" Level="1">
      <ComponentRef Id="Component1"/>
    </Feature>

    <?include $(env.WIX_ROOT)\test\data\SharedData\Authoring\directories.wxi?>
    
    <DirectoryRef Id="WixTestFolder">
       <Component Id="Component1" DiskId="1" Guid="*" KeyPath="no" Location="local" Win64="no">
        <?include $(env.WIX_ROOT)\test\data\SharedData\Authoring\file1.wxi?>
        <ServiceInstall ErrorControl ="ignore" Name ="SrvTest2" Start ="auto" Type="shareProcess">
            <ServiceDependency Id ="SrvTestInstalled1" />
            <ServiceDependency Id ="SrvTestInstalled2" />
            <ServiceDependency Id ="SrvTestInstalled3" />
        </ServiceInstall>
      </Component>
    </DirectoryRef>
    
  </Product>
</Wix>
=======
<?xml version="1.0" encoding="utf-8" ?>
<!--
  <copyright file="product.wxs" company="Outercurve Foundation">
    Copyright (c) 2004, Outercurve Foundation.
    This software is released under Microsoft Reciprocal License (MS-RL).
    The license and further copyright text can be found in the file
    LICENSE.TXT at the root directory of the distribution.
  </copyright>
-->
<Wix xmlns="http://schemas.microsoft.com/wix/2006/wi">
  <Product Id="*" Name="Wix Test Product" Language="1033" Version="1.0.0.0" Manufacturer="Microsoft Corporation" UpgradeCode="{D4CD70BC-7ABD-4fcd-8E10-C8DB53C73415}">
    <Package InstallerVersion="200"/>
    <Media Id="1" />
    <Feature Id="Feature1" Level="1">
      <ComponentRef Id="Component1"/>
    </Feature>

    <?include $(env.WIX_ROOT)\test\data\SharedData\Authoring\directories.wxi?>
    
    <DirectoryRef Id="WixTestFolder">
       <Component Id="Component1" DiskId="1" Guid="*" KeyPath="no" Location="local" Win64="no">
        <?include $(env.WIX_ROOT)\test\data\SharedData\Authoring\file1.wxi?>
        <ServiceInstall ErrorControl ="ignore" Name ="SrvTest2" Start ="auto" Type="shareProcess">
            <ServiceDependency Id ="SrvTestInstalled1" />
            <ServiceDependency Id ="SrvTestInstalled2" />
            <ServiceDependency Id ="SrvTestInstalled3" />
        </ServiceInstall>
      </Component>
    </DirectoryRef>
    
  </Product>
</Wix>
>>>>>>> 67eaf9b6
<|MERGE_RESOLUTION|>--- conflicted
+++ resolved
@@ -1,4 +1,3 @@
-<<<<<<< HEAD
 <?xml version="1.0" encoding="utf-8" ?>
 <!--
   <copyright file="product.wxs" company="Outercurve Foundation">
@@ -30,38 +29,4 @@
     </DirectoryRef>
     
   </Product>
-</Wix>
-=======
-<?xml version="1.0" encoding="utf-8" ?>
-<!--
-  <copyright file="product.wxs" company="Outercurve Foundation">
-    Copyright (c) 2004, Outercurve Foundation.
-    This software is released under Microsoft Reciprocal License (MS-RL).
-    The license and further copyright text can be found in the file
-    LICENSE.TXT at the root directory of the distribution.
-  </copyright>
--->
-<Wix xmlns="http://schemas.microsoft.com/wix/2006/wi">
-  <Product Id="*" Name="Wix Test Product" Language="1033" Version="1.0.0.0" Manufacturer="Microsoft Corporation" UpgradeCode="{D4CD70BC-7ABD-4fcd-8E10-C8DB53C73415}">
-    <Package InstallerVersion="200"/>
-    <Media Id="1" />
-    <Feature Id="Feature1" Level="1">
-      <ComponentRef Id="Component1"/>
-    </Feature>
-
-    <?include $(env.WIX_ROOT)\test\data\SharedData\Authoring\directories.wxi?>
-    
-    <DirectoryRef Id="WixTestFolder">
-       <Component Id="Component1" DiskId="1" Guid="*" KeyPath="no" Location="local" Win64="no">
-        <?include $(env.WIX_ROOT)\test\data\SharedData\Authoring\file1.wxi?>
-        <ServiceInstall ErrorControl ="ignore" Name ="SrvTest2" Start ="auto" Type="shareProcess">
-            <ServiceDependency Id ="SrvTestInstalled1" />
-            <ServiceDependency Id ="SrvTestInstalled2" />
-            <ServiceDependency Id ="SrvTestInstalled3" />
-        </ServiceInstall>
-      </Component>
-    </DirectoryRef>
-    
-  </Product>
-</Wix>
->>>>>>> 67eaf9b6
+</Wix>