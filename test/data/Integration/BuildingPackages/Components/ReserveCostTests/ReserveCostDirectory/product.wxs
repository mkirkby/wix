--- conflicted
+++ resolved
@@ -1,4 +1,3 @@
-<<<<<<< HEAD
 <?xml version="1.0" encoding="utf-8" ?>
 <!--
   <copyright file="product.wxs" company="Outercurve Foundation">
@@ -26,34 +25,4 @@
     </Feature>
 
   </Product>
-</Wix>
-=======
-<?xml version="1.0" encoding="utf-8" ?>
-<!--
-  <copyright file="product.wxs" company="Outercurve Foundation">
-    Copyright (c) 2004, Outercurve Foundation.
-    This software is released under Microsoft Reciprocal License (MS-RL).
-    The license and further copyright text can be found in the file
-    LICENSE.TXT at the root directory of the distribution.
-  </copyright>
--->
-<Wix xmlns="http://schemas.microsoft.com/wix/2006/wi">
-  <Product Id="*" Name="Wix Test Product" Language="1033" Version="1.0.0.0" Manufacturer="Microsoft Corporation" UpgradeCode="{D9EC5EC2-500B-4089-9FA1-5038DD68F15C}">
-    <Package InstallerVersion="200" />
-    <Media Id="1" />
-
-    <?include $(env.WIX_ROOT)\test\data\SharedData\Authoring\directories.wxi?>
-    
-    <DirectoryRef Id="WixTestFolder">
-      <Component Id="Component1" Guid="{1CB84681-0DE4-45B5-BB51-5389F305C013}" KeyPath="yes">
-        <ReserveCost Id="Cost1" Directory="TARGETDIR" RunFromSource="12345" RunLocal="23456"/>
-      </Component>
-    </DirectoryRef>
-
-    <Feature Id="Feature1" Level="1">
-      <ComponentRef Id="Component1" />
-    </Feature>
-
-  </Product>
-</Wix>
->>>>>>> 67eaf9b6
+</Wix>