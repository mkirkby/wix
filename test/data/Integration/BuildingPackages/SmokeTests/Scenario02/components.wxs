<<<<<<< HEAD
<?xml version="1.0" encoding="utf-8" ?>
<!--
  <copyright file="components.wxs" company="Outercurve Foundation">
    Copyright (c) 2004, Outercurve Foundation.
    This software is released under Microsoft Reciprocal License (MS-RL).
    The license and further copyright text can be found in the file
    LICENSE.TXT at the root directory of the distribution.
  </copyright>
-->
<Wix xmlns="http://wixtoolset.org/schemas/wxs">

  <Fragment>
    <DirectoryRef Id="Wix">
      <!--Test an unversioned file-->
      <Component Id="Component1" Guid="*">
        <File Id="TextFile1" Name="TextFile1.txt" DiskId="1" KeyPath="yes" Source="$(env.WIX_ROOT)\test\data\shareddata\files\textfile1.txt" />
      </Component>
    </DirectoryRef>
  </Fragment>

  <Fragment>
    <DirectoryRef Id="Wix">
      <!--Test a versioned, unmanaged file-->
      <Component Id="Component2" Guid="*">
        <File Id="Assembly2.exe" Name="Assembly2.exe" DiskId="1" KeyPath="yes" Source="$(env.WIX_ROOT)\test\data\SharedData\Files\TestBinaries\bin\Assembly2.exe" />
      </Component>
    </DirectoryRef>
  </Fragment>

  <Fragment>
    <DirectoryRef Id="Wix">
      <!--Test a versioned assembly-->
      <!--Test multiple files-->
      <Component Id="Component3" Guid="{64547AD8-BB99-4a5f-B3B7-80E3537796E4}">
        <File Id="Assembly1.dll" Name="Assembly1.dll" AssemblyApplication="Assembly1.dll" DiskId="1" KeyPath="yes" Assembly=".net" Source="$(env.WIX_ROOT)\test\data\SharedData\Files\TestBinaries\bin\Assembly1.dll" />
        <File Id="Assembly1.pdb" Name="Assembly1.pdb" DiskId="1" Source="$(env.WIX_ROOT)\test\data\SharedData\Files\TestBinaries\bin\Assembly1.pdb" />
      </Component>
    </DirectoryRef>
  </Fragment>

  <Fragment>

    <!--Test registry keys-->
    <!--Test floating component-->
    <Component Id="Component4" Guid="*" Directory="Wix">
      <RegistryKey Id="Wix.Test" Action="createAndRemoveOnUninstall" Root="HKCU" Key="Wix\Test ">
        <RegistryKey Id="Key1" Action="createAndRemoveOnUninstall" Key="Key1">
          <RegistryValue KeyPath="yes" Type="integer" Value="1"/>
        </RegistryKey>
        <RegistryValue Key="Key2" Type="string" Value="two" />
      </RegistryKey>
    </Component>
  </Fragment>

  <Fragment>
    <!--Test a nested ComponentGroup-->
    <ComponentGroup Id="ComponentGroup1">
      <ComponentRef Id="Component2"/>
      <ComponentGroupRef Id="ComponentGroup2"/>
    </ComponentGroup>
  </Fragment>

  <Fragment>
    <!--Test a ComponentGroup-->
    <ComponentGroup Id="ComponentGroup2">
      <ComponentRef Id="Component3"/>
      <ComponentRef Id="Component4"/>
    </ComponentGroup>
  </Fragment>

</Wix>
=======
<?xml version="1.0" encoding="utf-8" ?>
<!--
  <copyright file="components.wxs" company="Outercurve Foundation">
    Copyright (c) 2004, Outercurve Foundation.
    This software is released under Microsoft Reciprocal License (MS-RL).
    The license and further copyright text can be found in the file
    LICENSE.TXT at the root directory of the distribution.
  </copyright>
-->
<Wix xmlns="http://schemas.microsoft.com/wix/2006/wi">

  <Fragment>
    <DirectoryRef Id="Wix">
      <!--Test an unversioned file-->
      <Component Id="Component1" Guid="*">
        <File Id="TextFile1" Name="TextFile1.txt" DiskId="1" KeyPath="yes" Source="$(env.WIX_ROOT)\test\data\shareddata\files\textfile1.txt" />
      </Component>
    </DirectoryRef>
  </Fragment>

  <Fragment>
    <DirectoryRef Id="Wix">
      <!--Test a versioned, unmanaged file-->
      <Component Id="Component2" Guid="*">
        <File Id="Assembly2.exe" Name="Assembly2.exe" DiskId="1" KeyPath="yes" Source="$(env.WIX_ROOT)\test\data\SharedData\Files\TestBinaries\bin\Assembly2.exe" />
      </Component>
    </DirectoryRef>
  </Fragment>

  <Fragment>
    <DirectoryRef Id="Wix">
      <!--Test a versioned assembly-->
      <!--Test multiple files-->
      <Component Id="Component3" Guid="{64547AD8-BB99-4a5f-B3B7-80E3537796E4}">
        <File Id="Assembly1.dll" Name="Assembly1.dll" AssemblyApplication="Assembly1.dll" DiskId="1" KeyPath="yes" Assembly=".net" Source="$(env.WIX_ROOT)\test\data\SharedData\Files\TestBinaries\bin\Assembly1.dll" />
        <File Id="Assembly1.pdb" Name="Assembly1.pdb" DiskId="1" Source="$(env.WIX_ROOT)\test\data\SharedData\Files\TestBinaries\bin\Assembly1.pdb" />
      </Component>
    </DirectoryRef>
  </Fragment>

  <Fragment>

    <!--Test registry keys-->
    <!--Test floating component-->
    <Component Id="Component4" Guid="*" Directory="Wix">
      <RegistryKey Id="Wix.Test" Action="createAndRemoveOnUninstall" Root="HKCU" Key="Wix\Test ">
        <RegistryKey Id="Key1" Action="createAndRemoveOnUninstall" Key="Key1">
          <RegistryValue KeyPath="yes" Type="integer" Value="1"/>
        </RegistryKey>
        <RegistryValue Key="Key2" Type="string" Value="two" />
      </RegistryKey>
    </Component>
  </Fragment>

  <Fragment>
    <!--Test a nested ComponentGroup-->
    <ComponentGroup Id="ComponentGroup1">
      <ComponentRef Id="Component2"/>
      <ComponentGroupRef Id="ComponentGroup2"/>
    </ComponentGroup>
  </Fragment>

  <Fragment>
    <!--Test a ComponentGroup-->
    <ComponentGroup Id="ComponentGroup2">
      <ComponentRef Id="Component3"/>
      <ComponentRef Id="Component4"/>
    </ComponentGroup>
  </Fragment>

</Wix>
>>>>>>> 67eaf9b6
<|MERGE_RESOLUTION|>--- conflicted
+++ resolved
@@ -1,4 +1,3 @@
-<<<<<<< HEAD
 <?xml version="1.0" encoding="utf-8" ?>
 <!--
   <copyright file="components.wxs" company="Outercurve Foundation">
@@ -69,77 +68,4 @@
     </ComponentGroup>
   </Fragment>
 
-</Wix>
-=======
-<?xml version="1.0" encoding="utf-8" ?>
-<!--
-  <copyright file="components.wxs" company="Outercurve Foundation">
-    Copyright (c) 2004, Outercurve Foundation.
-    This software is released under Microsoft Reciprocal License (MS-RL).
-    The license and further copyright text can be found in the file
-    LICENSE.TXT at the root directory of the distribution.
-  </copyright>
--->
-<Wix xmlns="http://schemas.microsoft.com/wix/2006/wi">
-
-  <Fragment>
-    <DirectoryRef Id="Wix">
-      <!--Test an unversioned file-->
-      <Component Id="Component1" Guid="*">
-        <File Id="TextFile1" Name="TextFile1.txt" DiskId="1" KeyPath="yes" Source="$(env.WIX_ROOT)\test\data\shareddata\files\textfile1.txt" />
-      </Component>
-    </DirectoryRef>
-  </Fragment>
-
-  <Fragment>
-    <DirectoryRef Id="Wix">
-      <!--Test a versioned, unmanaged file-->
-      <Component Id="Component2" Guid="*">
-        <File Id="Assembly2.exe" Name="Assembly2.exe" DiskId="1" KeyPath="yes" Source="$(env.WIX_ROOT)\test\data\SharedData\Files\TestBinaries\bin\Assembly2.exe" />
-      </Component>
-    </DirectoryRef>
-  </Fragment>
-
-  <Fragment>
-    <DirectoryRef Id="Wix">
-      <!--Test a versioned assembly-->
-      <!--Test multiple files-->
-      <Component Id="Component3" Guid="{64547AD8-BB99-4a5f-B3B7-80E3537796E4}">
-        <File Id="Assembly1.dll" Name="Assembly1.dll" AssemblyApplication="Assembly1.dll" DiskId="1" KeyPath="yes" Assembly=".net" Source="$(env.WIX_ROOT)\test\data\SharedData\Files\TestBinaries\bin\Assembly1.dll" />
-        <File Id="Assembly1.pdb" Name="Assembly1.pdb" DiskId="1" Source="$(env.WIX_ROOT)\test\data\SharedData\Files\TestBinaries\bin\Assembly1.pdb" />
-      </Component>
-    </DirectoryRef>
-  </Fragment>
-
-  <Fragment>
-
-    <!--Test registry keys-->
-    <!--Test floating component-->
-    <Component Id="Component4" Guid="*" Directory="Wix">
-      <RegistryKey Id="Wix.Test" Action="createAndRemoveOnUninstall" Root="HKCU" Key="Wix\Test ">
-        <RegistryKey Id="Key1" Action="createAndRemoveOnUninstall" Key="Key1">
-          <RegistryValue KeyPath="yes" Type="integer" Value="1"/>
-        </RegistryKey>
-        <RegistryValue Key="Key2" Type="string" Value="two" />
-      </RegistryKey>
-    </Component>
-  </Fragment>
-
-  <Fragment>
-    <!--Test a nested ComponentGroup-->
-    <ComponentGroup Id="ComponentGroup1">
-      <ComponentRef Id="Component2"/>
-      <ComponentGroupRef Id="ComponentGroup2"/>
-    </ComponentGroup>
-  </Fragment>
-
-  <Fragment>
-    <!--Test a ComponentGroup-->
-    <ComponentGroup Id="ComponentGroup2">
-      <ComponentRef Id="Component3"/>
-      <ComponentRef Id="Component4"/>
-    </ComponentGroup>
-  </Fragment>
-
-</Wix>
->>>>>>> 67eaf9b6
+</Wix>