--- conflicted
+++ resolved
@@ -1,4 +1,3 @@
-<<<<<<< HEAD
 <?xml version="1.0" encoding="utf-8" ?>
 <!--
   <copyright file="product.wxs" company="Outercurve Foundation">
@@ -38,46 +37,4 @@
     
   </Product>
   
-</Wix>
-=======
-<?xml version="1.0" encoding="utf-8" ?>
-<!--
-  <copyright file="product.wxs" company="Outercurve Foundation">
-    Copyright (c) 2004, Outercurve Foundation.
-    This software is released under Microsoft Reciprocal License (MS-RL).
-    The license and further copyright text can be found in the file
-    LICENSE.TXT at the root directory of the distribution.
-  </copyright>
-
-  This product is designed to exercise many of the often used features of Candle and Light.
--->
-
-<Wix xmlns="http://schemas.microsoft.com/wix/2006/wi">
-
-  <Product Id="{06E9B76F-E1E9-42ab-861A-97148EF9B755}" Name="WiX Test Product" Language="1033" Version="0.0.0.0" Manufacturer="Microsoft Corporation" UpgradeCode="{06E9B76F-E1E9-42ab-861A-97148EF9B755}">
-    <Package Description="This package is used for testing purposes" Manufacturer="Microsoft" Compressed="no" InstallerVersion="200" />
-
-    <Media Id="1" />
-
-    <!--Test ?include? -->
-    <?include directories.wxi?>
-
-    <!--Test FeatureRef and FeatureGroupRef-->
-    <FeatureRef Id="Feature1" />
-    <FeatureGroupRef Id="FeatureGroup1" />
-
-    <!--Test Property and PropertyRef-->
-    <!--Test preprocessor variables-->
-    <?define Var1=1?>
-    <Property Id="Property1" Value="$(var.Var1).$(env.OS).$(sys.BUILDARCH)" />
-    <PropertyRef Id="Property2"/> 
-    
-    <!--Test CustomActionRef-->
-    <InstallExecuteSequence>
-      <Custom Action="Assembly2" After="InstallFiles" />
-    </InstallExecuteSequence>
-    
-  </Product>
-  
-</Wix>
->>>>>>> 67eaf9b6
+</Wix>