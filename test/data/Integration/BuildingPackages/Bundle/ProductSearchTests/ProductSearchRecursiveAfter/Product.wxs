<<<<<<< HEAD
<?xml version="1.0" encoding="utf-8" ?>
<!--
  <copyright file="Product.wxs" company="Outercurve Foundation">
    Copyright (c) 2004, Outercurve Foundation.
    This software is released under Microsoft Reciprocal License (MS-RL).
    The license and further copyright text can be found in the file
    LICENSE.TXT at the root directory of the distribution.
  </copyright>
-->
<Wix xmlns="http://wixtoolset.org/schemas/wxs" xmlns:util="http://schemas.microsoft.com/wix/UtilExtension">

  <?define TestDataDirectory="$(env.WIX_ROOT)\test\data\Integration\BuildingPackages\Bundle\Files"?>

  <Bundle Name="Wix Test Bundle" Version="1.0.0.0" Manufacturer="Microsoft Corporation" UpgradeCode="{D4CD70BC-7ABD-4fcd-8E10-C8DB53C73415}">

    <UX Name="Setup.exe" SourceFile="$(var.TestDataDirectory)\Bootstrapper.exe"/>

    <Chain>
      <MsiPackage SourceFile="$(var.TestDataDirectory)\Packages\MsiPackage.msi"/>
    </Chain>

    <Variable Name="variable1" Value="Variable1Value"/>
    <Variable Name="variable2" Value="Variable2Value"/>

    <util:ProductSearch Id="ProductSearch1" Variable="Variable1" Guid="{738D02BF-E231-4370-8209-E9FD4E1BE2A1}" After="ProductSearch2"/>
    <util:ProductSearch Id="ProductSearch2" Variable="Variable2" Guid="{738D02BF-E231-4370-8209-E9FD4E1BE2A2}" After="ProductSearch1"/>

  </Bundle>
</Wix>
=======
<?xml version="1.0" encoding="utf-8" ?>
<!--
  <copyright file="Product.wxs" company="Outercurve Foundation">
    Copyright (c) 2004, Outercurve Foundation.
    This software is released under Microsoft Reciprocal License (MS-RL).
    The license and further copyright text can be found in the file
    LICENSE.TXT at the root directory of the distribution.
  </copyright>
-->
<Wix xmlns="http://schemas.microsoft.com/wix/2006/wi" xmlns:util="http://schemas.microsoft.com/wix/UtilExtension">

  <?define TestDataDirectory="$(env.WIX_ROOT)\test\data\Integration\BuildingPackages\Bundle\Files"?>

  <Bundle Name="Wix Test Bundle" Version="1.0.0.0" Manufacturer="Microsoft Corporation" UpgradeCode="{D4CD70BC-7ABD-4fcd-8E10-C8DB53C73415}">

    <UX Name="Setup.exe" SourceFile="$(var.TestDataDirectory)\Bootstrapper.exe"/>

    <Chain>
      <MsiPackage SourceFile="$(var.TestDataDirectory)\Packages\MsiPackage.msi"/>
    </Chain>

    <Variable Name="variable1" Value="Variable1Value"/>
    <Variable Name="variable2" Value="Variable2Value"/>

    <util:ProductSearch Id="ProductSearch1" Variable="Variable1" Guid="{738D02BF-E231-4370-8209-E9FD4E1BE2A1}" After="ProductSearch2"/>
    <util:ProductSearch Id="ProductSearch2" Variable="Variable2" Guid="{738D02BF-E231-4370-8209-E9FD4E1BE2A2}" After="ProductSearch1"/>

  </Bundle>
</Wix>
>>>>>>> 67beb915
<|MERGE_RESOLUTION|>--- conflicted
+++ resolved
@@ -1,4 +1,3 @@
-<<<<<<< HEAD
 <?xml version="1.0" encoding="utf-8" ?>
 <!--
   <copyright file="Product.wxs" company="Outercurve Foundation">
@@ -27,35 +26,4 @@
     <util:ProductSearch Id="ProductSearch2" Variable="Variable2" Guid="{738D02BF-E231-4370-8209-E9FD4E1BE2A2}" After="ProductSearch1"/>
 
   </Bundle>
-</Wix>
-=======
-<?xml version="1.0" encoding="utf-8" ?>
-<!--
-  <copyright file="Product.wxs" company="Outercurve Foundation">
-    Copyright (c) 2004, Outercurve Foundation.
-    This software is released under Microsoft Reciprocal License (MS-RL).
-    The license and further copyright text can be found in the file
-    LICENSE.TXT at the root directory of the distribution.
-  </copyright>
--->
-<Wix xmlns="http://schemas.microsoft.com/wix/2006/wi" xmlns:util="http://schemas.microsoft.com/wix/UtilExtension">
-
-  <?define TestDataDirectory="$(env.WIX_ROOT)\test\data\Integration\BuildingPackages\Bundle\Files"?>
-
-  <Bundle Name="Wix Test Bundle" Version="1.0.0.0" Manufacturer="Microsoft Corporation" UpgradeCode="{D4CD70BC-7ABD-4fcd-8E10-C8DB53C73415}">
-
-    <UX Name="Setup.exe" SourceFile="$(var.TestDataDirectory)\Bootstrapper.exe"/>
-
-    <Chain>
-      <MsiPackage SourceFile="$(var.TestDataDirectory)\Packages\MsiPackage.msi"/>
-    </Chain>
-
-    <Variable Name="variable1" Value="Variable1Value"/>
-    <Variable Name="variable2" Value="Variable2Value"/>
-
-    <util:ProductSearch Id="ProductSearch1" Variable="Variable1" Guid="{738D02BF-E231-4370-8209-E9FD4E1BE2A1}" After="ProductSearch2"/>
-    <util:ProductSearch Id="ProductSearch2" Variable="Variable2" Guid="{738D02BF-E231-4370-8209-E9FD4E1BE2A2}" After="ProductSearch1"/>
-
-  </Bundle>
-</Wix>
->>>>>>> 67beb915
+</Wix>