<<<<<<< HEAD
<?xml version="1.0" encoding="utf-8" ?>
<!--
  <copyright file="Product.wxs" company="Outercurve Foundation">
    Copyright (c) 2004, Outercurve Foundation.
    This software is released under Microsoft Reciprocal License (MS-RL).
    The license and further copyright text can be found in the file
    LICENSE.TXT at the root directory of the distribution.
  </copyright>
-->
<Wix xmlns="http://wixtoolset.org/schemas/wxs" xmlns:util="http://schemas.microsoft.com/wix/UtilExtension">

  <?define TestDataDirectory="$(env.WIX_ROOT)\test\data\Integration\BuildingPackages\Bundle\Files"?>

  <Bundle Name="Wix Test Bundle" Version="1.0.0.0" Manufacturer="Microsoft Corporation" UpgradeCode="{D4CD70BC-7ABD-4fcd-8E10-C8DB53C73415}">

    <UX Name="Setup.exe" SourceFile="$(var.TestDataDirectory)\Bootstrapper.exe"/>

    <Chain>

      <MsiPackage Id="MsiPackage1" Name="MsiPackage1.msi" SourceFile="$(var.TestDataDirectory)\Packages\MsiPackage.msi">
          <PayloadGroupRef Id="PayloadGroup1"/>
      </MsiPackage>

    
      <MsuPackage Id="MsuPackage2" Name="MsuPackage2.msu" SourceFile="$(var.TestDataDirectory)\Packages\MsuPackage.msu">
          <PayloadGroupRef Id="PayloadGroup2"/>
      </MsuPackage>

      <MspPackage Id="MspPackage3" Name="MspPackage3.msp" SourceFile="$(var.TestDataDirectory)\Packages\MspPackage.msp">  
          <PayloadGroupRef Id="PayloadGroup3"/>
	  <Payload SourceFile="$(var.TestDataDirectory)\UXPayload\PayloadFile4.txt" DownloadUrl="http://go.microsoft.com/fwlink/?linkid=164202"/>
      </MspPackage>

      <ExePackage Id="ExePackage4" Name="ExePackage4.exe" SourceFile="$(var.TestDataDirectory)\Packages\ExePackage.exe" DownloadUrl="\\wixbuild\releases\wix\">
	  <Payload SourceFile="$(var.TestDataDirectory)\UXPayload\PayloadFile5.txt"/>
      </ExePackage>

    </Chain>

  </Bundle>

  <Fragment>
    <PayloadGroup Id="PayloadGroup1">
      <Payload SourceFile="$(var.TestDataDirectory)\UXPayload\PayloadFile1.txt"/>
    </PayloadGroup>

    <PayloadGroup Id="PayloadGroup2">
      <Payload SourceFile="$(var.TestDataDirectory)\UXPayload\PayloadFile2.txt"/>
    </PayloadGroup>

    <PayloadGroup Id="PayloadGroup3">
      <Payload SourceFile="$(var.TestDataDirectory)\UXPayload\PayloadFile3.txt"/>
    </PayloadGroup>
  </Fragment>
</Wix>
=======
<?xml version="1.0" encoding="utf-8" ?>
<!--
  <copyright file="Product.wxs" company="Outercurve Foundation">
    Copyright (c) 2004, Outercurve Foundation.
    This software is released under Microsoft Reciprocal License (MS-RL).
    The license and further copyright text can be found in the file
    LICENSE.TXT at the root directory of the distribution.
  </copyright>
-->
<Wix xmlns="http://schemas.microsoft.com/wix/2006/wi" xmlns:util="http://schemas.microsoft.com/wix/UtilExtension">

  <?define TestDataDirectory="$(env.WIX_ROOT)\test\data\Integration\BuildingPackages\Bundle\Files"?>

  <Bundle Name="Wix Test Bundle" Version="1.0.0.0" Manufacturer="Microsoft Corporation" UpgradeCode="{D4CD70BC-7ABD-4fcd-8E10-C8DB53C73415}">

    <UX Name="Setup.exe" SourceFile="$(var.TestDataDirectory)\Bootstrapper.exe"/>

    <Chain>

      <MsiPackage Id="MsiPackage1" Name="MsiPackage1.msi" SourceFile="$(var.TestDataDirectory)\Packages\MsiPackage.msi">
          <PayloadGroupRef Id="PayloadGroup1"/>
      </MsiPackage>

    
      <MsuPackage Id="MsuPackage2" Name="MsuPackage2.msu" SourceFile="$(var.TestDataDirectory)\Packages\MsuPackage.msu">
          <PayloadGroupRef Id="PayloadGroup2"/>
      </MsuPackage>

      <MspPackage Id="MspPackage3" Name="MspPackage3.msp" SourceFile="$(var.TestDataDirectory)\Packages\MspPackage.msp">  
          <PayloadGroupRef Id="PayloadGroup3"/>
	  <Payload SourceFile="$(var.TestDataDirectory)\UXPayload\PayloadFile4.txt" DownloadUrl="http://go.microsoft.com/fwlink/?linkid=164202"/>
      </MspPackage>

      <ExePackage Id="ExePackage4" Name="ExePackage4.exe" SourceFile="$(var.TestDataDirectory)\Packages\ExePackage.exe" DownloadUrl="\\wixbuild\releases\wix\">
	  <Payload SourceFile="$(var.TestDataDirectory)\UXPayload\PayloadFile5.txt"/>
      </ExePackage>

    </Chain>

  </Bundle>

  <Fragment>
    <PayloadGroup Id="PayloadGroup1">
      <Payload SourceFile="$(var.TestDataDirectory)\UXPayload\PayloadFile1.txt"/>
    </PayloadGroup>

    <PayloadGroup Id="PayloadGroup2">
      <Payload SourceFile="$(var.TestDataDirectory)\UXPayload\PayloadFile2.txt"/>
    </PayloadGroup>

    <PayloadGroup Id="PayloadGroup3">
      <Payload SourceFile="$(var.TestDataDirectory)\UXPayload\PayloadFile3.txt"/>
    </PayloadGroup>
  </Fragment>
</Wix>
>>>>>>> 67beb915
<|MERGE_RESOLUTION|>--- conflicted
+++ resolved
@@ -1,4 +1,3 @@
-<<<<<<< HEAD
 <?xml version="1.0" encoding="utf-8" ?>
 <!--
   <copyright file="Product.wxs" company="Outercurve Foundation">
@@ -53,61 +52,4 @@
       <Payload SourceFile="$(var.TestDataDirectory)\UXPayload\PayloadFile3.txt"/>
     </PayloadGroup>
   </Fragment>
-</Wix>
-=======
-<?xml version="1.0" encoding="utf-8" ?>
-<!--
-  <copyright file="Product.wxs" company="Outercurve Foundation">
-    Copyright (c) 2004, Outercurve Foundation.
-    This software is released under Microsoft Reciprocal License (MS-RL).
-    The license and further copyright text can be found in the file
-    LICENSE.TXT at the root directory of the distribution.
-  </copyright>
--->
-<Wix xmlns="http://schemas.microsoft.com/wix/2006/wi" xmlns:util="http://schemas.microsoft.com/wix/UtilExtension">
-
-  <?define TestDataDirectory="$(env.WIX_ROOT)\test\data\Integration\BuildingPackages\Bundle\Files"?>
-
-  <Bundle Name="Wix Test Bundle" Version="1.0.0.0" Manufacturer="Microsoft Corporation" UpgradeCode="{D4CD70BC-7ABD-4fcd-8E10-C8DB53C73415}">
-
-    <UX Name="Setup.exe" SourceFile="$(var.TestDataDirectory)\Bootstrapper.exe"/>
-
-    <Chain>
-
-      <MsiPackage Id="MsiPackage1" Name="MsiPackage1.msi" SourceFile="$(var.TestDataDirectory)\Packages\MsiPackage.msi">
-          <PayloadGroupRef Id="PayloadGroup1"/>
-      </MsiPackage>
-
-    
-      <MsuPackage Id="MsuPackage2" Name="MsuPackage2.msu" SourceFile="$(var.TestDataDirectory)\Packages\MsuPackage.msu">
-          <PayloadGroupRef Id="PayloadGroup2"/>
-      </MsuPackage>
-
-      <MspPackage Id="MspPackage3" Name="MspPackage3.msp" SourceFile="$(var.TestDataDirectory)\Packages\MspPackage.msp">  
-          <PayloadGroupRef Id="PayloadGroup3"/>
-	  <Payload SourceFile="$(var.TestDataDirectory)\UXPayload\PayloadFile4.txt" DownloadUrl="http://go.microsoft.com/fwlink/?linkid=164202"/>
-      </MspPackage>
-
-      <ExePackage Id="ExePackage4" Name="ExePackage4.exe" SourceFile="$(var.TestDataDirectory)\Packages\ExePackage.exe" DownloadUrl="\\wixbuild\releases\wix\">
-	  <Payload SourceFile="$(var.TestDataDirectory)\UXPayload\PayloadFile5.txt"/>
-      </ExePackage>
-
-    </Chain>
-
-  </Bundle>
-
-  <Fragment>
-    <PayloadGroup Id="PayloadGroup1">
-      <Payload SourceFile="$(var.TestDataDirectory)\UXPayload\PayloadFile1.txt"/>
-    </PayloadGroup>
-
-    <PayloadGroup Id="PayloadGroup2">
-      <Payload SourceFile="$(var.TestDataDirectory)\UXPayload\PayloadFile2.txt"/>
-    </PayloadGroup>
-
-    <PayloadGroup Id="PayloadGroup3">
-      <Payload SourceFile="$(var.TestDataDirectory)\UXPayload\PayloadFile3.txt"/>
-    </PayloadGroup>
-  </Fragment>
-</Wix>
->>>>>>> 67beb915
+</Wix>