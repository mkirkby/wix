--- conflicted
+++ resolved
@@ -1,4 +1,3 @@
-<<<<<<< HEAD
 <?xml version="1.0" encoding="utf-8" ?>
 <!--
   <copyright file="Product.wxs" company="Outercurve Foundation">
@@ -72,80 +71,4 @@
     </Chain>
     
   </Bundle>
-</Wix>
-=======
-<?xml version="1.0" encoding="utf-8" ?>
-<!--
-  <copyright file="Product.wxs" company="Outercurve Foundation">
-    Copyright (c) 2004, Outercurve Foundation.
-    This software is released under Microsoft Reciprocal License (MS-RL).
-    The license and further copyright text can be found in the file
-    LICENSE.TXT at the root directory of the distribution.
-  </copyright>
--->
-<Wix xmlns="http://schemas.microsoft.com/wix/2006/wi">
-
-  <?define TestDataDirectory="$(env.WIX_ROOT)\test\data\Integration\BuildingPackages\Bundle\Files"?>
-
-  <Bundle Name="Wix Test Bundle" Version="1.0.0.0" Manufacturer="Microsoft Corporation" UpgradeCode="{D4CD70BC-7ABD-4fcd-8E10-C8DB53C73415}">
-
-    <UX Name="Setup.exe" SourceFile="$(var.TestDataDirectory)\Bootstrapper.exe">
-      	<Payload Name="PayloadFile1" SourceFile="$(var.MyVariable1)" />
-      	<Payload Name="PayloadFile2" SourceFile="$(var.MyVariable2)" />      
-	<Payload Name="PayloadFile3" SourceFile="$(var.MyVariable3)" />
-      	<Payload Name="PayloadFile4" SourceFile="$(var.MyVariable4)" />      
-	<Payload Name="PayloadFile5" SourceFile="$(var.MyVariable5)" />
-      	<Payload Name="PayloadFile6" SourceFile="$(var.MyVariable6)" />      
-	<Payload Name="PayloadFile7" SourceFile="$(var.MyVariable7)" />
-      	<Payload Name="PayloadFile8" SourceFile="$(var.MyVariable8)" />      
-	<Payload Name="PayloadFile9" SourceFile="$(var.MyVariable9)" />
-      	<Payload Name="PayloadFile10" SourceFile="$(var.MyVariable10)" />      
-	<Payload Name="PayloadFile11" SourceFile="$(var.MyVariable11)" />
-      	<Payload Name="PayloadFile12" SourceFile="$(var.MyVariable12)" />      
-	<Payload Name="PayloadFile13" SourceFile="$(var.MyVariable13)" />
-      	<Payload Name="PayloadFile14" SourceFile="$(var.MyVariable14)" />      
-	<Payload Name="PayloadFile15" SourceFile="$(var.MyVariable15)" />
-      	<Payload Name="PayloadFile16" SourceFile="$(var.MyVariable16)" />
-      	<Payload Name="PayloadFile17" SourceFile="$(var.MyVariable17)" />
-      	<Payload Name="PayloadFile18" SourceFile="$(var.MyVariable18)" />      
-	<Payload Name="PayloadFile19" SourceFile="$(var.MyVariable19)" />
-      	<Payload Name="PayloadFile20" SourceFile="$(var.MyVariable20)" />      
-	<Payload Name="PayloadFile21" SourceFile="$(var.MyVariable21)" />
-      	<Payload Name="PayloadFile22" SourceFile="$(var.MyVariable22)" />      
-	<Payload Name="PayloadFile23" SourceFile="$(var.MyVariable23)" />
-      	<Payload Name="PayloadFile24" SourceFile="$(var.MyVariable24)" />      
-	<Payload Name="PayloadFile25" SourceFile="$(var.MyVariable25)" />
-      	<Payload Name="PayloadFile26" SourceFile="$(var.MyVariable26)" />      
-	<Payload Name="PayloadFile27" SourceFile="$(var.MyVariable27)" />
-      	<Payload Name="PayloadFile28" SourceFile="$(var.MyVariable28)" />      
-	<Payload Name="PayloadFile29" SourceFile="$(var.MyVariable29)" />
-      	<Payload Name="PayloadFile30" SourceFile="$(var.MyVariable30)" />      
-	<Payload Name="PayloadFile31" SourceFile="$(var.MyVariable31)" />
-      	<Payload Name="PayloadFile32" SourceFile="$(var.MyVariable32)" />
-	<Payload Name="PayloadFile33" SourceFile="$(var.MyVariable33)" />
-      	<Payload Name="PayloadFile34" SourceFile="$(var.MyVariable34)" />      
-	<Payload Name="PayloadFile35" SourceFile="$(var.MyVariable35)" />
-      	<Payload Name="PayloadFile36" SourceFile="$(var.MyVariable36)" />      
-	<Payload Name="PayloadFile37" SourceFile="$(var.MyVariable37)" />
-      	<Payload Name="PayloadFile38" SourceFile="$(var.MyVariable38)" />      
-	<Payload Name="PayloadFile39" SourceFile="$(var.MyVariable39)" />
-      	<Payload Name="PayloadFile40" SourceFile="$(var.MyVariable40)" />
-      	<Payload Name="PayloadFile41" SourceFile="$(var.MyVariable41)" />
-      	<Payload Name="PayloadFile42" SourceFile="$(var.MyVariable42)" />      
-	<Payload Name="PayloadFile43" SourceFile="$(var.MyVariable43)" />
-      	<Payload Name="PayloadFile44" SourceFile="$(var.MyVariable44)" />      
-	<Payload Name="PayloadFile45" SourceFile="$(var.MyVariable45)" />
-      	<Payload Name="PayloadFile46" SourceFile="$(var.MyVariable46)" />      
-	<Payload Name="PayloadFile47" SourceFile="$(var.MyVariable47)" />
-      	<Payload Name="PayloadFile48" SourceFile="$(var.MyVariable48)" />      
-	<Payload Name="PayloadFile49" SourceFile="$(var.MyVariable49)" />
-      	<Payload Name="PayloadFile50" SourceFile="$(var.MyVariable50)" /> 
-    </UX>
-
-    <Chain>
-      <MsiPackage SourceFile="$(var.TestDataDirectory)\Packages\MsiPackage.msi"/>
-    </Chain>
-    
-  </Bundle>
-</Wix>
->>>>>>> 67beb915
+</Wix>