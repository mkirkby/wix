--- conflicted
+++ resolved
@@ -1,4 +1,3 @@
-<<<<<<< HEAD
 <?xml version="1.0" encoding="utf-8" ?>
 <!--
   <copyright file="Product.wxs" company="Outercurve Foundation">
@@ -25,33 +24,4 @@
     <util:RegistrySearch Variable="Variable1" Root="HKLM" Key="SOFTWARE\Microsoft\NET Framework Setup\NDP\v4\Client" Format="Column"/>
 
   </Bundle>
-</Wix>
-=======
-<?xml version="1.0" encoding="utf-8" ?>
-<!--
-  <copyright file="Product.wxs" company="Outercurve Foundation">
-    Copyright (c) 2004, Outercurve Foundation.
-    This software is released under Microsoft Reciprocal License (MS-RL).
-    The license and further copyright text can be found in the file
-    LICENSE.TXT at the root directory of the distribution.
-  </copyright>
--->
-<Wix xmlns="http://schemas.microsoft.com/wix/2006/wi" xmlns:util="http://schemas.microsoft.com/wix/UtilExtension">
-
-  <?define TestDataDirectory="$(env.WIX_ROOT)\test\data\Integration\BuildingPackages\Bundle\Files"?>
-
-  <Bundle Name="Wix Test Bundle" Version="1.0.0.0" Manufacturer="Microsoft Corporation" UpgradeCode="{D4CD70BC-7ABD-4fcd-8E10-C8DB53C73415}">
-
-    <UX Name="Setup.exe" SourceFile="$(var.TestDataDirectory)\Bootstrapper.exe"/>
-
-    <Chain>
-      <MsiPackage SourceFile="$(var.TestDataDirectory)\Packages\MsiPackage.msi"/>
-    </Chain>
-
-    <Variable Name="variable1" Value="Variable1Value"/>
-
-    <util:RegistrySearch Variable="Variable1" Root="HKLM" Key="SOFTWARE\Microsoft\NET Framework Setup\NDP\v4\Client" Format="Column"/>
-
-  </Bundle>
-</Wix>
->>>>>>> 67beb915
+</Wix>