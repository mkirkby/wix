<<<<<<< HEAD
<?xml version="1.0" encoding="utf-8" ?>
<!--
  <copyright file="Product.wxs" company="Outercurve Foundation">
    Copyright (c) 2004, Outercurve Foundation.
    This software is released under Microsoft Reciprocal License (MS-RL).
    The license and further copyright text can be found in the file
    LICENSE.TXT at the root directory of the distribution.
  </copyright>
-->
<Wix xmlns="http://wixtoolset.org/schemas/wxs" xmlns:util="http://schemas.microsoft.com/wix/UtilExtension">

  <?define TestDataDirectory="$(env.WIX_ROOT)\test\data\Integration\BuildingPackages\Bundle\Files"?>

  <Bundle Name="Wix Test Bundle" Version="1.0.0.0" Manufacturer="Microsoft Corporation" UpgradeCode="{D4CD70BC-7ABD-4fcd-8E10-C8DB53C73415}">

    <UX Name="Setup.exe" SourceFile="$(var.TestDataDirectory)\Bootstrapper.exe"/>

    <Chain>
      <MsiPackage SourceFile="$(var.TestDataDirectory)\Packages\MsiPackage.msi"/>
    </Chain>

    <Variable Name="Variable1" Value="Variable1Value"/>
    <Variable Name="Variable2" Value="2"/>
    <Variable Name="Variable # 3" Value="Variable3Value"/>
    <Variable Name="Variable4" Value="Variable3Value"/>

    <util:RegistrySearch Id="RegistrySearch1" Variable="Variable1" Root="HKLM" Key="SOFTWARE\Microsoft\NET Framework Setup\NDP\v4\Client" Value="InstallPath" Result="Exists" Format="Compatible" After="RegistrySearch3"/>
    <util:RegistrySearch Id="RegistrySearch2" Variable="Variable2" Root="HKLM" Key="SOFTWARE\Microsoft\NET Framework Setup\NDP\v4\Client" Condition="1 &amp; 2 &lt; 3" After="RegistrySearch4"/>
    <util:RegistrySearch Id="RegistrySearch4" Variable="Variable4" Root="HKCR" Key="TypeLib\{859D8CF5-7ADE-4DAB-8F7D-AF171643B934}\1.0\0" ExpandEnvironmentVariables="no" Format="Compatible"/>
    <util:RegistrySearch Id="RegistrySearch3" Variable="Variable # 3" Root="HKU" Key="Software\Microsoft\Microsoft SDKs\Windows\v6.1\WinSDKInterop" ExpandEnvironmentVariables="yes" After="RegistrySearch4"/>

  </Bundle>
</Wix>
=======
<?xml version="1.0" encoding="utf-8" ?>
<!--
  <copyright file="Product.wxs" company="Outercurve Foundation">
    Copyright (c) 2004, Outercurve Foundation.
    This software is released under Microsoft Reciprocal License (MS-RL).
    The license and further copyright text can be found in the file
    LICENSE.TXT at the root directory of the distribution.
  </copyright>
-->
<Wix xmlns="http://schemas.microsoft.com/wix/2006/wi" xmlns:util="http://schemas.microsoft.com/wix/UtilExtension">

  <?define TestDataDirectory="$(env.WIX_ROOT)\test\data\Integration\BuildingPackages\Bundle\Files"?>

  <Bundle Name="Wix Test Bundle" Version="1.0.0.0" Manufacturer="Microsoft Corporation" UpgradeCode="{D4CD70BC-7ABD-4fcd-8E10-C8DB53C73415}">

    <UX Name="Setup.exe" SourceFile="$(var.TestDataDirectory)\Bootstrapper.exe"/>

    <Chain>
      <MsiPackage SourceFile="$(var.TestDataDirectory)\Packages\MsiPackage.msi"/>
    </Chain>

    <Variable Name="Variable1" Value="Variable1Value"/>
    <Variable Name="Variable2" Value="2"/>
    <Variable Name="Variable # 3" Value="Variable3Value"/>
    <Variable Name="Variable4" Value="Variable3Value"/>

    <util:RegistrySearch Id="RegistrySearch1" Variable="Variable1" Root="HKLM" Key="SOFTWARE\Microsoft\NET Framework Setup\NDP\v4\Client" Value="InstallPath" Result="Exists" Format="Compatible" After="RegistrySearch3"/>
    <util:RegistrySearch Id="RegistrySearch2" Variable="Variable2" Root="HKLM" Key="SOFTWARE\Microsoft\NET Framework Setup\NDP\v4\Client" Condition="1 &amp; 2 &lt; 3" After="RegistrySearch4"/>
    <util:RegistrySearch Id="RegistrySearch4" Variable="Variable4" Root="HKCR" Key="TypeLib\{859D8CF5-7ADE-4DAB-8F7D-AF171643B934}\1.0\0" ExpandEnvironmentVariables="no" Format="Compatible"/>
    <util:RegistrySearch Id="RegistrySearch3" Variable="Variable # 3" Root="HKU" Key="Software\Microsoft\Microsoft SDKs\Windows\v6.1\WinSDKInterop" ExpandEnvironmentVariables="yes" After="RegistrySearch4"/>

  </Bundle>
</Wix>
>>>>>>> 67beb915
<|MERGE_RESOLUTION|>--- conflicted
+++ resolved
@@ -1,4 +1,3 @@
-<<<<<<< HEAD
 <?xml version="1.0" encoding="utf-8" ?>
 <!--
   <copyright file="Product.wxs" company="Outercurve Foundation">
@@ -31,39 +30,4 @@
     <util:RegistrySearch Id="RegistrySearch3" Variable="Variable # 3" Root="HKU" Key="Software\Microsoft\Microsoft SDKs\Windows\v6.1\WinSDKInterop" ExpandEnvironmentVariables="yes" After="RegistrySearch4"/>
 
   </Bundle>
-</Wix>
-=======
-<?xml version="1.0" encoding="utf-8" ?>
-<!--
-  <copyright file="Product.wxs" company="Outercurve Foundation">
-    Copyright (c) 2004, Outercurve Foundation.
-    This software is released under Microsoft Reciprocal License (MS-RL).
-    The license and further copyright text can be found in the file
-    LICENSE.TXT at the root directory of the distribution.
-  </copyright>
--->
-<Wix xmlns="http://schemas.microsoft.com/wix/2006/wi" xmlns:util="http://schemas.microsoft.com/wix/UtilExtension">
-
-  <?define TestDataDirectory="$(env.WIX_ROOT)\test\data\Integration\BuildingPackages\Bundle\Files"?>
-
-  <Bundle Name="Wix Test Bundle" Version="1.0.0.0" Manufacturer="Microsoft Corporation" UpgradeCode="{D4CD70BC-7ABD-4fcd-8E10-C8DB53C73415}">
-
-    <UX Name="Setup.exe" SourceFile="$(var.TestDataDirectory)\Bootstrapper.exe"/>
-
-    <Chain>
-      <MsiPackage SourceFile="$(var.TestDataDirectory)\Packages\MsiPackage.msi"/>
-    </Chain>
-
-    <Variable Name="Variable1" Value="Variable1Value"/>
-    <Variable Name="Variable2" Value="2"/>
-    <Variable Name="Variable # 3" Value="Variable3Value"/>
-    <Variable Name="Variable4" Value="Variable3Value"/>
-
-    <util:RegistrySearch Id="RegistrySearch1" Variable="Variable1" Root="HKLM" Key="SOFTWARE\Microsoft\NET Framework Setup\NDP\v4\Client" Value="InstallPath" Result="Exists" Format="Compatible" After="RegistrySearch3"/>
-    <util:RegistrySearch Id="RegistrySearch2" Variable="Variable2" Root="HKLM" Key="SOFTWARE\Microsoft\NET Framework Setup\NDP\v4\Client" Condition="1 &amp; 2 &lt; 3" After="RegistrySearch4"/>
-    <util:RegistrySearch Id="RegistrySearch4" Variable="Variable4" Root="HKCR" Key="TypeLib\{859D8CF5-7ADE-4DAB-8F7D-AF171643B934}\1.0\0" ExpandEnvironmentVariables="no" Format="Compatible"/>
-    <util:RegistrySearch Id="RegistrySearch3" Variable="Variable # 3" Root="HKU" Key="Software\Microsoft\Microsoft SDKs\Windows\v6.1\WinSDKInterop" ExpandEnvironmentVariables="yes" After="RegistrySearch4"/>
-
-  </Bundle>
-</Wix>
->>>>>>> 67beb915
+</Wix>