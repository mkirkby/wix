<<<<<<< HEAD
<?xml version="1.0" encoding="utf-8" ?>
<!--
  <copyright file="product.wxs" company="Outercurve Foundation">
    Copyright (c) 2004, Outercurve Foundation.
    This software is released under Microsoft Reciprocal License (MS-RL).
    The license and further copyright text can be found in the file
    LICENSE.TXT at the root directory of the distribution.
  </copyright>
-->
<Wix xmlns="http://wixtoolset.org/schemas/wxs">
  <Product Id="*" Name="Wix Test Product" Language="1033" Version="1.0.0.0" Manufacturer="Microsoft Corporation" UpgradeCode="{219228A2-35A4-4e0f-BAE3-6FF19FE582B5}">
    <Package InstallerVersion="200" />
    <Media Id="1" />


    <?include $(env.WIX_ROOT)\test\data\SharedData\Authoring\directories.wxi?>

    <CustomAction Id="CA_BlockOlderVersionInstall" Error="test1" />
    <InstallUISequence>
      <LaunchConditions After="AppSearch" />
      <Custom Action="CA_BlockOlderVersionInstall" After="FindRelatedProducts">
        <![CDATA[NEWERVERSIONDETECTED]]>
      </Custom>
    </InstallUISequence>

  </Product>
</Wix>
=======
<?xml version="1.0" encoding="utf-8" ?>
<!--
  <copyright file="product.wxs" company="Outercurve Foundation">
    Copyright (c) 2004, Outercurve Foundation.
    This software is released under Microsoft Reciprocal License (MS-RL).
    The license and further copyright text can be found in the file
    LICENSE.TXT at the root directory of the distribution.
  </copyright>
-->
<Wix xmlns="http://schemas.microsoft.com/wix/2006/wi">
  <Product Id="*" Name="Wix Test Product" Language="1033" Version="1.0.0.0" Manufacturer="Microsoft Corporation" UpgradeCode="{219228A2-35A4-4e0f-BAE3-6FF19FE582B5}">
    <Package InstallerVersion="200" />
    <Media Id="1" />


    <?include $(env.WIX_ROOT)\test\data\SharedData\Authoring\directories.wxi?>

    <CustomAction Id="CA_BlockOlderVersionInstall" Error="test1" />
    <InstallUISequence>
      <LaunchConditions After="AppSearch" />
      <Custom Action="CA_BlockOlderVersionInstall" After="FindRelatedProducts">
        <![CDATA[NEWERVERSIONDETECTED]]>
      </Custom>
    </InstallUISequence>

  </Product>
</Wix>
>>>>>>> 67eaf9b6
<|MERGE_RESOLUTION|>--- conflicted
+++ resolved
@@ -1,4 +1,3 @@
-<<<<<<< HEAD
 <?xml version="1.0" encoding="utf-8" ?>
 <!--
   <copyright file="product.wxs" company="Outercurve Foundation">
@@ -25,33 +24,4 @@
     </InstallUISequence>
 
   </Product>
-</Wix>
-=======
-<?xml version="1.0" encoding="utf-8" ?>
-<!--
-  <copyright file="product.wxs" company="Outercurve Foundation">
-    Copyright (c) 2004, Outercurve Foundation.
-    This software is released under Microsoft Reciprocal License (MS-RL).
-    The license and further copyright text can be found in the file
-    LICENSE.TXT at the root directory of the distribution.
-  </copyright>
--->
-<Wix xmlns="http://schemas.microsoft.com/wix/2006/wi">
-  <Product Id="*" Name="Wix Test Product" Language="1033" Version="1.0.0.0" Manufacturer="Microsoft Corporation" UpgradeCode="{219228A2-35A4-4e0f-BAE3-6FF19FE582B5}">
-    <Package InstallerVersion="200" />
-    <Media Id="1" />
-
-
-    <?include $(env.WIX_ROOT)\test\data\SharedData\Authoring\directories.wxi?>
-
-    <CustomAction Id="CA_BlockOlderVersionInstall" Error="test1" />
-    <InstallUISequence>
-      <LaunchConditions After="AppSearch" />
-      <Custom Action="CA_BlockOlderVersionInstall" After="FindRelatedProducts">
-        <![CDATA[NEWERVERSIONDETECTED]]>
-      </Custom>
-    </InstallUISequence>
-
-  </Product>
-</Wix>
->>>>>>> 67eaf9b6
+</Wix>