--- conflicted
+++ resolved
@@ -1,4 +1,3 @@
-<<<<<<< HEAD
 <?xml version="1.0" encoding="utf-8" ?>
 <!--
   <copyright file="product.wxs" company="Outercurve Foundation">
@@ -27,34 +26,4 @@
       <Feature Id ="Feature2" Title ="test2" Level ="2" Description ="test featuregroup"></Feature>
     </FeatureGroup>
   </Fragment>
-=======
-<?xml version="1.0" encoding="utf-8" ?>
-<!--
-  <copyright file="product.wxs" company="Outercurve Foundation">
-    Copyright (c) 2004, Outercurve Foundation.
-    This software is released under Microsoft Reciprocal License (MS-RL).
-    The license and further copyright text can be found in the file
-    LICENSE.TXT at the root directory of the distribution.
-  </copyright>
--->
-<Wix xmlns="http://schemas.microsoft.com/wix/2006/wi">
-  <Product Id="*" Name="Wix Test Product" Language="1033" Version="1.0.0.0" Manufacturer="Microsoft Corporation" UpgradeCode="{D9EC5EC2-500B-4089-9FA1-5038DD68F15C}">
-    <Package InstallerVersion="200" />
-    <Media Id="1" />
-
-    <?include $(env.WIX_ROOT)\test\data\SharedData\Authoring\directories.wxi?>
-    
-    <FeatureGroupRef Id ="group1"/>
-  </Product>
-
-  <Fragment>
-    <FeatureGroup Id ="group1">
-      <FeatureGroupRef Id ="group2"/>
-      <Feature Id="Feature1" Title ="test 1" Level ="1" Description ="test feature ref"></Feature>
-    </FeatureGroup>
-    <FeatureGroup Id ="group2">
-      <Feature Id ="Feature2" Title ="test2" Level ="2" Description ="test featuregroup"></Feature>
-    </FeatureGroup>
-  </Fragment>
->>>>>>> 67eaf9b6
 </Wix>