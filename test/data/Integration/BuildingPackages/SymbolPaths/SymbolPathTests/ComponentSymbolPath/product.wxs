<<<<<<< HEAD
<?xml version="1.0" encoding="utf-8" ?>
<!--
  <copyright file="product.wxs" company="Outercurve Foundation">
    Copyright (c) 2004, Outercurve Foundation.
    This software is released under Microsoft Reciprocal License (MS-RL).
    The license and further copyright text can be found in the file
    LICENSE.TXT at the root directory of the distribution.
  </copyright>
-->
<Wix xmlns="http://wixtoolset.org/schemas/wxs">
  <Product Id="*" Name="Wix Test Product" Language="1033" Version="1.0.0.0" Manufacturer="Microsoft Corporation" UpgradeCode="{D4CD70BC-7ABD-4fcd-8E10-C8DB53C73415}">
    <Package InstallerVersion="200"/>
    <Media Id="1" />

    <Directory Id="TARGETDIR" Name="SourceDir">
        <Directory Id="ProgramFilesFolder">
            <Directory Id="TestFolder" Name="Test" />
        </Directory>
    </Directory>

    <Feature Id="Feature1" Level="1">
      <Component Id="c" Guid="*" Directory="TestFolder">
        <File Source="$(env.WIX_ROOT)\test\data\SharedData\Files\TextFile1.txt" />
        <SymbolPath Path="X:\symsymsym" />
      </Component>
    </Feature>
  </Product>
</Wix>
=======
<?xml version="1.0" encoding="utf-8" ?>
<!--
  <copyright file="product.wxs" company="Outercurve Foundation">
    Copyright (c) 2004, Outercurve Foundation.
    This software is released under Microsoft Reciprocal License (MS-RL).
    The license and further copyright text can be found in the file
    LICENSE.TXT at the root directory of the distribution.
  </copyright>
-->
<Wix xmlns="http://schemas.microsoft.com/wix/2006/wi">
  <Product Id="*" Name="Wix Test Product" Language="1033" Version="1.0.0.0" Manufacturer="Microsoft Corporation" UpgradeCode="{D4CD70BC-7ABD-4fcd-8E10-C8DB53C73415}">
    <Package InstallerVersion="200"/>
    <Media Id="1" />

    <Directory Id="TARGETDIR" Name="SourceDir">
        <Directory Id="ProgramFilesFolder">
            <Directory Id="TestFolder" Name="Test" />
        </Directory>
    </Directory>

    <Feature Id="Feature1" Level="1">
      <Component Id="c" Guid="*" Directory="TestFolder">
        <File Source="$(env.WIX_ROOT)\test\data\SharedData\Files\TextFile1.txt" />
        <SymbolPath Path="X:\symsymsym" />
      </Component>
    </Feature>
  </Product>
</Wix>
>>>>>>> 67eaf9b6
<|MERGE_RESOLUTION|>--- conflicted
+++ resolved
@@ -1,4 +1,3 @@
-<<<<<<< HEAD
 <?xml version="1.0" encoding="utf-8" ?>
 <!--
   <copyright file="product.wxs" company="Outercurve Foundation">
@@ -26,34 +25,4 @@
       </Component>
     </Feature>
   </Product>
-</Wix>
-=======
-<?xml version="1.0" encoding="utf-8" ?>
-<!--
-  <copyright file="product.wxs" company="Outercurve Foundation">
-    Copyright (c) 2004, Outercurve Foundation.
-    This software is released under Microsoft Reciprocal License (MS-RL).
-    The license and further copyright text can be found in the file
-    LICENSE.TXT at the root directory of the distribution.
-  </copyright>
--->
-<Wix xmlns="http://schemas.microsoft.com/wix/2006/wi">
-  <Product Id="*" Name="Wix Test Product" Language="1033" Version="1.0.0.0" Manufacturer="Microsoft Corporation" UpgradeCode="{D4CD70BC-7ABD-4fcd-8E10-C8DB53C73415}">
-    <Package InstallerVersion="200"/>
-    <Media Id="1" />
-
-    <Directory Id="TARGETDIR" Name="SourceDir">
-        <Directory Id="ProgramFilesFolder">
-            <Directory Id="TestFolder" Name="Test" />
-        </Directory>
-    </Directory>
-
-    <Feature Id="Feature1" Level="1">
-      <Component Id="c" Guid="*" Directory="TestFolder">
-        <File Source="$(env.WIX_ROOT)\test\data\SharedData\Files\TextFile1.txt" />
-        <SymbolPath Path="X:\symsymsym" />
-      </Component>
-    </Feature>
-  </Product>
-</Wix>
->>>>>>> 67eaf9b6
+</Wix>