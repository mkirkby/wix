<<<<<<< HEAD
<?xml version="1.0" encoding="utf-8" ?>
<!--
  <copyright file="BundleG.wxs" company="Outercurve Foundation">
    Copyright (c) 2004, Outercurve Foundation.
    This software is released under Microsoft Reciprocal License (MS-RL).
    The license and further copyright text can be found in the file
    LICENSE.TXT at the root directory of the distribution.
  </copyright>
-->

<?ifndef Version?>
<?define Version = 1.0.0.0?>
<?endif?>

<?ifndef TestName?>
<?define TestName = Test?>
<?endif?>

<Wix xmlns="http://schemas.microsoft.com/wix/2006/wi" xmlns:dep="http://schemas.microsoft.com/wix/DependencyExtension" xmlns:util="http://schemas.microsoft.com/wix/UtilExtension">
  <Bundle Name="~$(var.TestName) - Bundle G" Version="$(var.Version)" UpgradeCode="4B83C1F7-6023-4F6E-944E-8B3D3F07CF66" ParentName="$(var.TestName) - Bundle A">
    <RelatedBundle Id="583B5ECB-04E6-4837-A30C-A1ADCBE24235" Action="Patch" />
    <Log Prefix="$(var.TestName)_BundleG"/>
    <Variable Name="TestName" Value="$(var.TestName)" />
    <BootstrapperApplicationRef Id='ManagedBootstrapperApplicationHost'>
      <Payload Name='BootstrapperCore.config' SourceFile='!(bindpath.build)\TestBA.BootstrapperCore.config' />
      <Payload SourceFile='!(bindpath.build)\TestBA.dll' />
    </BootstrapperApplicationRef>
    <WixVariable Id='WixMbaPrereqPackageId' Value='ignored' />
    <WixVariable Id='WixMbaPrereqLicenseUrl' Value='ignored' />
    <Chain>
      <MspPackage Id="PatchA" Name="~$(var.TestName)_PatchA.msp" Compressed="yes"  SourceFile="!(bindpath.patchA)" Vital="yes" PerMachine="yes"/>
    </Chain>
  </Bundle>
</Wix>
=======
<?xml version="1.0" encoding="utf-8" ?>
<!--
  <copyright file="BundleG.wxs" company="Outercurve Foundation">
    Copyright (c) 2004, Outercurve Foundation.
    This software is released under Microsoft Reciprocal License (MS-RL).
    The license and further copyright text can be found in the file
    LICENSE.TXT at the root directory of the distribution.
  </copyright>
-->

<?ifndef Version?>
<?define Version = 1.0.0.0?>
<?endif?>

<?ifndef TestName?>
<?define TestName = Test?>
<?endif?>

<Wix xmlns="http://schemas.microsoft.com/wix/2006/wi" xmlns:dep="http://schemas.microsoft.com/wix/DependencyExtension" xmlns:util="http://schemas.microsoft.com/wix/UtilExtension">
  <Bundle Name="~$(var.TestName) - Bundle G" Version="$(var.Version)" UpgradeCode="4B83C1F7-6023-4F6E-944E-8B3D3F07CF66" ParentName="$(var.TestName) - Bundle A">
    <RelatedBundle Id="583B5ECB-04E6-4837-A30C-A1ADCBE24235" Action="Patch" />
    <Log Prefix="$(var.TestName)_BundleG"/>
    <Variable Name="TestName" Value="$(var.TestName)" />
    <BootstrapperApplicationRef Id='ManagedBootstrapperApplicationHost'>
      <Payload Name='BootstrapperCore.config' SourceFile='!(bindpath.build)\TestBA.BootstrapperCore.config' />
      <Payload SourceFile='!(bindpath.build)\TestBA.dll' />
    </BootstrapperApplicationRef>
    <WixVariable Id='WixMbaPrereqPackageId' Value='ignored' />
    <WixVariable Id='WixMbaPrereqLicenseUrl' Value='ignored' />
    <Chain>
      <MspPackage Id="PatchA" Name="~$(var.TestName)_PatchA.msp" Compressed="yes"  SourceFile="!(bindpath.patchA)" Vital="yes" PerMachine="yes">
        <dep:Provides Key="$(var.TestName)_PatchA" Version="$(var.Version)" />
      </MspPackage>
    </Chain>
  </Bundle>
</Wix>
>>>>>>> 7aa1bb80
<|MERGE_RESOLUTION|>--- conflicted
+++ resolved
@@ -1,39 +1,3 @@
-<<<<<<< HEAD
-<?xml version="1.0" encoding="utf-8" ?>
-<!--
-  <copyright file="BundleG.wxs" company="Outercurve Foundation">
-    Copyright (c) 2004, Outercurve Foundation.
-    This software is released under Microsoft Reciprocal License (MS-RL).
-    The license and further copyright text can be found in the file
-    LICENSE.TXT at the root directory of the distribution.
-  </copyright>
--->
-
-<?ifndef Version?>
-<?define Version = 1.0.0.0?>
-<?endif?>
-
-<?ifndef TestName?>
-<?define TestName = Test?>
-<?endif?>
-
-<Wix xmlns="http://schemas.microsoft.com/wix/2006/wi" xmlns:dep="http://schemas.microsoft.com/wix/DependencyExtension" xmlns:util="http://schemas.microsoft.com/wix/UtilExtension">
-  <Bundle Name="~$(var.TestName) - Bundle G" Version="$(var.Version)" UpgradeCode="4B83C1F7-6023-4F6E-944E-8B3D3F07CF66" ParentName="$(var.TestName) - Bundle A">
-    <RelatedBundle Id="583B5ECB-04E6-4837-A30C-A1ADCBE24235" Action="Patch" />
-    <Log Prefix="$(var.TestName)_BundleG"/>
-    <Variable Name="TestName" Value="$(var.TestName)" />
-    <BootstrapperApplicationRef Id='ManagedBootstrapperApplicationHost'>
-      <Payload Name='BootstrapperCore.config' SourceFile='!(bindpath.build)\TestBA.BootstrapperCore.config' />
-      <Payload SourceFile='!(bindpath.build)\TestBA.dll' />
-    </BootstrapperApplicationRef>
-    <WixVariable Id='WixMbaPrereqPackageId' Value='ignored' />
-    <WixVariable Id='WixMbaPrereqLicenseUrl' Value='ignored' />
-    <Chain>
-      <MspPackage Id="PatchA" Name="~$(var.TestName)_PatchA.msp" Compressed="yes"  SourceFile="!(bindpath.patchA)" Vital="yes" PerMachine="yes"/>
-    </Chain>
-  </Bundle>
-</Wix>
-=======
 <?xml version="1.0" encoding="utf-8" ?>
 <!--
   <copyright file="BundleG.wxs" company="Outercurve Foundation">
@@ -69,5 +33,4 @@
       </MspPackage>
     </Chain>
   </Bundle>
-</Wix>
->>>>>>> 7aa1bb80
+</Wix>