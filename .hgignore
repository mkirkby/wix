--- conflicted
+++ resolved
@@ -1,20 +1,10 @@
-<<<<<<< HEAD
-build
-.sdf
-.suo
-.ipch
-.feed
-
-=======
-syntax: glob
-
-build\
-*.feed
-*.ipch
-*.opensdf
-*.sdf
-*.sln
-*.suo
-*.user
-
->>>>>>> 0960b8be
+syntax: glob
+
+build\
+*.feed
+*.ipch
+*.opensdf
+*.sdf
+*.sln
+*.suo
+*.user