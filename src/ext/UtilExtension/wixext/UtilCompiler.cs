--- conflicted
+++ resolved
@@ -1,3735 +1,3720 @@
-//-------------------------------------------------------------------------------------------------
-// <copyright file="UtilCompiler.cs" company="Outercurve Foundation">
-//   Copyright (c) 2004, Outercurve Foundation.
-//   This software is released under Microsoft Reciprocal License (MS-RL).
-//   The license and further copyright text can be found in the file
-//   LICENSE.TXT at the root directory of the distribution.
-// </copyright>
-// 
-// <summary>
-// The compiler for the WiX Toolset Utility Extension.
-// </summary>
-//-------------------------------------------------------------------------------------------------
-
-namespace WixToolset.Extensions
-{
-    using System;
-    using System.Collections;
-    using System.Collections.Generic;
-    using System.Globalization;
-    using System.Linq;
-    using System.Text;
-    using System.Text.RegularExpressions;
-    using System.Xml.Linq;
-    using WixToolset.Extensibility;
-    using Util = WixToolset.Extensions.Serialize.Util;
-
-    /// <summary>
-    /// The compiler for the WiX Toolset Utility Extension.
-    /// </summary>
-    public sealed class UtilCompiler : CompilerExtension
-    {
-        // user creation attributes definitions (from sca.h)
-        internal const int UserDontExpirePasswrd = 0x00000001;
-        internal const int UserPasswdCantChange = 0x00000002;
-        internal const int UserPasswdChangeReqdOnLogin = 0x00000004;
-        internal const int UserDisableAccount = 0x00000008;
-        internal const int UserFailIfExists = 0x00000010;
-        internal const int UserUpdateIfExists = 0x00000020;
-        internal const int UserLogonAsService = 0x00000040;
-
-        internal const int UserDontRemoveOnUninstall = 0x00000100;
-        internal const int UserDontCreateUser = 0x00000200;
-
-        [Flags]
-        internal enum WixFileSearchAttributes
-        {
-            Default = 0x001,
-            MinVersionInclusive = 0x002,
-            MaxVersionInclusive = 0x004,
-            MinSizeInclusive = 0x008,
-            MaxSizeInclusive = 0x010,
-            MinDateInclusive = 0x020,
-            MaxDateInclusive = 0x040,
-            WantVersion = 0x080,
-            WantExists = 0x100,
-            IsDirectory = 0x200,
-        }
-
-        internal enum WixRegistrySearchFormat
-        {
-            Raw,
-            Compatible,
-        }
-
-        [Flags]
-        internal enum WixRegistrySearchAttributes
-        {
-            Raw = 0x01,
-            Compatible = 0x02,
-            ExpandEnvironmentVariables = 0x04,
-            WantValue = 0x08,
-            WantExists = 0x10,
-            Win64 = 0x20,
-        }
-
-        internal enum WixComponentSearchAttributes
-        {
-            KeyPath = 0x1,
-            State = 0x2,
-            WantDirectory = 0x4,
-        }
-
-        [Flags]
-        internal enum WixProductSearchAttributes
-        {
-            Version = 0x01,
-            Language = 0x02,
-            State = 0x04,
-            Assignment = 0x08,
-            UpgradeCode = 0x10,
-        }
-
-        internal enum WixRestartResourceAttributes
-        {
-            Filename = 1,
-            ProcessName,
-            ServiceName,
-            TypeMask = 0xf,
-        }
-
-        internal enum WixRemoveFolderExOn
-        {
-            Install = 1,
-            Uninstall = 2,
-            Both = 3,
-        }
-
-        private static readonly Regex FindPropertyBrackets = new Regex(@"\[(?!\\|\])|(?<!\[\\\]|\[\\|\\\[)\]", RegexOptions.ExplicitCapture | RegexOptions.Compiled);
-
-        /// <summary>
-        /// Instantiate a new UtilCompiler.
-        /// </summary>
-        public UtilCompiler()
-        {
-            this.Namespace = "http://wixtoolset.org/schemas/v4/wxs/util";
-        }
-
-        /// <summary>
-        /// Types of Internet shortcuts.
-        /// </summary>
-        public enum InternetShortcutType
-        {
-            /// <summary>Create a .lnk file.</summary>
-            Link = 0,
-
-            /// <summary>Create a .url file.</summary>
-            Url,
-        }
-
-        /// <summary>
-        /// Types of permission setting methods.
-        /// </summary>
-        private enum PermissionType
-        {
-            /// <summary>LockPermissions (normal) type permission setting.</summary>
-            LockPermissions,
-
-            /// <summary>FileSharePermissions type permission setting.</summary>
-            FileSharePermissions,
-
-            /// <summary>SecureObjects type permission setting.</summary>
-            SecureObjects,
-        }
-
-        /// <summary>
-        /// Processes an element for the Compiler.
-        /// </summary>
-        /// <param name="parentElement">Parent element of element to process.</param>
-        /// <param name="element">Element to process.</param>
-        /// <param name="context">Extra information about the context in which this element is being parsed.</param>
-        public override void ParseElement(XElement parentElement, XElement element, IDictionary<string, string> context)
-        {
-            this.ParsePossibleKeyPathElement(parentElement, element, context);
-        }
-
-        /// <summary>
-        /// Processes an element for the Compiler.
-        /// </summary>
-        /// <param name="sourceLineNumbers">Source line number for the parent element.</param>
-        /// <param name="parentElement">Parent element of element to process.</param>
-        /// <param name="element">Element to process.</param>
-        /// <param name="contextValues">Extra information about the context in which this element is being parsed.</param>
-        public override ComponentKeyPath ParsePossibleKeyPathElement(XElement parentElement, XElement element, IDictionary<string, string> context)
-        {
-            ComponentKeyPath possibleKeyPath = null;
-
-            switch (parentElement.Name.LocalName)
-            {
-                case "CreateFolder":
-                    string createFolderId = context["DirectoryId"];
-                    string createFolderComponentId = context["ComponentId"];
-
-                    // If this doesn't parse successfully, something really odd is going on, so let the exception get thrown
-                    bool createFolderWin64 = Boolean.Parse(context["Win64"]);
-
-                    switch (element.Name.LocalName)
-                    {
-                        case "PermissionEx":
-                            this.ParsePermissionExElement(element, createFolderId, createFolderComponentId, createFolderWin64, "CreateFolder");
-                            break;
-                        default:
-                            this.Core.UnexpectedElement(parentElement, element);
-                            break;
-                    }
-                    break;
-                case "Component":
-                    string componentId = context["ComponentId"];
-                    string directoryId = context["DirectoryId"];
-
-                    switch (element.Name.LocalName)
-                    {
-                        case "EventSource":
-                            possibleKeyPath = this.ParseEventSourceElement(element, componentId);
-                            break;
-                        case "FileShare":
-                            this.ParseFileShareElement(element, componentId, directoryId);
-                            break;
-                        case "InternetShortcut":
-                            this.ParseInternetShortcutElement(element, componentId, directoryId);
-                            break;
-                        case "PerformanceCategory":
-                            this.ParsePerformanceCategoryElement(element, componentId);
-                            break;
-                        case "RemoveFolderEx":
-                            this.ParseRemoveFolderExElement(element, componentId);
-                            break;
-                        case "RestartResource":
-                            this.ParseRestartResourceElement(element, componentId);
-                            break;
-                        case "ServiceConfig":
-                            this.ParseServiceConfigElement(element, componentId, "Component", null);
-                            break;
-                        case "User":
-                            this.ParseUserElement(element, componentId);
-                            break;
-                        case "XmlFile":
-                            this.ParseXmlFileElement(element, componentId);
-                            break;
-                        case "XmlConfig":
-                            this.ParseXmlConfigElement(element, componentId, false);
-                            break;
-                        default:
-                            this.Core.UnexpectedElement(parentElement, element);
-                            break;
-                    }
-                    break;
-                case "File":
-                    string fileId = context["FileId"];
-                    string fileComponentId = context["ComponentId"];
-
-                    // If this doesn't parse successfully, something really odd is going on, so let the exception get thrown
-                    bool fileWin64 = Boolean.Parse(context["Win64"]);
-
-                    switch (element.Name.LocalName)
-                    {
-                        case "PerfCounter":
-                            this.ParsePerfCounterElement(element, fileComponentId, fileId);
-                            break;
-                        case "PermissionEx":
-                            this.ParsePermissionExElement(element, fileId, fileComponentId, fileWin64, "File");
-                            break;
-                        case "PerfCounterManifest":
-                            this.ParsePerfCounterManifestElement(element, fileComponentId, fileId);
-                            break;
-                        case "EventManifest":
-                            this.ParseEventManifestElement(element, fileComponentId, fileId);
-                            break;
-                        default:
-                            this.Core.UnexpectedElement(parentElement, element);
-                            break;
-                    }
-                    break;
-                case "Bundle":
-                case "Fragment":
-                case "Module":
-                case "Product":
-                    switch (element.Name.LocalName)
-                    {
-                        case "CloseApplication":
-                            this.ParseCloseApplicationElement(element);
-                            break;
-                        case "Group":
-                            this.ParseGroupElement(element, null);
-                            break;
-                        case "RestartResource":
-                            // Currently not supported for Bundles.
-                            if (parentElement.Name.LocalName != "Bundle")
-                            {
-                                this.ParseRestartResourceElement(element, null);
-                            }
-                            else
-                            {
-                                this.Core.UnexpectedElement(parentElement, element);
-                            }
-                            break;
-                        case "User":
-                            this.ParseUserElement(element, null);
-                            break;
-                        case "ComponentSearch":
-                        case "ComponentSearchRef":
-                        case "DirectorySearch":
-                        case "DirectorySearchRef":
-                        case "FileSearch":
-                        case "FileSearchRef":
-                        case "ProductSearch":
-                        case "ProductSearchRef":
-                        case "RegistrySearch":
-                        case "RegistrySearchRef":
-                            // These will eventually be supported under Module/Product, but are not yet.
-                            if (parentElement.Name.LocalName == "Bundle" || parentElement.Name.LocalName == "Fragment")
-                            {
-                                // TODO: When these are supported by all section types, move
-                                // these out of the nested switch and back into the surrounding one.
-                                switch (element.Name.LocalName)
-                                {
-                                    case "ComponentSearch":
-                                        this.ParseComponentSearchElement(element);
-                                        break;
-                                    case "ComponentSearchRef":
-                                        this.ParseComponentSearchRefElement(element);
-                                        break;
-                                    case "DirectorySearch":
-                                        this.ParseDirectorySearchElement(element);
-                                        break;
-                                    case "DirectorySearchRef":
-                                        this.ParseWixSearchRefElement(element);
-                                        break;
-                                    case "FileSearch":
-                                        this.ParseFileSearchElement(element);
-                                        break;
-                                    case "FileSearchRef":
-                                        this.ParseWixSearchRefElement(element);
-                                        break;
-                                    case "ProductSearch":
-                                        this.ParseProductSearchElement(element);
-                                        break;
-                                    case "ProductSearchRef":
-                                        this.ParseWixSearchRefElement(element);
-                                        break;
-                                    case "RegistrySearch":
-                                        this.ParseRegistrySearchElement(element);
-                                        break;
-                                    case "RegistrySearchRef":
-                                        this.ParseWixSearchRefElement(element);
-                                        break;
-                                }
-                            }
-                            else
-                            {
-                                this.Core.UnexpectedElement(parentElement, element);
-                            }
-                            break;
-                        default:
-                            this.Core.UnexpectedElement(parentElement, element);
-                            break;
-                    }
-                    break;
-                case "Registry":
-                case "RegistryKey":
-                case "RegistryValue":
-                    string registryId = context["RegistryId"];
-                    string registryComponentId = context["ComponentId"];
-
-                    // If this doesn't parse successfully, something really odd is going on, so let the exception get thrown
-                    bool registryWin64 = Boolean.Parse(context["Win64"]);
-
-                    switch (element.Name.LocalName)
-                    {
-                        case "PermissionEx":
-                            this.ParsePermissionExElement(element, registryId, registryComponentId, registryWin64, "Registry");
-                            break;
-                        default:
-                            this.Core.UnexpectedElement(parentElement, element);
-                            break;
-                    }
-                    break;
-                case "ServiceInstall":
-                    string serviceInstallId = context["ServiceInstallId"];
-                    string serviceInstallName = context["ServiceInstallName"];
-                    string serviceInstallComponentId = context["ServiceInstallComponentId"];
-
-                    // If this doesn't parse successfully, something really odd is going on, so let the exception get thrown
-                    bool serviceInstallWin64 = Boolean.Parse(context["Win64"]);
-
-                    switch (element.Name.LocalName)
-                    {
-                        case "PermissionEx":
-                            this.ParsePermissionExElement(element, serviceInstallId, serviceInstallComponentId, serviceInstallWin64, "ServiceInstall");
-                            break;
-                        case "ServiceConfig":
-                            this.ParseServiceConfigElement(element, serviceInstallComponentId, "ServiceInstall", serviceInstallName);
-                            break;
-                        default:
-                            this.Core.UnexpectedElement(parentElement, element);
-                            break;
-                    }
-                    break;
-                default:
-                    this.Core.UnexpectedElement(parentElement, element);
-                    break;
-            }
-
-            return possibleKeyPath;
-        }
-
-        /// <summary>
-        /// Parses the common search attributes shared across all searches.
-        /// </summary>
-        /// <param name="sourceLineNumbers">Source line number for the parent element.</param>
-        /// <param name="attrib">Attribute to parse.</param>
-        /// <param name="id">Value of the Id attribute.</param>
-        /// <param name="variable">Value of the Variable attribute.</param>
-        /// <param name="condition">Value of the Condition attribute.</param>
-        /// <param name="after">Value of the After attribute.</param>
-        private void ParseCommonSearchAttributes(SourceLineNumber sourceLineNumbers, XAttribute attrib,
-            ref string id, ref string variable, ref string condition, ref string after)
-        {
-            switch (attrib.Name.LocalName)
-            {
-                case "Id":
-                    id = this.Core.GetAttributeIdentifierValue(sourceLineNumbers, attrib);
-                    break;
-                case "Variable":
-                    variable = this.Core.GetAttributeBundleVariableValue(sourceLineNumbers, attrib);
-                    break;
-                case "Condition":
-                    condition = this.Core.GetAttributeValue(sourceLineNumbers, attrib);
-                    break;
-                case "After":
-                    after = this.Core.GetAttributeValue(sourceLineNumbers, attrib);
-                    break;
-                default:
-                    System.Diagnostics.Debug.Assert(false);
-                    break;
-            }
-        }
-
-        /// <summary>
-        /// Parses a ComponentSearch element.
-        /// </summary>
-        /// <param name="node">Element to parse.</param>
-        private void ParseComponentSearchElement(XElement node)
-        {
-            SourceLineNumber sourceLineNumbers = Preprocessor.GetSourceLineNumbers(node);
-            string id = null;
-            string variable = null;
-            string condition = null;
-            string after = null;
-            string guid = null;
-            string productCode = null;
-            Util.ComponentSearch.ResultType result = Util.ComponentSearch.ResultType.NotSet;
-
-            foreach (XAttribute attrib in node.Attributes())
-            {
-                if (String.IsNullOrEmpty(attrib.Name.NamespaceName) || this.Namespace == attrib.Name.Namespace)
-                {
-                    switch (attrib.Name.LocalName)
-                    {
-                        case "Id":
-                        case "Variable":
-                        case "Condition":
-                        case "After":
-                            ParseCommonSearchAttributes(sourceLineNumbers, attrib, ref id, ref variable, ref condition, ref after);
-                            break;
-                        case "Guid":
-                            guid = this.Core.GetAttributeGuidValue(sourceLineNumbers, attrib);
-                            break;
-                        case "ProductCode":
-                            productCode = this.Core.GetAttributeGuidValue(sourceLineNumbers, attrib);
-                            break;
-                        case "Result":
-                            string resultValue = this.Core.GetAttributeValue(sourceLineNumbers, attrib);
-                            if (!Util.ComponentSearch.TryParseResultType(resultValue, out result))
-                            {
-                                this.Core.OnMessage(WixErrors.IllegalAttributeValue(sourceLineNumbers, attrib.Parent.Name.LocalName, attrib.Name.LocalName,
-                                    resultValue,
-                                    Util.ComponentSearch.ResultType.directory.ToString(),
-                                    Util.ComponentSearch.ResultType.state.ToString(),
-                                    Util.ComponentSearch.ResultType.keyPath.ToString()));
-                            }
-                            break;
-                        default:
-                            this.Core.UnexpectedAttribute(node, attrib);
-                            break;
-                    }
-                }
-                else
-                {
-                    this.Core.ParseExtensionAttribute(node, attrib);
-                }
-            }
-
-            if (null == variable)
-            {
-                this.Core.OnMessage(WixErrors.ExpectedAttribute(sourceLineNumbers, node.Name.LocalName, "Variable"));
-            }
-
-            if (null == guid)
-            {
-                this.Core.OnMessage(WixErrors.ExpectedAttribute(sourceLineNumbers, node.Name.LocalName, "Guid"));
-            }
-
-            if (null == id)
-            {
-                id = this.Core.CreateIdentifier("wcs", variable, condition, after, guid, productCode, result.ToString());
-            }
-
-            this.Core.ParseForExtensionElements(node);
-
-            if (!this.Core.EncounteredError)
-            {
-                this.CreateWixSearchRow(sourceLineNumbers, id, variable, condition);
-                if (after != null)
-                {
-                    this.Core.CreateSimpleReference(sourceLineNumbers, "WixSearch", after);
-                    // TODO: We're currently defaulting to "always run after", which we will need to change...
-                    this.CreateWixSearchRelationRow(sourceLineNumbers, id, after, 2);
-                }
-
-                WixComponentSearchAttributes attributes = WixComponentSearchAttributes.KeyPath;
-                switch (result)
-                {
-                    case Util.ComponentSearch.ResultType.directory:
-                        attributes = WixComponentSearchAttributes.WantDirectory;
-                        break;
-                    case Util.ComponentSearch.ResultType.keyPath:
-                        attributes = WixComponentSearchAttributes.KeyPath;
-                        break;
-                    case Util.ComponentSearch.ResultType.state:
-                        attributes = WixComponentSearchAttributes.State;
-                        break;
-                }
-
-                Row row = this.Core.CreateRow(sourceLineNumbers, "WixComponentSearch");
-                row[0] = id;
-                row[1] = guid;
-                row[2] = productCode;
-                row[3] = (int)attributes;
-            }
-        }
-
-        /// <summary>
-        /// Parses a ComponentSearchRef element
-        /// </summary>
-        /// <param name="node">Element to parse.</param>
-        private void ParseComponentSearchRefElement(XElement node)
-        {
-            SourceLineNumber sourceLineNumbers = Preprocessor.GetSourceLineNumbers(node);
-            string refId = null;
-
-            foreach (XAttribute attrib in node.Attributes())
-            {
-                if (String.IsNullOrEmpty(attrib.Name.NamespaceName) || this.Namespace == attrib.Name.Namespace)
-                {
-                    switch (attrib.Name.LocalName)
-                    {
-                        case "Id":
-                            refId = this.Core.GetAttributeIdentifierValue(sourceLineNumbers, attrib);
-                            this.Core.CreateSimpleReference(sourceLineNumbers, "WixComponentSearch", refId);
-                            break;
-                        default:
-                            this.Core.UnexpectedAttribute(node, attrib);
-                            break;
-                    }
-                }
-                else
-                {
-                    this.Core.ParseExtensionAttribute(node, attrib);
-                }
-            }
-
-            this.Core.ParseForExtensionElements(node);
-        }
-
-        /// <summary>
-        /// Parses an event source element.
-        /// </summary>
-        /// <param name="node">Element to parse.</param>
-        /// <param name="componentId">Identifier of parent component.</param>
-        private ComponentKeyPath ParseEventSourceElement(XElement node, string componentId)
-        {
-            SourceLineNumber sourceLineNumbers = Preprocessor.GetSourceLineNumbers(node);
-            string sourceName = null;
-            string logName = null;
-            string categoryMessageFile = null;
-            int categoryCount = CompilerConstants.IntegerNotSet;
-            string eventMessageFile = null;
-            string parameterMessageFile = null;
-            int typesSupported = 0;
-            bool isKeyPath = false;
-
-            foreach (XAttribute attrib in node.Attributes())
-            {
-                if (String.IsNullOrEmpty(attrib.Name.NamespaceName) || this.Namespace == attrib.Name.Namespace)
-                {
-                    switch (attrib.Name.LocalName)
-                    {
-                        case "CategoryCount":
-                            categoryCount = this.Core.GetAttributeIntegerValue(sourceLineNumbers, attrib, 0, int.MaxValue);
-                            break;
-                        case "CategoryMessageFile":
-                            categoryMessageFile = this.Core.GetAttributeValue(sourceLineNumbers, attrib);
-                            break;
-                        case "EventMessageFile":
-                            eventMessageFile = this.Core.GetAttributeValue(sourceLineNumbers, attrib);
-                            break;
-                        case "KeyPath":
-                            isKeyPath = YesNoType.Yes == this.Core.GetAttributeYesNoValue(sourceLineNumbers, attrib);
-                            break;
-                        case "Log":
-                            logName = this.Core.GetAttributeValue(sourceLineNumbers, attrib);
-                            if ("Security" == logName)
-                            {
-                                this.Core.OnMessage(WixErrors.IllegalAttributeValue(sourceLineNumbers, node.Name.LocalName, attrib.Name.LocalName, logName, "Application", "System", "<customEventLog>"));
-                            }
-                            break;
-                        case "Name":
-                            sourceName = this.Core.GetAttributeValue(sourceLineNumbers, attrib);
-                            break;
-                        case "ParameterMessageFile":
-                            parameterMessageFile = this.Core.GetAttributeValue(sourceLineNumbers, attrib);
-                            break;
-                        case "SupportsErrors":
-                            if (YesNoType.Yes == this.Core.GetAttributeYesNoValue(sourceLineNumbers, attrib))
-                            {
-                                typesSupported |= 0x01; // EVENTLOG_ERROR_TYPE
-                            }
-                            break;
-                        case "SupportsFailureAudits":
-                            if (YesNoType.Yes == this.Core.GetAttributeYesNoValue(sourceLineNumbers, attrib))
-                            {
-                                typesSupported |= 0x10; // EVENTLOG_AUDIT_FAILURE
-                            }
-                            break;
-                        case "SupportsInformationals":
-                            if (YesNoType.Yes == this.Core.GetAttributeYesNoValue(sourceLineNumbers, attrib))
-                            {
-                                typesSupported |= 0x04; // EVENTLOG_INFORMATION_TYPE
-                            }
-                            break;
-                        case "SupportsSuccessAudits":
-                            if (YesNoType.Yes == this.Core.GetAttributeYesNoValue(sourceLineNumbers, attrib))
-                            {
-                                typesSupported |= 0x08; // EVENTLOG_AUDIT_SUCCESS
-                            }
-                            break;
-                        case "SupportsWarnings":
-                            if (YesNoType.Yes == this.Core.GetAttributeYesNoValue(sourceLineNumbers, attrib))
-                            {
-                                typesSupported |= 0x02; // EVENTLOG_WARNING_TYPE
-                            }
-                            break;
-                        default:
-                            this.Core.UnexpectedAttribute(node, attrib);
-                            break;
-                    }
-                }
-                else
-                {
-                    this.Core.ParseExtensionAttribute(node, attrib);
-                }
-            }
-
-            if (null == sourceName)
-            {
-                this.Core.OnMessage(WixErrors.ExpectedAttribute(sourceLineNumbers, node.Name.LocalName, "Name"));
-            }
-
-            if (null == logName)
-            {
-                this.Core.OnMessage(WixErrors.ExpectedAttribute(sourceLineNumbers, node.Name.LocalName, "EventLog"));
-            }
-
-            if (null == eventMessageFile)
-            {
-                this.Core.OnMessage(WixErrors.ExpectedAttribute(sourceLineNumbers, node.Name.LocalName, "EventMessageFile"));
-            }
-
-            if (null == categoryMessageFile && 0 < categoryCount)
-            {
-                this.Core.OnMessage(WixErrors.IllegalAttributeWithoutOtherAttributes(sourceLineNumbers, node.Name.LocalName, "CategoryCount", "CategoryMessageFile"));
-            }
-
-            if (null != categoryMessageFile && CompilerConstants.IntegerNotSet == categoryCount)
-            {
-                this.Core.OnMessage(WixErrors.IllegalAttributeWithoutOtherAttributes(sourceLineNumbers, node.Name.LocalName, "CategoryMessageFile", "CategoryCount"));
-            }
-
-            this.Core.ParseForExtensionElements(node);
-
-            int registryRoot = 2; // MsiInterop.MsidbRegistryRootLocalMachine 
-            string eventSourceKey = String.Format(@"SYSTEM\CurrentControlSet\Services\EventLog\{0}\{1}", logName, sourceName);
-            string id = this.Core.CreateRegistryRow(sourceLineNumbers, registryRoot, eventSourceKey, "EventMessageFile", String.Concat("#%", eventMessageFile), componentId);
-
-            if (null != categoryMessageFile)
-            {
-                this.Core.CreateRegistryRow(sourceLineNumbers, registryRoot, eventSourceKey, "CategoryMessageFile", String.Concat("#%", categoryMessageFile), componentId);
-            }
-
-            if (CompilerConstants.IntegerNotSet != categoryCount)
-            {
-                this.Core.CreateRegistryRow(sourceLineNumbers, registryRoot, eventSourceKey, "CategoryCount", String.Concat("#", categoryCount), componentId);
-            }
-
-            if (null != parameterMessageFile)
-            {
-                this.Core.CreateRegistryRow(sourceLineNumbers, registryRoot, eventSourceKey, "ParameterMessageFile", String.Concat("#%", parameterMessageFile), componentId);
-            }
-
-            if (0 != typesSupported)
-            {
-                this.Core.CreateRegistryRow(sourceLineNumbers, registryRoot, eventSourceKey, "TypesSupported", String.Concat("#", typesSupported), componentId);
-            }
-
-            return new ComponentKeyPath() { Id = id, Explicit = isKeyPath, Type = ComponentKeyPathType.Registry };
-        }
-
-        /// <summary>
-        /// Parses a close application element.
-        /// </summary>
-        /// <param name="node">Element to parse.</param>
-        private void ParseCloseApplicationElement(XElement node)
-        {
-            SourceLineNumber sourceLineNumbers = Preprocessor.GetSourceLineNumbers(node);
-            string condition = null;
-            string description = null;
-            string target = null;
-            string property = null;
-            string id = null;
-            int attributes = 2; // default to CLOSEAPP_ATTRIBUTE_REBOOTPROMPT enabled
-            int sequence = CompilerConstants.IntegerNotSet;
-            int terminateExitCode = CompilerConstants.IntegerNotSet;
-            int timeout = CompilerConstants.IntegerNotSet;
-
-            foreach (XAttribute attrib in node.Attributes())
-            {
-                if (String.IsNullOrEmpty(attrib.Name.NamespaceName) || this.Namespace == attrib.Name.Namespace)
-                {
-                    switch (attrib.Name.LocalName)
-                    {
-                        case "Id":
-                            id = this.Core.GetAttributeIdentifierValue(sourceLineNumbers, attrib);
-                            break;
-                        case "Description":
-                            description = this.Core.GetAttributeValue(sourceLineNumbers, attrib);
-                            break;
-                        case "Property":
-                            property = this.Core.GetAttributeIdentifierValue(sourceLineNumbers, attrib);
-                            break;
-                        case "Sequence":
-                            sequence = this.Core.GetAttributeIntegerValue(sourceLineNumbers, attrib, 0, int.MaxValue);
-                            break;
-                        case "Timeout":
-                            timeout = this.Core.GetAttributeIntegerValue(sourceLineNumbers, attrib, 0, int.MaxValue);
-                            break;
-                        case "Target":
-                            target = this.Core.GetAttributeValue(sourceLineNumbers, attrib);
-                            break;
-                        case "CloseMessage":
-                            if (YesNoType.Yes == this.Core.GetAttributeYesNoValue(sourceLineNumbers, attrib))
-                            {
-                                attributes |= 1; // CLOSEAPP_ATTRIBUTE_CLOSEMESSAGE
-                            }
-                            else
-                            {
-                                attributes &= ~1; // CLOSEAPP_ATTRIBUTE_CLOSEMESSAGE
-                            }
-                            break;
-                        case "EndSessionMessage":
-                            if (YesNoType.Yes == this.Core.GetAttributeYesNoValue(sourceLineNumbers, attrib))
-                            {
-                                attributes |= 8; // CLOSEAPP_ATTRIBUTE_ENDSESSIONMESSAGE
-                            }
-                            else
-                            {
-                                attributes &= ~8; // CLOSEAPP_ATTRIBUTE_ENDSESSIONMESSAGE
-                            }
-                            break;
-                        case "PromptToContinue":
-                            if (YesNoType.Yes == this.Core.GetAttributeYesNoValue(sourceLineNumbers, attrib))
-                            {
-                                attributes |= 0x40; // CLOSEAPP_ATTRIBUTE_PROMPTTOCONTINUE
-                            }
-                            else
-                            {
-                                attributes &= ~0x40; // CLOSEAPP_ATTRIBUTE_PROMPTTOCONTINUE
-                            }
-                            break;
-                        case "RebootPrompt":
-                            if (YesNoType.Yes == this.Core.GetAttributeYesNoValue(sourceLineNumbers, attrib))
-                            {
-                                attributes |= 2; // CLOSEAPP_ATTRIBUTE_REBOOTPROMPT
-                            }
-                            else
-                            {
-                                attributes &= ~2; // CLOSEAPP_ATTRIBUTE_REBOOTPROMPT
-                            }
-                            break;
-                        case "ElevatedCloseMessage":
-                            if (YesNoType.Yes == this.Core.GetAttributeYesNoValue(sourceLineNumbers, attrib))
-                            {
-                                attributes |= 4; // CLOSEAPP_ATTRIBUTE_ELEVATEDCLOSEMESSAGE
-                            }
-                            else
-                            {
-                                attributes &= ~4; // CLOSEAPP_ATTRIBUTE_ELEVATEDCLOSEMESSAGE
-                            }
-                            break;
-                        case "ElevatedEndSessionMessage":
-                            if (YesNoType.Yes == this.Core.GetAttributeYesNoValue(sourceLineNumbers, attrib))
-                            {
-                                attributes |= 0x10; // CLOSEAPP_ATTRIBUTE_ELEVATEDENDSESSIONMESSAGE
-                            }
-                            else
-                            {
-                                attributes &= ~0x10; // CLOSEAPP_ATTRIBUTE_ELEVATEDENDSESSIONMESSAGE
-                            }
-                            break;
-                        case "TerminateProcess":
-                            terminateExitCode = this.Core.GetAttributeIntegerValue(sourceLineNumbers, attrib, 0, int.MaxValue);
-                            attributes |= 0x20; // CLOSEAPP_ATTRIBUTE_TERMINATEPROCESS
-                            break;
-                        default:
-                            this.Core.UnexpectedAttribute(node, attrib);
-                            break;
-                    }
-                }
-                else
-                {
-                    this.Core.ParseExtensionAttribute(node, attrib);
-                }
-            }
-
-            if (null == target)
-            {
-                this.Core.OnMessage(WixErrors.ExpectedAttribute(sourceLineNumbers, node.Name.LocalName, "Target"));
-            }
-            else if (null == id)
-            {
-                id = this.Core.CreateIdentifier("ca", target);
-            }
-
-            if (String.IsNullOrEmpty(description) && 0x40 == (attributes & 0x40))
-            {
-                this.Core.OnMessage(WixErrors.IllegalAttributeValueWithoutOtherAttribute(sourceLineNumbers, node.Name.LocalName, "PromptToContinue", "yes", "Description"));
-            }
-
-            if (0x22 == (attributes & 0x22))
-            {
-                this.Core.OnMessage(WixErrors.IllegalAttributeWithOtherAttribute(sourceLineNumbers, node.Name.LocalName, "TerminateProcess", "RebootPrompt", "yes"));
-            }
-
-            // get the condition from the inner text of the element
-            condition = this.Core.GetConditionInnerText(node);
-
-            this.Core.ParseForExtensionElements(node);
-
-            // Reference CustomAction since nothing will happen without it
-            if (this.Core.CurrentPlatform == Platform.ARM)
-            {
-                // Ensure ARM version of the CA is referenced
-                this.Core.CreateSimpleReference(sourceLineNumbers, "CustomAction", "WixCloseApplications_ARM");
-            }
-            else
-            {
-                // All other supported platforms use x86
-                this.Core.CreateSimpleReference(sourceLineNumbers, "CustomAction", "WixCloseApplications");
-            }
-
-            if (!this.Core.EncounteredError)
-            {
-                Row row = this.Core.CreateRow(sourceLineNumbers, "WixCloseApplication");
-                row[0] = id;
-                row[1] = target;
-                row[2] = description;
-                row[3] = condition;
-                row[4] = attributes;
-                if (CompilerConstants.IntegerNotSet != sequence)
-                {
-                    row[5] = sequence;
-                }
-                row[6] = property;
-                if (CompilerConstants.IntegerNotSet != terminateExitCode)
-                {
-                    row[7] = terminateExitCode;
-                }
-                if (CompilerConstants.IntegerNotSet != timeout)
-                {
-                    row[8] = timeout * 1000; // make the timeout milliseconds in the table.
-                }
-            }
-        }
-
-        /// <summary>
-        /// Parses a DirectorySearch element.
-        /// </summary>
-        /// <param name="node">Element to parse.</param>
-        private void ParseDirectorySearchElement(XElement node)
-        {
-            SourceLineNumber sourceLineNumbers = Preprocessor.GetSourceLineNumbers(node);
-            string id = null;
-            string variable = null;
-            string condition = null;
-            string after = null;
-            string path = null;
-            Util.DirectorySearch.ResultType result = Util.DirectorySearch.ResultType.NotSet;
-
-            foreach (XAttribute attrib in node.Attributes())
-            {
-                if (String.IsNullOrEmpty(attrib.Name.NamespaceName) || this.Namespace == attrib.Name.Namespace)
-                {
-                    switch (attrib.Name.LocalName)
-                    {
-                        case "Id":
-                        case "Variable":
-                        case "Condition":
-                        case "After":
-                            ParseCommonSearchAttributes(sourceLineNumbers, attrib, ref id, ref variable, ref condition, ref after);
-                            break;
-                        case "Path":
-                            path = this.Core.GetAttributeLongFilename(sourceLineNumbers, attrib, false, true);
-                            break;
-                        case "Result":
-                            string resultValue = this.Core.GetAttributeValue(sourceLineNumbers, attrib);
-                            if (!Util.DirectorySearch.TryParseResultType(resultValue, out result))
-                            {
-                                this.Core.OnMessage(WixErrors.IllegalAttributeValue(sourceLineNumbers, attrib.Parent.Name.LocalName, attrib.Name.LocalName,
-                                    resultValue, Util.DirectorySearch.ResultType.exists.ToString()));
-                            }
-                            break;
-                        default:
-                            this.Core.UnexpectedAttribute(node, attrib);
-                            break;
-                    }
-                }
-                else
-                {
-                    this.Core.ParseExtensionAttribute(node, attrib);
-                }
-            }
-
-            if (null == variable)
-            {
-                this.Core.OnMessage(WixErrors.ExpectedAttribute(sourceLineNumbers, node.Name.LocalName, "Variable"));
-            }
-
-            if (null == path)
-            {
-                this.Core.OnMessage(WixErrors.ExpectedAttribute(sourceLineNumbers, node.Name.LocalName, "Path"));
-            }
-
-            if (null == id)
-            {
-                id = this.Core.CreateIdentifier("wds", variable, condition, after, path, result.ToString());
-            }
-
-            this.Core.ParseForExtensionElements(node);
-
-            if (!this.Core.EncounteredError)
-            {
-                this.CreateWixSearchRow(sourceLineNumbers, id, variable, condition);
-                if (after != null)
-                {
-                    this.Core.CreateSimpleReference(sourceLineNumbers, "WixSearch", after);
-                    // TODO: We're currently defaulting to "always run after", which we will need to change...
-                    this.CreateWixSearchRelationRow(sourceLineNumbers, id, after, 2);
-                }
-
-                WixFileSearchAttributes attributes = WixFileSearchAttributes.IsDirectory;
-                switch (result)
-                {
-                    case Util.DirectorySearch.ResultType.exists:
-                        attributes |= WixFileSearchAttributes.WantExists;
-                        break;
-                }
-
-                CreateWixFileSearchRow(sourceLineNumbers, id, path, attributes);
-            }
-        }
-
-        /// <summary>
-        /// Parses a DirectorySearchRef, FileSearchRef, ProductSearchRef, and RegistrySearchRef elements
-        /// </summary>
-        /// <param name="node">Element to parse.</param>
-        private void ParseWixSearchRefElement(XElement node)
-        {
-            SourceLineNumber sourceLineNumbers = Preprocessor.GetSourceLineNumbers(node);
-            string refId = null;
-
-            foreach (XAttribute attrib in node.Attributes())
-            {
-                if (String.IsNullOrEmpty(attrib.Name.NamespaceName) || this.Namespace == attrib.Name.Namespace)
-                {
-                    switch (attrib.Name.LocalName)
-                    {
-                        case "Id":
-                            refId = this.Core.GetAttributeIdentifierValue(sourceLineNumbers, attrib);
-                            this.Core.CreateSimpleReference(sourceLineNumbers, "WixSearch", refId);
-                            break;
-                        default:
-                            this.Core.UnexpectedAttribute(node, attrib);
-                            break;
-                    }
-                }
-                else
-                {
-                    this.Core.ParseExtensionAttribute(node, attrib);
-                }
-            }
-
-            this.Core.ParseForExtensionElements(node);
-        }
-
-        /// <summary>
-        /// Parses a FileSearch element.
-        /// </summary>
-        /// <param name="node">Element to parse.</param>
-        private void ParseFileSearchElement(XElement node)
-        {
-            SourceLineNumber sourceLineNumbers = Preprocessor.GetSourceLineNumbers(node);
-            string id = null;
-            string variable = null;
-            string condition = null;
-            string after = null;
-            string path = null;
-            Util.FileSearch.ResultType result = Util.FileSearch.ResultType.NotSet;
-
-            foreach (XAttribute attrib in node.Attributes())
-            {
-                if (String.IsNullOrEmpty(attrib.Name.NamespaceName) || this.Namespace == attrib.Name.Namespace)
-                {
-                    switch (attrib.Name.LocalName)
-                    {
-                        case "Id":
-                        case "Variable":
-                        case "Condition":
-                        case "After":
-                            ParseCommonSearchAttributes(sourceLineNumbers, attrib, ref id, ref variable, ref condition, ref after);
-                            break;
-                        case "Path":
-                            path = this.Core.GetAttributeLongFilename(sourceLineNumbers, attrib, false, true);
-                            break;
-                        case "Result":
-                            string resultValue = this.Core.GetAttributeValue(sourceLineNumbers, attrib);
-                            if (!Util.FileSearch.TryParseResultType(resultValue, out result))
-                            {
-                                this.Core.OnMessage(WixErrors.IllegalAttributeValue(sourceLineNumbers, attrib.Parent.Name.LocalName, attrib.Name.LocalName,
-                                    resultValue,
-                                    Util.FileSearch.ResultType.exists.ToString(),
-                                    Util.FileSearch.ResultType.version.ToString()));
-                            }
-                            break;
-                        default:
-                            this.Core.UnexpectedAttribute(node, attrib);
-                            break;
-                    }
-                }
-                else
-                {
-                    this.Core.ParseExtensionAttribute(node, attrib);
-                }
-            }
-
-            if (null == variable)
-            {
-                this.Core.OnMessage(WixErrors.ExpectedAttribute(sourceLineNumbers, node.Name.LocalName, "Variable"));
-            }
-
-            if (null == path)
-            {
-                this.Core.OnMessage(WixErrors.ExpectedAttribute(sourceLineNumbers, node.Name.LocalName, "Path"));
-            }
-
-            if (null == id)
-            {
-                id = this.Core.CreateIdentifier("wfs", variable, condition, after, path, result.ToString());
-            }
-
-            this.Core.ParseForExtensionElements(node);
-
-            if (!this.Core.EncounteredError)
-            {
-                this.CreateWixSearchRow(sourceLineNumbers, id, variable, condition);
-                if (after != null)
-                {
-                    this.Core.CreateSimpleReference(sourceLineNumbers, "WixSearch", after);
-                    // TODO: We're currently defaulting to "always run after", which we will need to change...
-                    this.CreateWixSearchRelationRow(sourceLineNumbers, id, after, 2);
-                }
-
-                WixFileSearchAttributes attributes = WixFileSearchAttributes.Default;
-                switch (result)
-                {
-                    case Util.FileSearch.ResultType.exists:
-                        attributes |= WixFileSearchAttributes.WantExists;
-                        break;
-                    case Util.FileSearch.ResultType.version:
-                        attributes |= WixFileSearchAttributes.WantVersion;
-                        break;
-                }
-
-                CreateWixFileSearchRow(sourceLineNumbers, id, path, attributes);
-            }
-        }
-
-        /// <summary>
-        /// Creates a row in the WixFileSearch table.
-        /// </summary>
-        /// <param name="sourceLineNumbers">Source line number for the parent element.</param>
-        /// <param name="id">Identifier of the search (key into the WixSearch table)</param>
-        /// <param name="path">File/directory path to search for.</param>
-        /// <param name="attributes"></param>
-        private void CreateWixFileSearchRow(SourceLineNumber sourceLineNumbers, string id, string path, WixFileSearchAttributes attributes)
-        {
-            Row row = this.Core.CreateRow(sourceLineNumbers, "WixFileSearch");
-            row[0] = id;
-            row[1] = path;
-            //row[2] = minVersion;
-            //row[3] = maxVersion;
-            //row[4] = minSize;
-            //row[5] = maxSize;
-            //row[6] = minDate;
-            //row[7] = maxDate;
-            //row[8] = languages;
-            row[9] = (int)attributes;
-        }
-
-        /// <summary>
-        /// Creates a row in the WixSearch table.
-        /// </summary>
-        /// <param name="sourceLineNumbers">Source line number for the parent element.</param>
-        /// <param name="id">Identifier of the search.</param>
-        /// <param name="variable">The Burn variable to store the result into.</param>
-        /// <param name="condition">A condition to test before evaluating the search.</param>
-        private void CreateWixSearchRow(SourceLineNumber sourceLineNumbers, string id, string variable, string condition)
-        {
-            Row row = this.Core.CreateRow(sourceLineNumbers, "WixSearch");
-            row[0] = id;
-            row[1] = variable;
-            row[2] = condition;
-        }
-
-        /// <summary>
-        /// 
-        /// </summary>
-        /// <param name="sourceLineNumbers">Source line number for the parent element.</param>
-        /// <param name="id">Identifier of the search (key into the WixSearch table)</param>
-        /// <param name="parentId">Identifier of the search that comes before (key into the WixSearch table)</param>
-        /// <param name="attributes">Further details about the relation between id and parentId.</param>
-        private void CreateWixSearchRelationRow(SourceLineNumber sourceLineNumbers, string id, string parentId, int attributes)
-        {
-            Row row = this.Core.CreateRow(sourceLineNumbers, "WixSearchRelation");
-            row[0] = id;
-            row[1] = parentId;
-            row[2] = attributes;
-        }
-
-        /// <summary>
-        /// Parses a file share element.
-        /// </summary>
-        /// <param name="node">Element to parse.</param>
-        /// <param name="componentId">Identifier of parent component.</param>
-        /// <param name="directoryId">Identifier of referred to directory.</param>
-        private void ParseFileShareElement(XElement node, string componentId, string directoryId)
-        {
-            SourceLineNumber sourceLineNumbers = Preprocessor.GetSourceLineNumbers(node);
-            string description = null;
-            string name = null;
-            string id = null;
-
-            foreach (XAttribute attrib in node.Attributes())
-            {
-                if (String.IsNullOrEmpty(attrib.Name.NamespaceName) || this.Namespace == attrib.Name.Namespace)
-                {
-                    switch (attrib.Name.LocalName)
-                    {
-                        case "Id":
-                            id = this.Core.GetAttributeIdentifierValue(sourceLineNumbers, attrib);
-                            break;
-                        case "Name":
-                            name = this.Core.GetAttributeValue(sourceLineNumbers, attrib);
-                            break;
-                        case "Description":
-                            description = this.Core.GetAttributeValue(sourceLineNumbers, attrib);
-                            break;
-                        default:
-                            this.Core.UnexpectedAttribute(node, attrib);
-                            break;
-                    }
-                }
-                else
-                {
-                    this.Core.ParseExtensionAttribute(node, attrib);
-                }
-            }
-
-            if (null == id)
-            {
-                this.Core.OnMessage(WixErrors.ExpectedAttribute(sourceLineNumbers, node.Name.LocalName, "Id"));
-            }
-
-            if (null == name)
-            {
-                this.Core.OnMessage(WixErrors.ExpectedAttribute(sourceLineNumbers, node.Name.LocalName, "Name"));
-            }
-
-            if (!node.Elements().Any())
-            {
-                this.Core.OnMessage(WixErrors.ExpectedElement(sourceLineNumbers, node.Name.LocalName, "FileSharePermission"));
-            }
-
-            foreach (XElement child in node.Elements())
-            {
-                if (this.Namespace == child.Name.Namespace)
-                {
-                    switch (child.Name.LocalName)
-                    {
-                        case "FileSharePermission":
-                            this.ParseFileSharePermissionElement(child, id);
-                            break;
-                        default:
-                            this.Core.UnexpectedElement(node, child);
-                            break;
-                    }
-                }
-                else
-                {
-                    this.Core.ParseExtensionElement(node, child);
-                }
-            }
-
-            // Reference ConfigureSmbInstall and ConfigureSmbUninstall since nothing will happen without it
-            if (this.Core.CurrentPlatform == Platform.ARM)
-            {
-                // Ensure ARM version of the CA is referenced
-                this.Core.CreateSimpleReference(sourceLineNumbers, "CustomAction", "ConfigureSmbInstall_ARM");
-                this.Core.CreateSimpleReference(sourceLineNumbers, "CustomAction", "ConfigureSmbUninstall_ARM");
-            }
-            else
-            {
-                // All other supported platforms use x86
-                this.Core.CreateSimpleReference(sourceLineNumbers, "CustomAction", "ConfigureSmbInstall");
-                this.Core.CreateSimpleReference(sourceLineNumbers, "CustomAction", "ConfigureSmbUninstall");
-            }
-
-            if (!this.Core.EncounteredError)
-            {
-                Row row = this.Core.CreateRow(sourceLineNumbers, "FileShare");
-                row[0] = id;
-                row[1] = name;
-                row[2] = componentId;
-                row[3] = description;
-                row[4] = directoryId;
-            }
-        }
-
-        /// <summary>
-        /// Parses a FileSharePermission element.
-        /// </summary>
-        /// <param name="node">Element to parse.</param>
-        /// <param name="fileShareId">The identifier of the parent FileShare element.</param>
-        private void ParseFileSharePermissionElement(XElement node, string fileShareId)
-        {
-            SourceLineNumber sourceLineNumbers = Preprocessor.GetSourceLineNumbers(node);
-            BitArray bits = new BitArray(32);
-            int permission = 0;
-            string user = null;
-
-            foreach (XAttribute attrib in node.Attributes())
-            {
-                if (String.IsNullOrEmpty(attrib.Name.NamespaceName) || this.Namespace == attrib.Name.Namespace)
-                {
-                    switch (attrib.Name.LocalName)
-                    {
-                        case "User":
-                            user = this.Core.GetAttributeIdentifierValue(sourceLineNumbers, attrib);
-                            this.Core.CreateSimpleReference(sourceLineNumbers, "User", user);
-                            break;
-                        default:
-                            YesNoType attribValue = this.Core.GetAttributeYesNoValue(sourceLineNumbers, attrib);
-                            if (!this.Core.TrySetBitFromName(UtilConstants.StandardPermissions, attrib.Name.LocalName, attribValue, bits, 16))
-                            {
-                                if (!this.Core.TrySetBitFromName(UtilConstants.GenericPermissions, attrib.Name.LocalName, attribValue, bits, 28))
-                                {
-                                    if (!this.Core.TrySetBitFromName(UtilConstants.FolderPermissions, attrib.Name.LocalName, attribValue, bits, 0))
-                                    {
-                                        this.Core.UnexpectedAttribute(node, attrib);
-                                        break;
-                                    }
-                                }
-                            }
-                            break;
-                    }
-                }
-                else
-                {
-                    this.Core.ParseExtensionAttribute(node, attrib);
-                }
-            }
-
-            permission = this.Core.CreateIntegerFromBitArray(bits);
-
-            if (null == user)
-            {
-                this.Core.OnMessage(WixErrors.ExpectedAttribute(sourceLineNumbers, node.Name.LocalName, "User"));
-            }
-
-            if (int.MinValue == permission) // just GENERIC_READ, which is MSI_NULL
-            {
-                this.Core.OnMessage(WixErrors.GenericReadNotAllowed(sourceLineNumbers));
-            }
-
-            this.Core.ParseForExtensionElements(node);
-
-            if (!this.Core.EncounteredError)
-            {
-                Row row = this.Core.CreateRow(sourceLineNumbers, "FileSharePermissions");
-                row[0] = fileShareId;
-                row[1] = user;
-                row[2] = permission;
-            }
-        }
-
-        /// <summary>
-        /// Parses a group element.
-        /// </summary>
-        /// <param name="node">Node to be parsed.</param>
-        /// <param name="componentId">Component Id of the parent component of this element.</param>
-        private void ParseGroupElement(XElement node, string componentId)
-        {
-            SourceLineNumber sourceLineNumbers = Preprocessor.GetSourceLineNumbers(node);
-            string id = null;
-            string domain = null;
-            string name = null;
-
-            foreach (XAttribute attrib in node.Attributes())
-            {
-                if (String.IsNullOrEmpty(attrib.Name.NamespaceName) || this.Namespace == attrib.Name.Namespace)
-                {
-                    switch (attrib.Name.LocalName)
-                    {
-                        case "Id":
-                            id = this.Core.GetAttributeIdentifierValue(sourceLineNumbers, attrib);
-                            break;
-                        case "Name":
-                            name = this.Core.GetAttributeValue(sourceLineNumbers, attrib);
-                            break;
-                        case "Domain":
-                            domain = this.Core.GetAttributeValue(sourceLineNumbers, attrib);
-                            break;
-                        default:
-                            this.Core.UnexpectedAttribute(node, attrib);
-                            break;
-                    }
-                }
-                else
-                {
-                    this.Core.ParseExtensionAttribute(node, attrib);
-                }
-            }
-
-            if (null == id)
-            {
-                this.Core.OnMessage(WixErrors.ExpectedAttribute(sourceLineNumbers, node.Name.LocalName, "Id"));
-            }
-
-            this.Core.ParseForExtensionElements(node);
-
-            if (!this.Core.EncounteredError)
-            {
-                Row row = this.Core.CreateRow(sourceLineNumbers, "Group");
-                row[0] = id;
-                row[1] = componentId;
-                row[2] = name;
-                row[3] = domain;
-            }
-        }
-
-        /// <summary>
-        /// Parses a GroupRef element
-        /// </summary>
-        /// <param name="node">Element to parse.</param>
-        /// <param name="userId">Required user id to be joined to the group.</param>
-        private void ParseGroupRefElement(XElement node, string userId)
-        {
-            SourceLineNumber sourceLineNumbers = Preprocessor.GetSourceLineNumbers(node);
-            string groupId = null;
-
-            foreach (XAttribute attrib in node.Attributes())
-            {
-                if (String.IsNullOrEmpty(attrib.Name.NamespaceName) || this.Namespace == attrib.Name.Namespace)
-                {
-                    switch (attrib.Name.LocalName)
-                    {
-                        case "Id":
-                            groupId = this.Core.GetAttributeIdentifierValue(sourceLineNumbers, attrib);
-                            this.Core.CreateSimpleReference(sourceLineNumbers, "Group", groupId);
-                            break;
-                        default:
-                            this.Core.UnexpectedAttribute(node, attrib);
-                            break;
-                    }
-                }
-                else
-                {
-                    this.Core.ParseExtensionAttribute(node, attrib);
-                }
-            }
-
-            this.Core.ParseForExtensionElements(node);
-
-            if (!this.Core.EncounteredError)
-            {
-                Row row = this.Core.CreateRow(sourceLineNumbers, "UserGroup");
-                row[0] = userId;
-                row[1] = groupId;
-            }
-        }
-
-        /// <summary>
-        /// Parses an InternetShortcut element.
-        /// </summary>
-        /// <param name="node">Element to parse.</param>
-        /// <param name="componentId">Identifier of parent component.</param>
-        /// <param name="defaultTarget">Default directory if none is specified on the InternetShortcut element.</param>
-        private void ParseInternetShortcutElement(XElement node, string componentId, string defaultTarget)
-        {
-            SourceLineNumber sourceLineNumbers = Preprocessor.GetSourceLineNumbers(node);
-            string id = null;
-            string name = null;
-            string target = null;
-            string directoryId = null;
-            string type = null;
-
-            foreach (XAttribute attrib in node.Attributes())
-            {
-                if (String.IsNullOrEmpty(attrib.Name.NamespaceName) || this.Namespace == attrib.Name.Namespace)
-                {
-                    switch (attrib.Name.LocalName)
-                    {
-                        case "Directory":
-                            directoryId = this.Core.GetAttributeIdentifierValue(sourceLineNumbers, attrib);
-                            break;
-                        case "Id":
-                            id = this.Core.GetAttributeIdentifierValue(sourceLineNumbers, attrib);
-                            break;
-                        case "Name":
-                            name = this.Core.GetAttributeValue(sourceLineNumbers, attrib);
-                            break;
-                        case "Target":
-                            target = this.Core.GetAttributeValue(sourceLineNumbers, attrib);
-                            break;
-                        case "Type":
-                            type = this.Core.GetAttributeValue(sourceLineNumbers, attrib);
-                            break;
-                        default:
-                            this.Core.UnexpectedAttribute(node, attrib);
-                            break;
-                    }
-                }
-                else
-                {
-                    this.Core.ParseExtensionAttribute(node, attrib);
-                }
-            }
-
-            // If there was no directoryId specified on the InternetShortcut element, default to the one on
-            // the parent component.
-            if (null == directoryId)
-            {
-                directoryId = defaultTarget;
-            }
-
-            if (null == id)
-            {
-                this.Core.OnMessage(WixErrors.ExpectedAttribute(sourceLineNumbers, node.Name.LocalName, "Id"));
-            }
-
-            // In theory this can never be the case, since InternetShortcut can only be under
-            // a component element, and if the Directory wasn't specified the default will come
-            // from the component. However, better safe than sorry, so here's a check to make sure
-            // it didn't wind up being null after setting it to the defaultTarget.
-            if (null == directoryId)
-            {
-                this.Core.OnMessage(WixErrors.ExpectedAttribute(sourceLineNumbers, node.Name.LocalName, "Directory"));
-            }
-
-            if (null == name)
-            {
-                this.Core.OnMessage(WixErrors.ExpectedAttribute(sourceLineNumbers, node.Name.LocalName, "Name"));
-            }
-
-            if (null == target)
-            {
-                this.Core.OnMessage(WixErrors.ExpectedAttribute(sourceLineNumbers, node.Name.LocalName, "Target"));
-            }
-
-            this.Core.ParseForExtensionElements(node);
-
-            InternetShortcutType shortcutType = InternetShortcutType.Link;
-            if (0 == String.Compare(type, "url", StringComparison.OrdinalIgnoreCase))
-            {
-                shortcutType = InternetShortcutType.Url;
-            }
-
-            if (!this.Core.EncounteredError)
-            {
-                CreateWixInternetShortcut(this.Core, sourceLineNumbers, componentId, directoryId, id, name, target, shortcutType);
-            }
-        }
-
-        /// <summary>
-        /// Creates the rows needed for WixInternetShortcut to work.
-        /// </summary>
-        /// <param name="core">The CompilerCore object used to create rows.</param>
-        /// <param name="sourceLineNumbers">Source line information about the owner element.</param>
-        /// <param name="componentId">Identifier of parent component.</param>
-        /// <param name="directoryId">Identifier of directory containing shortcut.</param>
-        /// <param name="id">Identifier of shortcut.</param>
-        /// <param name="name">Name of shortcut without extension.</param>
-        /// <param name="target">Target URL of shortcut.</param>
-        public static void CreateWixInternetShortcut(ICompilerCore core, SourceLineNumber sourceLineNumbers, string componentId, string directoryId, string shortcutId, string name, string target, InternetShortcutType type)
-        {
-            // add the appropriate extension based on type of shortcut
-            name = String.Concat(name, InternetShortcutType.Url == type ? ".url" : ".lnk");
-
-            Row row = core.CreateRow(sourceLineNumbers, "WixInternetShortcut");
-            row[0] = shortcutId;
-            row[1] = componentId;
-            row[2] = directoryId;
-            row[3] = name;
-            row[4] = target;
-            row[5] = (int)type;
-
-            // Reference custom action because nothing will happen without it
-            if (core.CurrentPlatform == Platform.ARM)
-            {
-                // Ensure ARM version of the CA is referenced
-                core.CreateSimpleReference(sourceLineNumbers, "CustomAction", "WixSchedInternetShortcuts_ARM");
-            }
-            else
-            {
-                // All other supported platforms use x86
-                core.CreateSimpleReference(sourceLineNumbers, "CustomAction", "WixSchedInternetShortcuts");
-            }
-
-            // make sure we have a CreateFolder table so that the immediate CA can add temporary rows to handle installation and uninstallation
-            core.EnsureTable(sourceLineNumbers, "CreateFolder");
-
-            // use built-in MSI functionality to remove the shortcuts rather than doing so via CA
-            row = core.CreateRow(sourceLineNumbers, "RemoveFile");
-            row[0] = shortcutId;
-            row[1] = componentId;
-            row[2] = core.IsValidShortFilename(name, false) ? name : String.Concat(core.CreateShortName(name, true, false, directoryId, name), "|", name);
-            row[3] = directoryId;
-            row[4] = 2; // msidbRemoveFileInstallModeOnRemove
-        }
-
-        /// <summary>
-        /// Parses a performance category element.
-        /// </summary>
-        /// <param name="node">Element to parse.</param>
-        /// <param name="componentId">Identifier of parent component.</param>
-        private void ParsePerformanceCategoryElement(XElement node, string componentId)
-        {
-            SourceLineNumber sourceLineNumbers = Preprocessor.GetSourceLineNumbers(node);
-            string id = null;
-            string name = null;
-            string help = null;
-            YesNoType multiInstance = YesNoType.No;
-            int defaultLanguage = 0x09; // default to "english"
-
-            ArrayList parsedPerformanceCounters = new ArrayList();
-
-            // default to managed performance counter
-            string library = "netfxperf.dll";
-            string openEntryPoint = "OpenPerformanceData";
-            string collectEntryPoint = "CollectPerformanceData";
-            string closeEntryPoint = "ClosePerformanceData";
-
-            foreach (XAttribute attrib in node.Attributes())
-            {
-                if (String.IsNullOrEmpty(attrib.Name.NamespaceName) || this.Namespace == attrib.Name.Namespace)
-                {
-                    switch (attrib.Name.LocalName)
-                    {
-                        case "Close":
-                            closeEntryPoint = this.Core.GetAttributeValue(sourceLineNumbers, attrib);
-                            break;
-                        case "Collect":
-                            collectEntryPoint = this.Core.GetAttributeValue(sourceLineNumbers, attrib);
-                            break;
-                        case "DefaultLanguage":
-                            defaultLanguage = this.GetPerformanceCounterLanguage(sourceLineNumbers, attrib);
-                            break;
-                        case "Help":
-                            help = this.Core.GetAttributeValue(sourceLineNumbers, attrib);
-                            break;
-                        case "Id":
-                            id = this.Core.GetAttributeIdentifierValue(sourceLineNumbers, attrib);
-                            break;
-                        case "Library":
-                            library = this.Core.GetAttributeValue(sourceLineNumbers, attrib);
-                            break;
-                        case "MultiInstance":
-                            multiInstance = this.Core.GetAttributeYesNoValue(sourceLineNumbers, attrib);
-                            break;
-                        case "Name":
-                            name = this.Core.GetAttributeValue(sourceLineNumbers, attrib);
-                            break;
-                        case "Open":
-                            openEntryPoint = this.Core.GetAttributeValue(sourceLineNumbers, attrib);
-                            break;
-                        default:
-                            this.Core.UnexpectedAttribute(node, attrib);
-                            break;
-                    }
-                }
-                else
-                {
-                    this.Core.ParseExtensionAttribute(node, attrib);
-                }
-            }
-
-            if (null == id)
-            {
-                this.Core.OnMessage(WixErrors.ExpectedAttribute(sourceLineNumbers, node.Name.LocalName, "Id"));
-            }
-
-            if (null == name)
-            {
-                name = id;
-            }
-
-            // Process the child counter elements.
-            foreach (XElement child in node.Elements())
-            {
-                if (this.Namespace == child.Name.Namespace)
-                {
-                    switch (child.Name.LocalName)
-                    {
-                        case "PerformanceCounter":
-                            ParsedPerformanceCounter counter = this.ParsePerformanceCounterElement(child, defaultLanguage);
-                            if (null != counter)
-                            {
-                                parsedPerformanceCounters.Add(counter);
-                            }
-                            break;
-                        default:
-                            this.Core.UnexpectedElement(node, child);
-                            break;
-                    }
-                }
-                else
-                {
-                    this.Core.ParseExtensionElement(node, child);
-                }
-            }
-
-
-            if (!this.Core.EncounteredError)
-            {
-                // Calculate the ini and h file content.
-                string objectName = "OBJECT_1";
-                string objectLanguage = defaultLanguage.ToString("D3", CultureInfo.InvariantCulture);
-
-                StringBuilder sbIniData = new StringBuilder();
-                sbIniData.AppendFormat("[info]\r\ndrivername={0}\r\nsymbolfile=wixperf.h\r\n\r\n[objects]\r\n{1}_{2}_NAME=\r\n\r\n[languages]\r\n{2}=LANG{2}\r\n\r\n", name, objectName, objectLanguage);
-                sbIniData.AppendFormat("[text]\r\n{0}_{1}_NAME={2}\r\n", objectName, objectLanguage, name);
-                if (null != help)
-                {
-                    sbIniData.AppendFormat("{0}_{1}_HELP={2}\r\n", objectName, objectLanguage, help);
-                }
-
-                int symbolConstantsCounter = 0;
-                StringBuilder sbSymbolicConstants = new StringBuilder();
-                sbSymbolicConstants.AppendFormat("#define {0}    {1}\r\n", objectName, symbolConstantsCounter);
-
-                StringBuilder sbCounterNames = new StringBuilder("[~]");
-                StringBuilder sbCounterTypes = new StringBuilder("[~]");
-                for (int i = 0; i < parsedPerformanceCounters.Count; ++i)
-                {
-                    ParsedPerformanceCounter counter = (ParsedPerformanceCounter)parsedPerformanceCounters[i];
-                    string counterName = String.Concat("DEVICE_COUNTER_", i + 1);
-
-                    sbIniData.AppendFormat("{0}_{1}_NAME={2}\r\n", counterName, counter.Language, counter.Name);
-                    if (null != counter.Help)
-                    {
-                        sbIniData.AppendFormat("{0}_{1}_HELP={2}\r\n", counterName, counter.Language, counter.Help);
-                    }
-
-                    symbolConstantsCounter += 2;
-                    sbSymbolicConstants.AppendFormat("#define {0}    {1}\r\n", counterName, symbolConstantsCounter);
-
-                    sbCounterNames.Append(UtilCompiler.FindPropertyBrackets.Replace(counter.Name, this.EscapeProperties));
-                    sbCounterNames.Append("[~]");
-                    sbCounterTypes.Append(counter.Type);
-                    sbCounterTypes.Append("[~]");
-                }
-
-                sbSymbolicConstants.AppendFormat("#define LAST_{0}_COUNTER_OFFSET    {1}\r\n", objectName, symbolConstantsCounter);
-
-                // Add the calculated INI and H strings to the PerformanceCategory table.
-                Row row = this.Core.CreateRow(sourceLineNumbers, "PerformanceCategory");
-                row[0] = id;
-                row[1] = componentId;
-                row[2] = name;
-                row[3] = sbIniData.ToString();
-                row[4] = sbSymbolicConstants.ToString();
-
-                // Set up the application's performance key.
-                int registryRoot = 2; // HKLM
-                string escapedName = UtilCompiler.FindPropertyBrackets.Replace(name, this.EscapeProperties);
-                string linkageKey = String.Format(@"SYSTEM\CurrentControlSet\Services\{0}\Linkage", escapedName);
-                string performanceKey = String.Format(@"SYSTEM\CurrentControlSet\Services\{0}\Performance", escapedName);
-
-                this.Core.CreateRegistryRow(sourceLineNumbers, registryRoot, linkageKey, "Export", escapedName, componentId, false);
-                this.Core.CreateRegistryRow(sourceLineNumbers, registryRoot, performanceKey, "-", null, componentId, false);
-                this.Core.CreateRegistryRow(sourceLineNumbers, registryRoot, performanceKey, "Library", library, componentId, false);
-                this.Core.CreateRegistryRow(sourceLineNumbers, registryRoot, performanceKey, "Open", openEntryPoint, componentId, false);
-                this.Core.CreateRegistryRow(sourceLineNumbers, registryRoot, performanceKey, "Collect", collectEntryPoint, componentId, false);
-                this.Core.CreateRegistryRow(sourceLineNumbers, registryRoot, performanceKey, "Close", closeEntryPoint, componentId, false);
-                this.Core.CreateRegistryRow(sourceLineNumbers, registryRoot, performanceKey, "IsMultiInstance", YesNoType.Yes == multiInstance ? "#1" : "#0", componentId, false);
-                this.Core.CreateRegistryRow(sourceLineNumbers, registryRoot, performanceKey, "Counter Names", sbCounterNames.ToString(), componentId, false);
-                this.Core.CreateRegistryRow(sourceLineNumbers, registryRoot, performanceKey, "Counter Types", sbCounterTypes.ToString(), componentId, false);
-            }
-
-            // Reference InstallPerfCounterData and UninstallPerfCounterData since nothing will happen without them
-            if (this.Core.CurrentPlatform == Platform.ARM)
-            {
-                // Ensure ARM version of the CAs are referenced
-                this.Core.CreateSimpleReference(sourceLineNumbers, "CustomAction", "InstallPerfCounterData_ARM");
-                this.Core.CreateSimpleReference(sourceLineNumbers, "CustomAction", "UninstallPerfCounterData_ARM");
-            }
-            else
-            {
-                // All other supported platforms use x86
-                this.Core.CreateSimpleReference(sourceLineNumbers, "CustomAction", "InstallPerfCounterData");
-                this.Core.CreateSimpleReference(sourceLineNumbers, "CustomAction", "UninstallPerfCounterData");
-            }
-        }
-
-        /// <summary>
-        /// Gets the performance counter language as a decimal number.
-        /// </summary>
-        /// <param name="sourceLineNumbers">Source line information about the owner element.</param>
-        /// <param name="attribute">The attribute containing the value to get.</param>
-        /// <returns>Numeric representation of the language as per WinNT.h.</returns>
-        private int GetPerformanceCounterLanguage(SourceLineNumber sourceLineNumbers, XAttribute attribute)
-        {
-            int language = 0;
-            if (String.Empty == attribute.Value)
-            {
-                this.Core.OnMessage(WixErrors.IllegalEmptyAttributeValue(sourceLineNumbers, attribute.Parent.Name.LocalName, attribute.Name.LocalName));
-            }
-            else
-            {
-                switch (attribute.Value)
-                {
-                    case "afrikaans":
-                        language = 0x36;
-                        break;
-                    case "albanian":
-                        language = 0x1c;
-                        break;
-                    case "arabic":
-                        language = 0x01;
-                        break;
-                    case "armenian":
-                        language = 0x2b;
-                        break;
-                    case "assamese":
-                        language = 0x4d;
-                        break;
-                    case "azeri":
-                        language = 0x2c;
-                        break;
-                    case "basque":
-                        language = 0x2d;
-                        break;
-                    case "belarusian":
-                        language = 0x23;
-                        break;
-                    case "bengali":
-                        language = 0x45;
-                        break;
-                    case "bulgarian":
-                        language = 0x02;
-                        break;
-                    case "catalan":
-                        language = 0x03;
-                        break;
-                    case "chinese":
-                        language = 0x04;
-                        break;
-                    case "croatian":
-                        language = 0x1a;
-                        break;
-                    case "czech":
-                        language = 0x05;
-                        break;
-                    case "danish":
-                        language = 0x06;
-                        break;
-                    case "divehi":
-                        language = 0x65;
-                        break;
-                    case "dutch":
-                        language = 0x13;
-                        break;
-                    case "piglatin":
-                    case "english":
-                        language = 0x09;
-                        break;
-                    case "estonian":
-                        language = 0x25;
-                        break;
-                    case "faeroese":
-                        language = 0x38;
-                        break;
-                    case "farsi":
-                        language = 0x29;
-                        break;
-                    case "finnish":
-                        language = 0x0b;
-                        break;
-                    case "french":
-                        language = 0x0c;
-                        break;
-                    case "galician":
-                        language = 0x56;
-                        break;
-                    case "georgian":
-                        language = 0x37;
-                        break;
-                    case "german":
-                        language = 0x07;
-                        break;
-                    case "greek":
-                        language = 0x08;
-                        break;
-                    case "gujarati":
-                        language = 0x47;
-                        break;
-                    case "hebrew":
-                        language = 0x0d;
-                        break;
-                    case "hindi":
-                        language = 0x39;
-                        break;
-                    case "hungarian":
-                        language = 0x0e;
-                        break;
-                    case "icelandic":
-                        language = 0x0f;
-                        break;
-                    case "indonesian":
-                        language = 0x21;
-                        break;
-                    case "italian":
-                        language = 0x10;
-                        break;
-                    case "japanese":
-                        language = 0x11;
-                        break;
-                    case "kannada":
-                        language = 0x4b;
-                        break;
-                    case "kashmiri":
-                        language = 0x60;
-                        break;
-                    case "kazak":
-                        language = 0x3f;
-                        break;
-                    case "konkani":
-                        language = 0x57;
-                        break;
-                    case "korean":
-                        language = 0x12;
-                        break;
-                    case "kyrgyz":
-                        language = 0x40;
-                        break;
-                    case "latvian":
-                        language = 0x26;
-                        break;
-                    case "lithuanian":
-                        language = 0x27;
-                        break;
-                    case "macedonian":
-                        language = 0x2f;
-                        break;
-                    case "malay":
-                        language = 0x3e;
-                        break;
-                    case "malayalam":
-                        language = 0x4c;
-                        break;
-                    case "manipuri":
-                        language = 0x58;
-                        break;
-                    case "marathi":
-                        language = 0x4e;
-                        break;
-                    case "mongolian":
-                        language = 0x50;
-                        break;
-                    case "nepali":
-                        language = 0x61;
-                        break;
-                    case "norwegian":
-                        language = 0x14;
-                        break;
-                    case "oriya":
-                        language = 0x48;
-                        break;
-                    case "polish":
-                        language = 0x15;
-                        break;
-                    case "portuguese":
-                        language = 0x16;
-                        break;
-                    case "punjabi":
-                        language = 0x46;
-                        break;
-                    case "romanian":
-                        language = 0x18;
-                        break;
-                    case "russian":
-                        language = 0x19;
-                        break;
-                    case "sanskrit":
-                        language = 0x4f;
-                        break;
-                    case "serbian":
-                        language = 0x1a;
-                        break;
-                    case "sindhi":
-                        language = 0x59;
-                        break;
-                    case "slovak":
-                        language = 0x1b;
-                        break;
-                    case "slovenian":
-                        language = 0x24;
-                        break;
-                    case "spanish":
-                        language = 0x0a;
-                        break;
-                    case "swahili":
-                        language = 0x41;
-                        break;
-                    case "swedish":
-                        language = 0x1d;
-                        break;
-                    case "syriac":
-                        language = 0x5a;
-                        break;
-                    case "tamil":
-                        language = 0x49;
-                        break;
-                    case "tatar":
-                        language = 0x44;
-                        break;
-                    case "telugu":
-                        language = 0x4a;
-                        break;
-                    case "thai":
-                        language = 0x1e;
-                        break;
-                    case "turkish":
-                        language = 0x1f;
-                        break;
-                    case "ukrainian":
-                        language = 0x22;
-                        break;
-                    case "urdu":
-                        language = 0x20;
-                        break;
-                    case "uzbek":
-                        language = 0x43;
-                        break;
-                    case "vietnamese":
-                        language = 0x2a;
-                        break;
-                    default:
-                        this.Core.OnMessage(WixErrors.IllegalEmptyAttributeValue(sourceLineNumbers, attribute.Parent.Name.LocalName, attribute.Name.LocalName));
-                        break;
-                }
-            }
-
-            return language;
-        }
-
-        /// <summary>
-        /// Parses a performance counter element.
-        /// </summary>
-        /// <param name="node">Element to parse.</param>
-        /// <param name="defaultLanguage">Default language for the performance counter.</param>
-        private ParsedPerformanceCounter ParsePerformanceCounterElement(XElement node, int defaultLanguage)
-        {
-            SourceLineNumber sourceLineNumbers = Preprocessor.GetSourceLineNumbers(node);
-            ParsedPerformanceCounter parsedPerformanceCounter = null;
-            string name = null;
-            string help = null;
-            System.Diagnostics.PerformanceCounterType type = System.Diagnostics.PerformanceCounterType.NumberOfItems32;
-            int language = defaultLanguage;
-
-            foreach (XAttribute attrib in node.Attributes())
-            {
-                if (String.IsNullOrEmpty(attrib.Name.NamespaceName) || this.Namespace == attrib.Name.Namespace)
-                {
-                    switch (attrib.Name.LocalName)
-                    {
-                        case "Help":
-                            help = this.Core.GetAttributeValue(sourceLineNumbers, attrib);
-                            break;
-                        case "Name":
-                            name = this.Core.GetAttributeValue(sourceLineNumbers, attrib);
-                            break;
-                        case "Type":
-                            type = this.GetPerformanceCounterType(sourceLineNumbers, attrib);
-                            break;
-                        case "Language":
-                            language = this.GetPerformanceCounterLanguage(sourceLineNumbers, attrib);
-                            break;
-                        default:
-                            this.Core.UnexpectedAttribute(node, attrib);
-                            break;
-                    }
-                }
-                else
-                {
-                    this.Core.ParseExtensionAttribute(node, attrib);
-                }
-            }
-
-            if (null == name)
-            {
-                this.Core.OnMessage(WixErrors.ExpectedAttribute(sourceLineNumbers, node.Name.LocalName, "Name"));
-            }
-
-            if (null == help)
-            {
-                this.Core.OnMessage(UtilWarnings.RequiredAttributeForWindowsXP(sourceLineNumbers, node.Name.LocalName, "Help"));
-            }
-
-            this.Core.ParseForExtensionElements(node);
-
-            if (!this.Core.EncounteredError)
-            {
-                parsedPerformanceCounter = new ParsedPerformanceCounter(name, help, type, language);
-            }
-
-            return parsedPerformanceCounter;
-        }
-
-        /// <summary>
-        /// Gets the performance counter type.
-        /// </summary>
-        /// <param name="sourceLineNumbers">Source line information about the owner element.</param>
-        /// <param name="attribute">The attribute containing the value to get.</param>
-        /// <returns>Numeric representation of the language as per WinNT.h.</returns>
-        private System.Diagnostics.PerformanceCounterType GetPerformanceCounterType(SourceLineNumber sourceLineNumbers, XAttribute attribute)
-        {
-            System.Diagnostics.PerformanceCounterType type = System.Diagnostics.PerformanceCounterType.NumberOfItems32;
-            if (String.Empty == attribute.Value)
-            {
-                this.Core.OnMessage(WixErrors.IllegalEmptyAttributeValue(sourceLineNumbers, attribute.Parent.Name.LocalName, attribute.Name.LocalName));
-            }
-            else
-            {
-                switch (attribute.Value)
-                {
-                    case "averageBase":
-                        type = System.Diagnostics.PerformanceCounterType.AverageBase;
-                        break;
-                    case "averageCount64":
-                        type = System.Diagnostics.PerformanceCounterType.AverageCount64;
-                        break;
-                    case "averageTimer32":
-                        type = System.Diagnostics.PerformanceCounterType.AverageTimer32;
-                        break;
-                    case "counterDelta32":
-                        type = System.Diagnostics.PerformanceCounterType.CounterDelta32;
-                        break;
-                    case "counterTimerInverse":
-                        type = System.Diagnostics.PerformanceCounterType.CounterTimerInverse;
-                        break;
-                    case "sampleFraction":
-                        type = System.Diagnostics.PerformanceCounterType.SampleFraction;
-                        break;
-                    case "timer100Ns":
-                        type = System.Diagnostics.PerformanceCounterType.Timer100Ns;
-                        break;
-                    case "counterTimer":
-                        type = System.Diagnostics.PerformanceCounterType.CounterTimer;
-                        break;
-                    case "rawFraction":
-                        type = System.Diagnostics.PerformanceCounterType.RawFraction;
-                        break;
-                    case "timer100NsInverse":
-                        type = System.Diagnostics.PerformanceCounterType.Timer100NsInverse;
-                        break;
-                    case "counterMultiTimer":
-                        type = System.Diagnostics.PerformanceCounterType.CounterMultiTimer;
-                        break;
-                    case "counterMultiTimer100Ns":
-                        type = System.Diagnostics.PerformanceCounterType.CounterMultiTimer100Ns;
-                        break;
-                    case "counterMultiTimerInverse":
-                        type = System.Diagnostics.PerformanceCounterType.CounterMultiTimerInverse;
-                        break;
-                    case "counterMultiTimer100NsInverse":
-                        type = System.Diagnostics.PerformanceCounterType.CounterMultiTimer100NsInverse;
-                        break;
-                    case "elapsedTime":
-                        type = System.Diagnostics.PerformanceCounterType.ElapsedTime;
-                        break;
-                    case "sampleBase":
-                        type = System.Diagnostics.PerformanceCounterType.SampleBase;
-                        break;
-                    case "rawBase":
-                        type = System.Diagnostics.PerformanceCounterType.RawBase;
-                        break;
-                    case "counterMultiBase":
-                        type = System.Diagnostics.PerformanceCounterType.CounterMultiBase;
-                        break;
-                    case "rateOfCountsPerSecond64":
-                        type = System.Diagnostics.PerformanceCounterType.RateOfCountsPerSecond64;
-                        break;
-                    case "rateOfCountsPerSecond32":
-                        type = System.Diagnostics.PerformanceCounterType.RateOfCountsPerSecond32;
-                        break;
-                    case "countPerTimeInterval64":
-                        type = System.Diagnostics.PerformanceCounterType.CountPerTimeInterval64;
-                        break;
-                    case "countPerTimeInterval32":
-                        type = System.Diagnostics.PerformanceCounterType.CountPerTimeInterval32;
-                        break;
-                    case "sampleCounter":
-                        type = System.Diagnostics.PerformanceCounterType.SampleCounter;
-                        break;
-                    case "counterDelta64":
-                        type = System.Diagnostics.PerformanceCounterType.CounterDelta64;
-                        break;
-                    case "numberOfItems64":
-                        type = System.Diagnostics.PerformanceCounterType.NumberOfItems64;
-                        break;
-                    case "numberOfItems32":
-                        type = System.Diagnostics.PerformanceCounterType.NumberOfItems32;
-                        break;
-                    case "numberOfItemsHEX64":
-                        type = System.Diagnostics.PerformanceCounterType.NumberOfItemsHEX64;
-                        break;
-                    case "numberOfItemsHEX32":
-                        type = System.Diagnostics.PerformanceCounterType.NumberOfItemsHEX32;
-                        break;
-                    default:
-                        this.Core.OnMessage(WixErrors.IllegalEmptyAttributeValue(sourceLineNumbers, attribute.Parent.Name.LocalName, attribute.Name.LocalName));
-                        break;
-                }
-            }
-
-            return type;
-        }
-
-        /// <summary>
-        /// Parses a perf counter element.
-        /// </summary>
-        /// <param name="node">Element to parse.</param>
-        /// <param name="componentId">Identifier of parent component.</param>
-        /// <param name="fileId">Identifier of referenced file.</param>
-        private void ParsePerfCounterElement(XElement node, string componentId, string fileId)
-        {
-            SourceLineNumber sourceLineNumbers = Preprocessor.GetSourceLineNumbers(node);
-            string name = null;
-
-            this.Core.OnMessage(UtilWarnings.DeprecatedPerfCounterElement(sourceLineNumbers));
-
-            foreach (XAttribute attrib in node.Attributes())
-            {
-                if (String.IsNullOrEmpty(attrib.Name.NamespaceName) || this.Namespace == attrib.Name.Namespace)
-                {
-                    switch (attrib.Name.LocalName)
-                    {
-                        case "Name":
-                            name = this.Core.GetAttributeValue(sourceLineNumbers, attrib);
-                            break;
-                        default:
-                            this.Core.UnexpectedAttribute(node, attrib);
-                            break;
-                    }
-                }
-                else
-                {
-                    this.Core.ParseExtensionAttribute(node, attrib);
-                }
-            }
-
-            if (null == name)
-            {
-                this.Core.OnMessage(WixErrors.ExpectedAttribute(sourceLineNumbers, node.Name.LocalName, "Name"));
-            }
-
-            this.Core.ParseForExtensionElements(node);
-
-            if (!this.Core.EncounteredError)
-            {
-                Row row = this.Core.CreateRow(sourceLineNumbers, "Perfmon");
-                row[0] = componentId;
-                row[1] = String.Concat("[#", fileId, "]");
-                row[2] = name;
-            }
-
-            // Reference ConfigurePerfmonInstall and ConfigurePerfmonUninstall since nothing will happen without them
-            if (this.Core.CurrentPlatform == Platform.ARM)
-            {
-                // Ensure ARM version of the CAs are referenced
-                this.Core.CreateSimpleReference(sourceLineNumbers, "CustomAction", "ConfigurePerfmonInstall_ARM");
-                this.Core.CreateSimpleReference(sourceLineNumbers, "CustomAction", "ConfigurePerfmonUninstall_ARM");
-            }
-            else
-            {
-                // All other supported platforms use x86
-                this.Core.CreateSimpleReference(sourceLineNumbers, "CustomAction", "ConfigurePerfmonInstall");
-                this.Core.CreateSimpleReference(sourceLineNumbers, "CustomAction", "ConfigurePerfmonUninstall");
-            }
-        }
-
-
-        /// <summary>
-        /// Parses a perf manifest element.
-        /// </summary>
-        /// <param name="node">Element to parse.</param>
-        /// <param name="componentId">Identifier of parent component.</param>
-        /// <param name="fileId">Identifier of referenced file.</param>
-        private void ParsePerfCounterManifestElement(XElement node, string componentId, string fileId)
-        {
-            SourceLineNumber sourceLineNumbers = Preprocessor.GetSourceLineNumbers(node);
-            string resourceFileDirectory = null;
-
-            foreach (XAttribute attrib in node.Attributes())
-            {
-                if (String.IsNullOrEmpty(attrib.Name.NamespaceName) || this.Namespace == attrib.Name.Namespace)
-                {
-                    switch (attrib.Name.LocalName)
-                    {
-                        case "ResourceFileDirectory":
-                            resourceFileDirectory = this.Core.GetAttributeValue(sourceLineNumbers, attrib);
-                            break;
-                        default:
-                            this.Core.UnexpectedAttribute(node, attrib);
-                            break;
-                    }
-                }
-                else
-                {
-                    this.Core.ParseExtensionAttribute(node, attrib);
-                }
-            }
-
-            this.Core.ParseForExtensionElements(node);
-
-            if (!this.Core.EncounteredError)
-            {
-                Row row = this.Core.CreateRow(sourceLineNumbers, "PerfmonManifest");
-                row[0] = componentId;
-                row[1] = String.Concat("[#", fileId, "]");
-                row[2] = resourceFileDirectory;
-            }
-
-            if (this.Core.CurrentPlatform == Platform.ARM)
-            {
-                // Ensure ARM version of the CAs are referenced
-                this.Core.CreateSimpleReference(sourceLineNumbers, "CustomAction", "ConfigurePerfmonManifestRegister_ARM");
-                this.Core.CreateSimpleReference(sourceLineNumbers, "CustomAction", "ConfigurePerfmonManifestUnregister_ARM");
-            }
-            else
-            {
-                // All other supported platforms use x86
-                this.Core.CreateSimpleReference(sourceLineNumbers, "CustomAction", "ConfigurePerfmonManifestRegister");
-                this.Core.CreateSimpleReference(sourceLineNumbers, "CustomAction", "ConfigurePerfmonManifestUnregister");
-            }
-        }
-
-        /// <summary>
-        /// Parses a event manifest element.
-        /// </summary>
-        /// <param name="node">Element to parse.</param>
-        /// <param name="componentId">Identifier of parent component.</param>
-        /// <param name="fileId">Identifier of referenced file.</param>
-        private void ParseEventManifestElement(XElement node, string componentId, string fileId)
-        {
-            SourceLineNumber sourceLineNumbers = Preprocessor.GetSourceLineNumbers(node);
-            string messageFile = null;
-            string resourceFile = null;
-            string parameterFile = null;
-
-            foreach (XAttribute attrib in node.Attributes())
-            {
-                if (String.IsNullOrEmpty(attrib.Name.NamespaceName) || this.Namespace == attrib.Name.Namespace)
-                {
-                    switch (attrib.Name.LocalName)
-                    {
-                        case "MessageFile":
-                            messageFile = this.Core.GetAttributeValue(sourceLineNumbers, attrib);
-                            break;
-                        case "ResourceFile":
-                            resourceFile = this.Core.GetAttributeValue(sourceLineNumbers, attrib);
-                            break;
-                        case "ParameterFile":
-                            parameterFile = this.Core.GetAttributeValue(sourceLineNumbers, attrib);
-                            break;
-                        default:
-                            this.Core.UnexpectedAttribute(node, attrib);
-                            break;
-                    }
-                }
-                else
-                {
-                    this.Core.ParseExtensionAttribute(node, attrib);
-                }
-            }
-
-            this.Core.ParseForExtensionElements(node);
-
-            if (!this.Core.EncounteredError)
-            {
-                Row row = this.Core.CreateRow(sourceLineNumbers, "EventManifest");
-                row[0] = componentId;
-                row[1] = String.Concat("[#", fileId, "]");
-
-                if (null != messageFile)
-                {
-                    Row messageRow = this.Core.CreateRow(sourceLineNumbers, "XmlFile");
-                    messageRow[0] = String.Concat("Config_", fileId, "MessageFile");
-                    messageRow[1] = String.Concat("[#", fileId, "]");
-                    messageRow[2] = "/*/*/*/*[\\[]@messageFileName[\\]]";
-                    messageRow[3] = "messageFileName";
-                    messageRow[4] = messageFile;
-                    messageRow[5] = 4 | 0x00001000;  //bulk write | preserve modified date
-                    messageRow[6] = componentId;
-                }
-                if (null != parameterFile)
-                {
-                    Row resourceRow = this.Core.CreateRow(sourceLineNumbers, "XmlFile");
-                    resourceRow[0] = String.Concat("Config_", fileId, "ParameterFile");
-                    resourceRow[1] = String.Concat("[#", fileId, "]");
-                    resourceRow[2] = "/*/*/*/*[\\[]@parameterFileName[\\]]";
-                    resourceRow[3] = "parameterFileName";
-                    resourceRow[4] = parameterFile;
-                    resourceRow[5] = 4 | 0x00001000;  //bulk write | preserve modified date
-                    resourceRow[6] = componentId;
-                }
-                if (null != resourceFile)
-                {
-                    Row resourceRow = this.Core.CreateRow(sourceLineNumbers, "XmlFile");
-                    resourceRow[0] = String.Concat("Config_", fileId, "ResourceFile");
-                    resourceRow[1] = String.Concat("[#", fileId, "]");
-                    resourceRow[2] = "/*/*/*/*[\\[]@resourceFileName[\\]]";
-                    resourceRow[3] = "resourceFileName";
-                    resourceRow[4] = resourceFile;
-                    resourceRow[5] = 4 | 0x00001000;  //bulk write | preserve modified date
-                    resourceRow[6] = componentId;
-                }
-
-            }
-
-            if (this.Core.CurrentPlatform == Platform.ARM)
-            {
-                // Ensure ARM version of the CA is referenced
-                this.Core.CreateSimpleReference(sourceLineNumbers, "CustomAction", "ConfigureEventManifestRegister_ARM");
-                this.Core.CreateSimpleReference(sourceLineNumbers, "CustomAction", "ConfigureEventManifestUnregister_ARM");
-            }
-            else
-            {
-                // All other supported platforms use x86
-                this.Core.CreateSimpleReference(sourceLineNumbers, "CustomAction", "ConfigureEventManifestRegister");
-                this.Core.CreateSimpleReference(sourceLineNumbers, "CustomAction", "ConfigureEventManifestUnregister");
-            }
-
-            if (null != messageFile || null != parameterFile || null != resourceFile)
-            {
-                if (this.Core.CurrentPlatform == Platform.ARM)
-                {
-                    // Ensure ARM version of the CA is referenced
-                    this.Core.CreateSimpleReference(sourceLineNumbers, "CustomAction", "SchedXmlFile_ARM");
-                }
-                else
-                {
-                    // All other supported platforms use x86
-                    this.Core.CreateSimpleReference(sourceLineNumbers, "CustomAction", "SchedXmlFile");
-                }
-            }
-        }
-
-        /// <summary>
-        /// Parses a PermissionEx element.
-        /// </summary>
-        /// <param name="node">Element to parse.</param>
-        /// <param name="objectId">Identifier of object to be secured.</param>
-        /// <param name="componentId">Identifier of component, used to determine install state.</param>
-        /// <param name="win64">Flag to determine whether the component is 64-bit.</param>
-        /// <param name="tableName">Name of table that contains objectId.</param>
-        private void ParsePermissionExElement(XElement node, string objectId, string componentId, bool win64, string tableName)
-        {
-            SourceLineNumber sourceLineNumbers = Preprocessor.GetSourceLineNumbers(node);
-            BitArray bits = new BitArray(32);
-            string domain = null;
-            int permission = 0;
-            string[] specialPermissions = null;
-            string user = null;
-
-            PermissionType permissionType = PermissionType.SecureObjects;
-
-            switch (tableName)
-            {
-                case "CreateFolder":
-                    specialPermissions = UtilConstants.FolderPermissions;
-                    break;
-                case "File":
-                    specialPermissions = UtilConstants.FilePermissions;
-                    break;
-                case "Registry":
-                    specialPermissions = UtilConstants.RegistryPermissions;
-                    if (String.IsNullOrEmpty(objectId))
-                    {
-                        this.Core.OnMessage(UtilErrors.InvalidRegistryObject(sourceLineNumbers, node.Parent.Name.LocalName));
-                    }
-                    break;
-                case "ServiceInstall":
-                    specialPermissions = UtilConstants.ServicePermissions;
-                    permissionType = PermissionType.SecureObjects;
-                    break;
-                default:
-                    this.Core.UnexpectedElement(node.Parent, node);
-                    break;
-            }
-
-            foreach (XAttribute attrib in node.Attributes())
-            {
-                if (String.IsNullOrEmpty(attrib.Name.NamespaceName) || this.Namespace == attrib.Name.Namespace)
-                {
-                    switch (attrib.Name.LocalName)
-                    {
-                        case "Domain":
-                            if (PermissionType.FileSharePermissions == permissionType)
-                            {
-                                this.Core.OnMessage(WixErrors.IllegalAttributeWhenNested(sourceLineNumbers, node.Name.LocalName, attrib.Name.LocalName, node.Parent.Name.LocalName));
-                            }
-                            domain = this.Core.GetAttributeValue(sourceLineNumbers, attrib);
-                            break;
-                        case "User":
-                            user = this.Core.GetAttributeValue(sourceLineNumbers, attrib);
-                            break;
-                        default:
-                            YesNoType attribValue = this.Core.GetAttributeYesNoValue(sourceLineNumbers, attrib);
-                            if (!this.Core.TrySetBitFromName(UtilConstants.StandardPermissions, attrib.Name.LocalName, attribValue, bits, 16))
-                            {
-                                if (!this.Core.TrySetBitFromName(UtilConstants.GenericPermissions, attrib.Name.LocalName, attribValue, bits, 28))
-                                {
-                                    if (!this.Core.TrySetBitFromName(specialPermissions, attrib.Name.LocalName, attribValue, bits, 0))
-                                    {
-                                        this.Core.UnexpectedAttribute(node, attrib);
-                                        break;
-                                    }
-                                }
-                            }
-                            break;
-                    }
-                }
-                else
-                {
-                    this.Core.ParseExtensionAttribute(node, attrib);
-                }
-            }
-
-            permission = this.Core.CreateIntegerFromBitArray(bits);
-
-            if (null == user)
-            {
-                this.Core.OnMessage(WixErrors.ExpectedAttribute(sourceLineNumbers, node.Name.LocalName, "User"));
-            }
-
-            if (int.MinValue == permission) // just GENERIC_READ, which is MSI_NULL
-            {
-                this.Core.OnMessage(WixErrors.GenericReadNotAllowed(sourceLineNumbers));
-            }
-
-            this.Core.ParseForExtensionElements(node);
-
-            if (!this.Core.EncounteredError)
-            {
-                if (win64)
-                {
-                    if (this.Core.CurrentPlatform == Platform.IA64)
-                    {
-                        this.Core.OnMessage(WixErrors.UnsupportedPlatformForElement(sourceLineNumbers, "ia64", node.Name.LocalName));
-                    }
-                    else
-                    {
-                        // Ensure SchedSecureObjects (x64) is referenced
-                        this.Core.CreateSimpleReference(sourceLineNumbers, "CustomAction", "SchedSecureObjects_x64");
-                    }
-                }
-                else if (this.Core.CurrentPlatform == Platform.ARM)
-                {
-                    // Ensure SchedSecureObjects (arm) is referenced
-                    this.Core.CreateSimpleReference(sourceLineNumbers, "CustomAction", "SchedSecureObjects_ARM");
-                }
-                else
-                {
-                    // Ensure SchedSecureObjects (x86) is referenced, to handle this x86 component member
-                    this.Core.CreateSimpleReference(sourceLineNumbers, "CustomAction", "SchedSecureObjects");
-                }
-
-                Row row = this.Core.CreateRow(sourceLineNumbers, "SecureObjects");
-                row[0] = objectId;
-                row[1] = tableName;
-                row[2] = domain;
-                row[3] = user;
-                row[4] = permission;
-                row[5] = componentId;
-            }
-        }
-
-        /// <summary>
-        /// Parses a ProductSearch element.
-        /// </summary>
-        /// <param name="node">Element to parse.</param>
-        private void ParseProductSearchElement(XElement node)
-        {
-            SourceLineNumber sourceLineNumbers = Preprocessor.GetSourceLineNumbers(node);
-            string id = null;
-            string variable = null;
-            string condition = null;
-            string after = null;
-            string productCode = null;
-            string upgradeCode = null;
-
-            Util.ProductSearch.ResultType result = Util.ProductSearch.ResultType.NotSet;
-
-            foreach (XAttribute attrib in node.Attributes())
-            {
-                if (String.IsNullOrEmpty(attrib.Name.NamespaceName) || this.Namespace == attrib.Name.Namespace)
-                {
-                    switch (attrib.Name.LocalName)
-                    {
-                        case "Id":
-                        case "Variable":
-                        case "Condition":
-                        case "After":
-                            ParseCommonSearchAttributes(sourceLineNumbers, attrib, ref id, ref variable, ref condition, ref after);
-                            break;
-                        case "Guid":
-                            this.Core.OnMessage(WixWarnings.DeprecatedAttribute(sourceLineNumbers, node.Name, attrib.Name, "ProductCode", "UpgradeCode"));
-                            goto case "ProductCode";
-                        case "ProductCode":
-                            if (null != productCode)
-                            {
-                                this.Core.OnMessage(WixErrors.IllegalAttributeWithOtherAttribute(sourceLineNumbers, node.Name, "Guid", attrib.Name));
-                            }
-                            productCode = this.Core.GetAttributeGuidValue(sourceLineNumbers, attrib, false);
-                            break;
-                        case "UpgradeCode":
-                            upgradeCode = this.Core.GetAttributeGuidValue(sourceLineNumbers, attrib, false);
-                            break;
-                        case "Result":
-                            string resultValue = this.Core.GetAttributeValue(sourceLineNumbers, attrib);
-                            if (!Util.ProductSearch.TryParseResultType(resultValue, out result))
-                            {
-                                this.Core.OnMessage(WixErrors.IllegalAttributeValue(sourceLineNumbers, attrib.Parent.Name.LocalName, attrib.Name.LocalName,
-                                    resultValue,
-                                    Util.ProductSearch.ResultType.version.ToString(),
-                                    Util.ProductSearch.ResultType.language.ToString(),
-                                    Util.ProductSearch.ResultType.state.ToString(),
-                                    Util.ProductSearch.ResultType.assignment.ToString()));
-                            }
-                            break;
-                        default:
-                            this.Core.UnexpectedAttribute(node, attrib);
-                            break;
-                    }
-                }
-                else
-                {
-                    this.Core.ParseExtensionAttribute(node, attrib);
-                }
-            }
-
-            if (null == variable)
-            {
-                this.Core.OnMessage(WixErrors.ExpectedAttribute(sourceLineNumbers, node.Name.LocalName, "Variable"));
-            }
-
-            if (null == upgradeCode && null == productCode)
-            {
-<<<<<<< HEAD
-                this.Core.OnMessage(WixErrors.ExpectedAttribute(sourceLineNumbers, node.Name.LocalName, "Guid"));
-=======
-                this.Core.OnMessage(WixErrors.ExpectedAttribute(sourceLineNumbers, node.Name, "ProductCode", "UpgradeCode", true));
-            }
-
-            if (null != upgradeCode && null != productCode)
-            {
-                this.Core.OnMessage(WixErrors.IllegalAttributeWithOtherAttributes(sourceLineNumbers, node.Name, "UpgradeCode", "ProductCode", "Guid"));
->>>>>>> 4fcc03fd
-            }
-
-            if (null == id)
-            {
-<<<<<<< HEAD
-                id = this.Core.CreateIdentifier("wps", variable, condition, after, guid, result.ToString());
-=======
-                id = this.Core.GenerateIdentifier("wps", variable, condition, after, (productCode == null ? upgradeCode : productCode), result.ToString());
->>>>>>> 4fcc03fd
-            }
-
-            this.Core.ParseForExtensionElements(node);
-
-            if (!this.Core.EncounteredError)
-            {
-                this.CreateWixSearchRow(sourceLineNumbers, id, variable, condition);
-                if (after != null)
-                {
-                    this.Core.CreateSimpleReference(sourceLineNumbers, "WixSearch", after);
-                    // TODO: We're currently defaulting to "always run after", which we will need to change...
-                    this.CreateWixSearchRelationRow(sourceLineNumbers, id, after, 2);
-                }
-
-                WixProductSearchAttributes attributes = WixProductSearchAttributes.Version;
-                switch (result)
-                {
-                    case Util.ProductSearch.ResultType.version:
-                        attributes = WixProductSearchAttributes.Version;
-                        break;
-                    case Util.ProductSearch.ResultType.language:
-                        attributes = WixProductSearchAttributes.Language;
-                        break;
-                    case Util.ProductSearch.ResultType.state:
-                        attributes = WixProductSearchAttributes.State;
-                        break;
-                    case Util.ProductSearch.ResultType.assignment:
-                        attributes = WixProductSearchAttributes.Assignment;
-                        break;
-                }
-
-                // set an additional flag if this is an upgrade code
-                if (null != upgradeCode)
-                {
-                    attributes |= WixProductSearchAttributes.UpgradeCode;
-                }
-
-                Row row = this.Core.CreateRow(sourceLineNumbers, "WixProductSearch");
-                row[0] = id;
-                row[1] = (productCode == null ? upgradeCode : productCode);
-                row[2] = (int)attributes;
-            }
-        }
-
-        /// <summary>
-        /// Parses a RegistrySearch element.
-        /// </summary>
-        /// <param name="node">Element to parse.</param>
-        private void ParseRegistrySearchElement(XElement node)
-        {
-            SourceLineNumber sourceLineNumbers = Preprocessor.GetSourceLineNumbers(node);
-            string id = null;
-            string variable = null;
-            string condition = null;
-            string after = null;
-            int root = CompilerConstants.IntegerNotSet;
-            string key = null;
-            string value = null;
-            YesNoType expand = YesNoType.NotSet;
-            YesNoType win64 = YesNoType.NotSet;
-            Util.RegistrySearch.ResultType result = Util.RegistrySearch.ResultType.NotSet;
-            Util.RegistrySearch.FormatType format = Util.RegistrySearch.FormatType.raw;
-
-            foreach (XAttribute attrib in node.Attributes())
-            {
-                if (String.IsNullOrEmpty(attrib.Name.NamespaceName) || this.Namespace == attrib.Name.Namespace)
-                {
-                    switch (attrib.Name.LocalName)
-                    {
-                        case "Id":
-                        case "Variable":
-                        case "Condition":
-                        case "After":
-                            ParseCommonSearchAttributes(sourceLineNumbers, attrib, ref id, ref variable, ref condition, ref after);
-                            break;
-                        case "Root":
-                            root = this.Core.GetAttributeMsidbRegistryRootValue(sourceLineNumbers, attrib, false);
-                            break;
-                        case "Key":
-                            key = this.Core.GetAttributeValue(sourceLineNumbers, attrib);
-                            break;
-                        case "Value":
-                            value = this.Core.GetAttributeValue(sourceLineNumbers, attrib);
-                            break;
-                        case "ExpandEnvironmentVariables":
-                            expand = this.Core.GetAttributeYesNoValue(sourceLineNumbers, attrib);
-                            break;
-                        case "Format":
-                            string formatValue = this.Core.GetAttributeValue(sourceLineNumbers, attrib);
-                            if (!String.IsNullOrEmpty(formatValue))
-                            {
-                                if (!Util.RegistrySearch.TryParseFormatType(formatValue, out format))
-                                {
-                                    this.Core.OnMessage(WixErrors.IllegalAttributeValue(sourceLineNumbers, attrib.Parent.Name.LocalName, attrib.Name.LocalName,
-                                        formatValue, Util.RegistrySearch.FormatType.raw.ToString(), Util.RegistrySearch.FormatType.compatible.ToString()));
-                                }
-                            }
-                            break;
-                        case "Result":
-                            string resultValue = this.Core.GetAttributeValue(sourceLineNumbers, attrib);
-                            if (!Util.RegistrySearch.TryParseResultType(resultValue, out result))
-                            {
-                                this.Core.OnMessage(WixErrors.IllegalAttributeValue(sourceLineNumbers, attrib.Parent.Name.LocalName, attrib.Name.LocalName,
-                                    resultValue, Util.RegistrySearch.ResultType.exists.ToString(), Util.RegistrySearch.ResultType.value.ToString()));
-                            }
-                            break;
-                        case "Win64":
-                            win64 = this.Core.GetAttributeYesNoValue(sourceLineNumbers, attrib);
-                            break;
-                        default:
-                            this.Core.UnexpectedAttribute(node, attrib);
-                            break;
-                    }
-                }
-                else
-                {
-                    this.Core.ParseExtensionAttribute(node, attrib);
-                }
-            }
-
-            if (null == variable)
-            {
-                this.Core.OnMessage(WixErrors.ExpectedAttribute(sourceLineNumbers, node.Name.LocalName, "Variable"));
-            }
-
-            if (CompilerConstants.IntegerNotSet == root)
-            {
-                this.Core.OnMessage(WixErrors.ExpectedAttribute(sourceLineNumbers, node.Name.LocalName, "Root"));
-            }
-
-            if (null == key)
-            {
-                this.Core.OnMessage(WixErrors.ExpectedAttribute(sourceLineNumbers, node.Name.LocalName, "Key"));
-            }
-
-            if (Util.RegistrySearch.ResultType.NotSet == result)
-            {
-                result = Util.RegistrySearch.ResultType.value;
-            }
-
-            if (null == id)
-            {
-                id = this.Core.CreateIdentifier("wrs", variable, condition, after, root.ToString(), key, value, result.ToString());
-            }
-
-            WixRegistrySearchAttributes attributes = WixRegistrySearchAttributes.Raw;
-            switch (format)
-            {
-                case Util.RegistrySearch.FormatType.raw:
-                    attributes = WixRegistrySearchAttributes.Raw;
-                    break;
-                case Util.RegistrySearch.FormatType.compatible:
-                    attributes = WixRegistrySearchAttributes.Compatible;
-                    break;
-            }
-
-            switch (result)
-            {
-                case Util.RegistrySearch.ResultType.exists:
-                    attributes |= WixRegistrySearchAttributes.WantExists;
-                    break;
-                case Util.RegistrySearch.ResultType.value:
-                    attributes |= WixRegistrySearchAttributes.WantValue;
-                    break;
-            }
-
-            if (expand == YesNoType.Yes)
-            {
-                if (0 != (attributes & WixRegistrySearchAttributes.WantExists))
-                {
-                    this.Core.OnMessage(WixErrors.IllegalAttributeValueWithOtherAttribute(sourceLineNumbers, node.Name.LocalName,
-                        "ExpandEnvironmentVariables", expand.ToString(), "Result", result.ToString()));
-                }
-
-                attributes |= WixRegistrySearchAttributes.ExpandEnvironmentVariables;
-            }
-
-            if (win64 == YesNoType.Yes)
-            {
-                attributes |= WixRegistrySearchAttributes.Win64;
-            }
-
-            this.Core.ParseForExtensionElements(node);
-
-            if (!this.Core.EncounteredError)
-            {
-                this.CreateWixSearchRow(sourceLineNumbers, id, variable, condition);
-                if (after != null)
-                {
-                    this.Core.CreateSimpleReference(sourceLineNumbers, "WixSearch", after);
-                    // TODO: We're currently defaulting to "always run after", which we will need to change...
-                    this.CreateWixSearchRelationRow(sourceLineNumbers, id, after, 2);
-                }
-
-                Row row = this.Core.CreateRow(sourceLineNumbers, "WixRegistrySearch");
-                row[0] = id;
-                row[1] = root;
-                row[2] = key;
-                row[3] = value;
-                row[4] = (int)attributes;
-            }
-        }
-
-        /// <summary>
-        /// Parses a RemoveFolderEx element.
-        /// </summary>
-        /// <param name="node">Element to parse.</param>
-        /// <param name="componentId">Identifier of parent component.</param>
-        private void ParseRemoveFolderExElement(XElement node, string componentId)
-        {
-            SourceLineNumber sourceLineNumbers = Preprocessor.GetSourceLineNumbers(node);
-            string id = null;
-            int on = (int)WixRemoveFolderExOn.Uninstall;
-            string property = null;
-
-            foreach (XAttribute attrib in node.Attributes())
-            {
-                if (String.IsNullOrEmpty(attrib.Name.NamespaceName) || this.Namespace == attrib.Name.Namespace)
-                {
-                    switch (attrib.Name.LocalName)
-                    {
-                        case "Id":
-                            id = this.Core.GetAttributeIdentifierValue(sourceLineNumbers, attrib);
-                            break;
-                        case "On":
-                            string onValue = this.Core.GetAttributeValue(sourceLineNumbers, attrib);
-                            if (onValue.Length == 0)
-                            {
-                                on = CompilerConstants.IllegalInteger;
-                            }
-                            else
-                            {
-                                switch (onValue)
-                                {
-                                    case "install":
-                                        on = (int)WixRemoveFolderExOn.Install;
-                                        break;
-                                    case "uninstall":
-                                        on = (int)WixRemoveFolderExOn.Uninstall;
-                                        break;
-                                    case "both":
-                                        on = (int)WixRemoveFolderExOn.Both;
-                                        break;
-                                    default:
-                                        this.Core.OnMessage(WixErrors.IllegalAttributeValue(sourceLineNumbers, node.Name.LocalName, "On", onValue, "install", "uninstall", "both"));
-                                        on = CompilerConstants.IllegalInteger;
-                                        break;
-                                }
-                            }
-                            break;
-                        case "Property":
-                            property = this.Core.GetAttributeValue(sourceLineNumbers, attrib);
-                            break;
-                        default:
-                            this.Core.UnexpectedAttribute(node, attrib);
-                            break;
-                    }
-                }
-                else
-                {
-                    this.Core.ParseExtensionAttribute(node, attrib);
-                }
-            }
-
-            if (String.IsNullOrEmpty(property))
-            {
-                this.Core.OnMessage(WixErrors.ExpectedAttribute(sourceLineNumbers, node.Name.LocalName, "Property"));
-            }
-
-            if (String.IsNullOrEmpty(id))
-            {
-                id = this.Core.CreateIdentifier("wrf", componentId, property, on.ToString(CultureInfo.InvariantCulture.NumberFormat));
-            }
-
-            this.Core.ParseForExtensionElements(node);
-
-            if (!this.Core.EncounteredError)
-            {
-                Row row = this.Core.CreateRow(sourceLineNumbers, "WixRemoveFolderEx");
-                row[0] = id;
-                row[1] = componentId;
-                row[2] = property;
-                row[3] = on;
-
-                this.Core.EnsureTable(sourceLineNumbers, "RemoveFile");
-                this.Core.CreateSimpleReference(sourceLineNumbers, "CustomAction", "WixRemoveFoldersEx");
-            }
-        }
-
-        /// <summary>
-        /// Parses a RestartResource element.
-        /// </summary>
-        /// <param name="node">The element to parse.</param>
-        /// <param name="componentId">The identity of the parent component.</param>
-        private void ParseRestartResourceElement(XElement node, string componentId)
-        {
-            SourceLineNumber sourceLineNumbers = Preprocessor.GetSourceLineNumbers(node);
-            string id = null;
-            string resource = null;
-            int attributes = CompilerConstants.IntegerNotSet;
-
-            foreach (XAttribute attrib in node.Attributes())
-            {
-                if (String.IsNullOrEmpty(attrib.Name.NamespaceName) || this.Namespace == attrib.Name.Namespace)
-                {
-                    switch (attrib.Name.LocalName)
-                    {
-                        case "Id":
-                            id = this.Core.GetAttributeValue(sourceLineNumbers, attrib);
-                            break;
-
-                        case "Path":
-                            resource = this.Core.GetAttributeValue(sourceLineNumbers, attrib);
-                            attributes = (int)WixRestartResourceAttributes.Filename;
-                            break;
-
-                        case "ProcessName":
-                            resource = this.Core.GetAttributeValue(sourceLineNumbers, attrib);
-                            attributes = (int)WixRestartResourceAttributes.ProcessName;
-                            break;
-
-                        case "ServiceName":
-                            resource = this.Core.GetAttributeValue(sourceLineNumbers, attrib);
-                            attributes = (int)WixRestartResourceAttributes.ServiceName;
-                            break;
-
-                        default:
-                            this.Core.UnexpectedAttribute(node, attrib);
-                            break;
-                    }
-                }
-                else
-                {
-                    this.Core.ParseExtensionAttribute(node, attrib);
-                }
-            }
-
-            // Validate the attribute.
-            if (String.IsNullOrEmpty(id))
-            {
-                id = this.Core.CreateIdentifier("wrr", componentId, resource, attributes.ToString());
-            }
-
-            if (String.IsNullOrEmpty(resource) || CompilerConstants.IntegerNotSet == attributes)
-            {
-                this.Core.OnMessage(WixErrors.ExpectedAttributes(sourceLineNumbers, node.Name.LocalName, "Path", "ServiceName"));
-            }
-
-            this.Core.ParseForExtensionElements(node);
-
-            if (!this.Core.EncounteredError)
-            {
-                // Add a reference to the WixRegisterRestartResources custom action since nothing will happen without it.
-                if (this.Core.CurrentPlatform == Platform.ARM)
-                {
-                    // Ensure ARM version of the CA is referenced
-                    this.Core.CreateSimpleReference(sourceLineNumbers, "CustomAction", "WixRegisterRestartResources_ARM");
-                }
-                else
-                {
-                    // All other supported platforms use x86
-                    this.Core.CreateSimpleReference(sourceLineNumbers, "CustomAction", "WixRegisterRestartResources");
-                }
-
-                Row row = this.Core.CreateRow(sourceLineNumbers, "WixRestartResource");
-                row[0] = id;
-                row[1] = componentId;
-                row[2] = resource;
-                row[3] = attributes;
-            }
-        }
-
-        /// <summary>
-        /// Parses a service configuration element.
-        /// </summary>
-        /// <param name="node">Element to parse.</param>
-        /// <param name="componentId">Identifier of parent component.</param>
-        /// <param name="parentTableName">Name of parent element.</param>
-        /// <param name="parentTableServiceName">Optional name of service </param>
-        private void ParseServiceConfigElement(XElement node, string componentId, string parentTableName, string parentTableServiceName)
-        {
-            SourceLineNumber sourceLineNumbers = Preprocessor.GetSourceLineNumbers(node);
-            string firstFailureActionType = null;
-            bool newService = false;
-            string programCommandLine = null;
-            string rebootMessage = null;
-            int resetPeriod = CompilerConstants.IntegerNotSet;
-            int restartServiceDelay = CompilerConstants.IntegerNotSet;
-            string secondFailureActionType = null;
-            string serviceName = null;
-            string thirdFailureActionType = null;
-
-            foreach (XAttribute attrib in node.Attributes())
-            {
-                if (String.IsNullOrEmpty(attrib.Name.NamespaceName) || this.Namespace == attrib.Name.Namespace)
-                {
-                    switch (attrib.Name.LocalName)
-                    {
-                        case "FirstFailureActionType":
-                            firstFailureActionType = this.Core.GetAttributeValue(sourceLineNumbers, attrib);
-                            break;
-                        case "ProgramCommandLine":
-                            programCommandLine = this.Core.GetAttributeValue(sourceLineNumbers, attrib);
-                            break;
-                        case "RebootMessage":
-                            rebootMessage = this.Core.GetAttributeValue(sourceLineNumbers, attrib);
-                            break;
-                        case "ResetPeriodInDays":
-                            resetPeriod = this.Core.GetAttributeIntegerValue(sourceLineNumbers, attrib, 0, int.MaxValue);
-                            break;
-                        case "RestartServiceDelayInSeconds":
-                            restartServiceDelay = this.Core.GetAttributeIntegerValue(sourceLineNumbers, attrib, 0, int.MaxValue);
-                            break;
-                        case "SecondFailureActionType":
-                            secondFailureActionType = this.Core.GetAttributeValue(sourceLineNumbers, attrib);
-                            break;
-                        case "ServiceName":
-                            serviceName = this.Core.GetAttributeValue(sourceLineNumbers, attrib);
-                            break;
-                        case "ThirdFailureActionType":
-                            thirdFailureActionType = this.Core.GetAttributeValue(sourceLineNumbers, attrib);
-                            break;
-                        default:
-                            this.Core.UnexpectedAttribute(node, attrib);
-                            break;
-                    }
-                }
-                else
-                {
-                    this.Core.ParseExtensionAttribute(node, attrib);
-                }
-            }
-
-            // if this element is a child of ServiceInstall then ignore the service name provided.
-            if ("ServiceInstall" == parentTableName)
-            {
-                // TODO: the ServiceName attribute should not be allowed in this case (the overwriting behavior may confuse users)
-                serviceName = parentTableServiceName;
-                newService = true;
-            }
-            else
-            {
-                // not a child of ServiceInstall, so ServiceName must have been provided
-                if (null == serviceName)
-                {
-                    this.Core.OnMessage(WixErrors.ExpectedAttribute(sourceLineNumbers, node.Name.LocalName, "ServiceName"));
-                }
-            }
-
-            this.Core.ParseForExtensionElements(node);
-
-            // Reference SchedServiceConfig since nothing will happen without it
-            if (this.Core.CurrentPlatform == Platform.ARM)
-            {
-                // Ensure ARM version of the CA is referenced
-                this.Core.CreateSimpleReference(sourceLineNumbers, "CustomAction", "SchedServiceConfig_ARM");
-            }
-            else
-            {
-                // All other supported platforms use x86
-                this.Core.CreateSimpleReference(sourceLineNumbers, "CustomAction", "SchedServiceConfig");
-            }
-
-            if (!this.Core.EncounteredError)
-            {
-                Row row = this.Core.CreateRow(sourceLineNumbers, "ServiceConfig");
-                row[0] = serviceName;
-                row[1] = componentId;
-                row[2] = (newService ? 1 : 0);
-                row[3] = firstFailureActionType;
-                row[4] = secondFailureActionType;
-                row[5] = thirdFailureActionType;
-                if (CompilerConstants.IntegerNotSet != resetPeriod)
-                {
-                    row[6] = resetPeriod;
-                }
-
-                if (CompilerConstants.IntegerNotSet != restartServiceDelay)
-                {
-                    row[7] = restartServiceDelay;
-                }
-                row[8] = programCommandLine;
-                row[9] = rebootMessage;
-            }
-        }
-
-        /// <summary>
-        /// Parses an user element.
-        /// </summary>
-        /// <param name="node">Element to parse.</param>
-        /// <param name="componentId">Optional identifier of parent component.</param>
-        private void ParseUserElement(XElement node, string componentId)
-        {
-            SourceLineNumber sourceLineNumbers = Preprocessor.GetSourceLineNumbers(node);
-            string id = null;
-            int attributes = 0;
-            string domain = null;
-            string name = null;
-            string password = null;
-
-            foreach (XAttribute attrib in node.Attributes())
-            {
-                if (String.IsNullOrEmpty(attrib.Name.NamespaceName) || this.Namespace == attrib.Name.Namespace)
-                {
-                    switch (attrib.Name.LocalName)
-                    {
-                        case "Id":
-                            id = this.Core.GetAttributeIdentifierValue(sourceLineNumbers, attrib);
-                            break;
-                        case "CanNotChangePassword":
-                            if (null == componentId)
-                            {
-                                this.Core.OnMessage(UtilErrors.IllegalAttributeWithoutComponent(sourceLineNumbers, node.Name.LocalName, attrib.Name.LocalName));
-                            }
-
-                            if (YesNoType.Yes == this.Core.GetAttributeYesNoValue(sourceLineNumbers, attrib))
-                            {
-                                attributes |= UserPasswdCantChange;
-                            }
-                            break;
-                        case "CreateUser":
-                            if (null == componentId)
-                            {
-                                this.Core.OnMessage(UtilErrors.IllegalAttributeWithoutComponent(sourceLineNumbers, node.Name.LocalName, attrib.Name.LocalName));
-                            }
-
-                            if (YesNoType.No == this.Core.GetAttributeYesNoValue(sourceLineNumbers, attrib))
-                            {
-                                attributes |= UserDontCreateUser;
-                            }
-                            break;
-                        case "Disabled":
-                            if (null == componentId)
-                            {
-                                this.Core.OnMessage(UtilErrors.IllegalAttributeWithoutComponent(sourceLineNumbers, node.Name.LocalName, attrib.Name.LocalName));
-                            }
-
-                            if (YesNoType.Yes == this.Core.GetAttributeYesNoValue(sourceLineNumbers, attrib))
-                            {
-                                attributes |= UserDisableAccount;
-                            }
-                            break;
-                        case "Domain":
-                            domain = this.Core.GetAttributeValue(sourceLineNumbers, attrib);
-                            break;
-                        case "FailIfExists":
-                            if (null == componentId)
-                            {
-                                this.Core.OnMessage(UtilErrors.IllegalAttributeWithoutComponent(sourceLineNumbers, node.Name.LocalName, attrib.Name.LocalName));
-                            }
-
-                            if (YesNoType.Yes == this.Core.GetAttributeYesNoValue(sourceLineNumbers, attrib))
-                            {
-                                attributes |= UserFailIfExists;
-                            }
-                            break;
-                        case "LogonAsService":
-                            if (null == componentId)
-                            {
-                                this.Core.OnMessage(UtilErrors.IllegalAttributeWithoutComponent(sourceLineNumbers, node.Name.LocalName, attrib.Name.LocalName));
-                            }
-                            if (YesNoType.Yes == this.Core.GetAttributeYesNoValue(sourceLineNumbers, attrib))
-                            {
-                                attributes |= UserLogonAsService;
-                            }
-                            break;
-                        case "Name":
-                            name = this.Core.GetAttributeValue(sourceLineNumbers, attrib);
-                            break;
-                        case "Password":
-                            password = this.Core.GetAttributeValue(sourceLineNumbers, attrib);
-                            break;
-                        case "PasswordExpired":
-                            if (null == componentId)
-                            {
-                                this.Core.OnMessage(UtilErrors.IllegalAttributeWithoutComponent(sourceLineNumbers, node.Name.LocalName, attrib.Name.LocalName));
-                            }
-
-                            if (YesNoType.Yes == this.Core.GetAttributeYesNoValue(sourceLineNumbers, attrib))
-                            {
-                                attributes |= UserPasswdChangeReqdOnLogin;
-                            }
-                            break;
-                        case "PasswordNeverExpires":
-                            if (null == componentId)
-                            {
-                                this.Core.OnMessage(UtilErrors.IllegalAttributeWithoutComponent(sourceLineNumbers, node.Name.LocalName, attrib.Name.LocalName));
-                            }
-
-                            if (YesNoType.Yes == this.Core.GetAttributeYesNoValue(sourceLineNumbers, attrib))
-                            {
-                                attributes |= UserDontExpirePasswrd;
-                            }
-                            break;
-                        case "RemoveOnUninstall":
-                            if (null == componentId)
-                            {
-                                this.Core.OnMessage(UtilErrors.IllegalAttributeWithoutComponent(sourceLineNumbers, node.Name.LocalName, attrib.Name.LocalName));
-                            }
-
-                            if (YesNoType.No == this.Core.GetAttributeYesNoValue(sourceLineNumbers, attrib))
-                            {
-                                attributes |= UserDontRemoveOnUninstall;
-                            }
-                            break;
-                        case "UpdateIfExists":
-                            if (null == componentId)
-                            {
-                                this.Core.OnMessage(UtilErrors.IllegalAttributeWithoutComponent(sourceLineNumbers, node.Name.LocalName, attrib.Name.LocalName));
-                            }
-
-                            if (YesNoType.Yes == this.Core.GetAttributeYesNoValue(sourceLineNumbers, attrib))
-                            {
-                                attributes |= UserUpdateIfExists;
-                            }
-                            break;
-                        default:
-                            this.Core.UnexpectedAttribute(node, attrib);
-                            break;
-                    }
-                }
-                else
-                {
-                    this.Core.ParseExtensionAttribute(node, attrib);
-                }
-            }
-
-            if (null == id)
-            {
-                this.Core.OnMessage(WixErrors.ExpectedAttribute(sourceLineNumbers, node.Name.LocalName, "Id"));
-            }
-
-            if (null == name)
-            {
-                this.Core.OnMessage(WixErrors.ExpectedAttribute(sourceLineNumbers, node.Name.LocalName, "Name"));
-            }
-
-            foreach (XElement child in node.Elements())
-            {
-                if (this.Namespace == child.Name.Namespace)
-                {
-                    switch (child.Name.LocalName)
-                    {
-                        case "GroupRef":
-                            if (null == componentId)
-                            {
-                                SourceLineNumber childSourceLineNumbers = Preprocessor.GetSourceLineNumbers(child);
-                                this.Core.OnMessage(UtilErrors.IllegalElementWithoutComponent(childSourceLineNumbers, child.Name.LocalName));
-                            }
-
-                            this.ParseGroupRefElement(child, id);
-                            break;
-                        default:
-                            this.Core.UnexpectedElement(node, child);
-                            break;
-                    }
-                }
-                else
-                {
-                    this.Core.ParseExtensionElement(node, child);
-                }
-            }
-
-            if (null != componentId)
-            {
-                // Reference ConfigureIIs since nothing will happen without it
-                if (this.Core.CurrentPlatform == Platform.ARM)
-                {
-                    // Ensure ARM version of the CA is referenced
-                    this.Core.CreateSimpleReference(sourceLineNumbers, "CustomAction", "ConfigureUsers_ARM");
-                }
-                else
-                {
-                    // All other supported platforms use x86
-                    this.Core.CreateSimpleReference(sourceLineNumbers, "CustomAction", "ConfigureUsers");
-                }
-            }
-
-            if (!this.Core.EncounteredError)
-            {
-                Row row = this.Core.CreateRow(sourceLineNumbers, "User");
-                row[0] = id;
-                row[1] = componentId;
-                row[2] = name;
-                row[3] = domain;
-                row[4] = password;
-                row[5] = attributes;
-            }
-        }
-
-        /// <summary>
-        /// Parses a XmlFile element.
-        /// </summary>
-        /// <param name="node">Element to parse.</param>
-        /// <param name="componentId">Identifier of parent component.</param>
-        private void ParseXmlFileElement(XElement node, string componentId)
-        {
-            SourceLineNumber sourceLineNumbers = Preprocessor.GetSourceLineNumbers(node);
-            string id = null;
-            string file = null;
-            string elementPath = null;
-            string name = null;
-            string value = null;
-            int sequence = -1;
-            int flags = 0;
-
-            foreach (XAttribute attrib in node.Attributes())
-            {
-                if (String.IsNullOrEmpty(attrib.Name.NamespaceName) || this.Namespace == attrib.Name.Namespace)
-                {
-                    switch (attrib.Name.LocalName)
-                    {
-                        case "Action":
-                            string actionValue = this.Core.GetAttributeValue(sourceLineNumbers, attrib);
-                            switch (actionValue)
-                            {
-                                case "createElement":
-                                    flags |= 0x00000001; // XMLFILE_CREATE_ELEMENT
-                                    break;
-                                case "deleteValue":
-                                    flags |= 0x00000002; // XMLFILE_DELETE_VALUE
-                                    break;
-                                case "bulkSetValue":
-                                    flags |= 0x00000004; // XMLFILE_BULKWRITE_VALUE
-                                    break;
-                                case "setValue":
-                                    // no flag for set value since it's the default
-                                    break;
-                                default:
-                                    this.Core.OnMessage(WixErrors.IllegalAttributeValue(sourceLineNumbers, node.Name.LocalName, "Action", actionValue, "createElement", "deleteValue", "setValue", "bulkSetValue"));
-                                    break;
-                            }
-                            break;
-                        case "SelectionLanguage":
-                            string selectionLanguage = this.Core.GetAttributeValue(sourceLineNumbers, attrib);
-                            switch (selectionLanguage)
-                            {
-                                case "XPath":
-                                    flags |= 0x00000100; // XMLFILE_USE_XPATH
-                                    break;
-                                case "XSLPattern":
-                                    // no flag for since it's the default
-                                    break;
-                                default:
-                                    this.Core.OnMessage(WixErrors.IllegalAttributeValue(sourceLineNumbers, node.Name.LocalName, "SelectionLanguage", selectionLanguage, "XPath", "XSLPattern"));
-                                    break;
-                            }
-                            break;
-                        case "Id":
-                            id = this.Core.GetAttributeIdentifierValue(sourceLineNumbers, attrib);
-                            break;
-                        case "File":
-                            file = this.Core.GetAttributeValue(sourceLineNumbers, attrib);
-                            break;
-                        case "ElementPath":
-                            elementPath = this.Core.GetAttributeValue(sourceLineNumbers, attrib);
-                            break;
-                        case "Name":
-                            name = this.Core.GetAttributeValue(sourceLineNumbers, attrib);
-                            break;
-                        case "Permanent":
-                            if (YesNoType.Yes == this.Core.GetAttributeYesNoValue(sourceLineNumbers, attrib))
-                            {
-                                flags |= 0x00010000; // XMLFILE_DONT_UNINSTALL
-                            }
-                            break;
-                        case "Sequence":
-                            sequence = this.Core.GetAttributeIntegerValue(sourceLineNumbers, attrib, 1, short.MaxValue);
-                            break;
-                        case "Value":
-                            value = this.Core.GetAttributeValue(sourceLineNumbers, attrib);
-                            break;
-                        case "PreserveModifiedDate":
-                            if (YesNoType.Yes == this.Core.GetAttributeYesNoValue(sourceLineNumbers, attrib))
-                            {
-                                flags |= 0x00001000; // XMLFILE_PRESERVE_MODIFIED
-                            }
-                            break;
-                        default:
-                            this.Core.UnexpectedAttribute(node, attrib);
-                            break;
-                    }
-                }
-                else
-                {
-                    this.Core.ParseExtensionAttribute(node, attrib);
-                }
-            }
-
-            if (null == id)
-            {
-                this.Core.OnMessage(WixErrors.ExpectedAttribute(sourceLineNumbers, node.Name.LocalName, "Id"));
-            }
-
-            if (null == file)
-            {
-                this.Core.OnMessage(WixErrors.ExpectedAttribute(sourceLineNumbers, node.Name.LocalName, "File"));
-            }
-
-            if (null == elementPath)
-            {
-                this.Core.OnMessage(WixErrors.ExpectedAttribute(sourceLineNumbers, node.Name.LocalName, "ElementPath"));
-            }
-
-            if ((0x00000001 /*XMLFILE_CREATE_ELEMENT*/ & flags) != 0 && null == name)
-            {
-                this.Core.OnMessage(WixErrors.IllegalAttributeWithoutOtherAttributes(sourceLineNumbers, node.Name.LocalName, "Action", "Name"));
-            }
-
-            this.Core.ParseForExtensionElements(node);
-
-            if (!this.Core.EncounteredError)
-            {
-                Row row = this.Core.CreateRow(sourceLineNumbers, "XmlFile");
-                row[0] = id;
-                row[1] = file;
-                row[2] = elementPath;
-                row[3] = name;
-                row[4] = value;
-                row[5] = flags;
-                row[6] = componentId;
-                if (-1 != sequence)
-                {
-                    row[7] = sequence;
-                }
-            }
-
-            // Reference SchedXmlFile since nothing will happen without it
-            if (this.Core.CurrentPlatform == Platform.ARM)
-            {
-                // Ensure ARM version of the CA is referenced
-                this.Core.CreateSimpleReference(sourceLineNumbers, "CustomAction", "SchedXmlFile_ARM");
-            }
-            else
-            {
-                // All other supported platforms use x86
-                this.Core.CreateSimpleReference(sourceLineNumbers, "CustomAction", "SchedXmlFile");
-            }
-        }
-
-        /// <summary>
-        /// Parses a XmlConfig element.
-        /// </summary>
-        /// <param name="node">Element to parse.</param>
-        /// <param name="componentId">Identifier of parent component.</param>
-        /// <param name="nested">Whether or not the element is nested.</param>
-        private void ParseXmlConfigElement(XElement node, string componentId, bool nested)
-        {
-            SourceLineNumber sourceLineNumbers = Preprocessor.GetSourceLineNumbers(node);
-            string id = null;
-            string elementId = null;
-            string elementPath = null;
-            int flags = 0;
-            string file = null;
-            string name = null;
-            int sequence = CompilerConstants.IntegerNotSet;
-            string value = null;
-            string verifyPath = null;
-
-            foreach (XAttribute attrib in node.Attributes())
-            {
-                if (String.IsNullOrEmpty(attrib.Name.NamespaceName) || this.Namespace == attrib.Name.Namespace)
-                {
-                    switch (attrib.Name.LocalName)
-                    {
-                        case "Id":
-                            id = this.Core.GetAttributeIdentifierValue(sourceLineNumbers, attrib);
-                            break;
-                        case "Action":
-                            if (nested)
-                            {
-                                this.Core.OnMessage(WixErrors.IllegalAttributeWhenNested(sourceLineNumbers, node.Name.LocalName, attrib.Name.LocalName, node.Parent.Name.LocalName));
-                            }
-                            else
-                            {
-                                string actionValue = this.Core.GetAttributeValue(sourceLineNumbers, attrib);
-                                switch (actionValue)
-                                {
-                                    case "create":
-                                        flags |= 0x10; // XMLCONFIG_CREATE
-                                        break;
-                                    case "delete":
-                                        flags |= 0x20; // XMLCONFIG_DELETE
-                                        break;
-                                    default:
-                                        this.Core.OnMessage(WixErrors.IllegalAttributeValue(sourceLineNumbers, node.Name.LocalName, attrib.Name.LocalName, actionValue, "create", "delete"));
-                                        break;
-                                }
-                            }
-                            break;
-                        case "ElementId":
-                            elementId = this.Core.GetAttributeValue(sourceLineNumbers, attrib);
-                            break;
-                        case "ElementPath":
-                            elementPath = this.Core.GetAttributeValue(sourceLineNumbers, attrib);
-                            break;
-                        case "File":
-                            file = this.Core.GetAttributeValue(sourceLineNumbers, attrib);
-                            break;
-                        case "Name":
-                            name = this.Core.GetAttributeValue(sourceLineNumbers, attrib);
-                            break;
-                        case "Node":
-                            if (nested)
-                            {
-                                this.Core.OnMessage(WixErrors.IllegalAttributeWhenNested(sourceLineNumbers, node.Name.LocalName, attrib.Name.LocalName, node.Parent.Name.LocalName));
-                            }
-                            else
-                            {
-                                string nodeValue = this.Core.GetAttributeValue(sourceLineNumbers, attrib);
-                                switch (nodeValue)
-                                {
-                                    case "element":
-                                        flags |= 0x1; // XMLCONFIG_ELEMENT
-                                        break;
-                                    case "value":
-                                        flags |= 0x2; // XMLCONFIG_VALUE
-                                        break;
-                                    case "document":
-                                        flags |= 0x4; // XMLCONFIG_DOCUMENT
-                                        break;
-                                    default:
-                                        this.Core.OnMessage(WixErrors.IllegalAttributeValue(sourceLineNumbers, node.Name.LocalName, attrib.Name.LocalName, nodeValue, "element", "value", "document"));
-                                        break;
-                                }
-                            }
-                            break;
-                        case "On":
-                            if (nested)
-                            {
-                                this.Core.OnMessage(WixErrors.IllegalAttributeWhenNested(sourceLineNumbers, node.Name.LocalName, attrib.Name.LocalName, node.Parent.Name.LocalName));
-                            }
-                            else
-                            {
-                                string onValue = this.Core.GetAttributeValue(sourceLineNumbers, attrib);
-                                switch (onValue)
-                                {
-                                    case "install":
-                                        flags |= 0x100; // XMLCONFIG_INSTALL
-                                        break;
-                                    case "uninstall":
-                                        flags |= 0x200; // XMLCONFIG_UNINSTALL
-                                        break;
-                                    default:
-                                        this.Core.OnMessage(WixErrors.IllegalAttributeValue(sourceLineNumbers, node.Name.LocalName, attrib.Name.LocalName, onValue, "install", "uninstall"));
-                                        break;
-                                }
-                            }
-                            break;
-                        case "PreserveModifiedDate":
-                            if (YesNoType.Yes == this.Core.GetAttributeYesNoValue(sourceLineNumbers, attrib))
-                            {
-                                flags |= 0x00001000; // XMLCONFIG_PRESERVE_MODIFIED
-                            }
-                            break;
-                        case "Sequence":
-                            sequence = this.Core.GetAttributeIntegerValue(sourceLineNumbers, attrib, 1, short.MaxValue);
-                            break;
-                        case "Value":
-                            value = this.Core.GetAttributeValue(sourceLineNumbers, attrib);
-                            break;
-                        case "VerifyPath":
-                            verifyPath = this.Core.GetAttributeValue(sourceLineNumbers, attrib);
-                            break;
-                        default:
-                            this.Core.UnexpectedAttribute(node, attrib);
-                            break;
-                    }
-                }
-                else
-                {
-                    this.Core.ParseExtensionAttribute(node, attrib);
-                }
-            }
-
-            if (null == id)
-            {
-                this.Core.OnMessage(WixErrors.ExpectedAttribute(sourceLineNumbers, node.Name.LocalName, "Id"));
-            }
-
-            if (null == file)
-            {
-                this.Core.OnMessage(WixErrors.ExpectedAttribute(sourceLineNumbers, node.Name.LocalName, "File"));
-            }
-
-            if (null == elementId && null == elementPath)
-            {
-                this.Core.OnMessage(WixErrors.ExpectedAttributes(sourceLineNumbers, node.Name.LocalName, "ElementId", "ElementPath"));
-            }
-            else if (null != elementId)
-            {
-                if (null != elementPath)
-                {
-                    this.Core.OnMessage(WixErrors.IllegalAttributeWithOtherAttribute(sourceLineNumbers, node.Name.LocalName, "ElementId", "ElementPath"));
-                }
-
-                if (0 != flags)
-                {
-                    this.Core.OnMessage(WixErrors.IllegalAttributeWithOtherAttributes(sourceLineNumbers, node.Name.LocalName, "ElementId", "Action", "Node", "On"));
-                }
-
-                this.Core.CreateSimpleReference(sourceLineNumbers, "XmlConfig", elementId);
-            }
-
-            string innerText = this.Core.GetTrimmedInnerText(node);
-            if (null != value)
-            {
-                // cannot specify both the value attribute and inner text
-                if (0 != innerText.Length)
-                {
-                    this.Core.OnMessage(WixErrors.IllegalAttributeWithInnerText(sourceLineNumbers, node.Name.LocalName, "Value"));
-                }
-            }
-            else // value attribute not specified
-            {
-                if (0 < innerText.Length)
-                {
-                    value = innerText;
-                }
-            }
-
-            // find unexpected child elements
-            foreach (XElement child in node.Elements())
-            {
-                if (this.Namespace == child.Name.Namespace)
-                {
-                    switch (child.Name.LocalName)
-                    {
-                        case "XmlConfig":
-                            if (nested)
-                            {
-                                this.Core.OnMessage(WixErrors.UnexpectedElement(sourceLineNumbers, node.Name.LocalName, child.Name.LocalName));
-                            }
-                            else
-                            {
-                                this.ParseXmlConfigElement(child, componentId, true);
-                            }
-                            break;
-                        default:
-                            this.Core.UnexpectedElement(node, child);
-                            break;
-                    }
-                }
-                else
-                {
-                    this.Core.ParseExtensionElement(node, child);
-                }
-            }
-
-            if (!this.Core.EncounteredError)
-            {
-                Row row = this.Core.CreateRow(sourceLineNumbers, "XmlConfig");
-                row[0] = id;
-                row[1] = file;
-                row[2] = null == elementId ? elementPath : elementId;
-                row[3] = verifyPath;
-                row[4] = name;
-                row[5] = value;
-                row[6] = flags;
-                row[7] = componentId;
-                if (CompilerConstants.IntegerNotSet != sequence)
-                {
-                    row[8] = sequence;
-                }
-            }
-
-            // Reference SchedXmlConfig since nothing will happen without it
-            if (this.Core.CurrentPlatform == Platform.ARM)
-            {
-                // Ensure ARM version of the CA is referenced
-                this.Core.CreateSimpleReference(sourceLineNumbers, "CustomAction", "SchedXmlConfig_ARM");
-            }
-            else
-            {
-                // All other supported platforms use x86
-                this.Core.CreateSimpleReference(sourceLineNumbers, "CustomAction", "SchedXmlConfig");
-            }
-        }
-
-        /// <summary>
-        /// Match evaluator to escape properties in a string.
-        /// </summary>
-        private string EscapeProperties(Match match)
-        {
-            string escape = null;
-            switch (match.Value)
-            {
-                case "[":
-                    escape = @"[\[]";
-                    break;
-                case "]":
-                    escape = @"[\]]";
-                    break;
-            }
-
-            return escape;
-        }
-
-        /// <summary>
-        /// Private class that stores the data from a parsed PerformanceCounter element.
-        /// </summary>
-        private class ParsedPerformanceCounter
-        {
-            string name;
-            string help;
-            int type;
-            string language;
-
-            internal ParsedPerformanceCounter(string name, string help, System.Diagnostics.PerformanceCounterType type, int language)
-            {
-                this.name = name;
-                this.help = help;
-                this.type = (int)type;
-                this.language = language.ToString("D3", CultureInfo.InvariantCulture);
-            }
-
-            internal string Name
-            {
-                get { return this.name; }
-            }
-
-            internal string Help
-            {
-                get { return this.help; }
-            }
-
-            internal int Type
-            {
-                get { return this.type; }
-            }
-
-            internal string Language
-            {
-                get { return this.language; }
-            }
-        }
-    }
-}
+//-------------------------------------------------------------------------------------------------
+// <copyright file="UtilCompiler.cs" company="Outercurve Foundation">
+//   Copyright (c) 2004, Outercurve Foundation.
+//   This software is released under Microsoft Reciprocal License (MS-RL).
+//   The license and further copyright text can be found in the file
+//   LICENSE.TXT at the root directory of the distribution.
+// </copyright>
+// 
+// <summary>
+// The compiler for the WiX Toolset Utility Extension.
+// </summary>
+//-------------------------------------------------------------------------------------------------
+
+namespace WixToolset.Extensions
+{
+    using System;
+    using System.Collections;
+    using System.Collections.Generic;
+    using System.Globalization;
+    using System.Linq;
+    using System.Text;
+    using System.Text.RegularExpressions;
+    using System.Xml.Linq;
+    using WixToolset.Extensibility;
+    using Util = WixToolset.Extensions.Serialize.Util;
+
+    /// <summary>
+    /// The compiler for the WiX Toolset Utility Extension.
+    /// </summary>
+    public sealed class UtilCompiler : CompilerExtension
+    {
+        // user creation attributes definitions (from sca.h)
+        internal const int UserDontExpirePasswrd = 0x00000001;
+        internal const int UserPasswdCantChange = 0x00000002;
+        internal const int UserPasswdChangeReqdOnLogin = 0x00000004;
+        internal const int UserDisableAccount = 0x00000008;
+        internal const int UserFailIfExists = 0x00000010;
+        internal const int UserUpdateIfExists = 0x00000020;
+        internal const int UserLogonAsService = 0x00000040;
+
+        internal const int UserDontRemoveOnUninstall = 0x00000100;
+        internal const int UserDontCreateUser = 0x00000200;
+
+        [Flags]
+        internal enum WixFileSearchAttributes
+        {
+            Default = 0x001,
+            MinVersionInclusive = 0x002,
+            MaxVersionInclusive = 0x004,
+            MinSizeInclusive = 0x008,
+            MaxSizeInclusive = 0x010,
+            MinDateInclusive = 0x020,
+            MaxDateInclusive = 0x040,
+            WantVersion = 0x080,
+            WantExists = 0x100,
+            IsDirectory = 0x200,
+        }
+
+        internal enum WixRegistrySearchFormat
+        {
+            Raw,
+            Compatible,
+        }
+
+        [Flags]
+        internal enum WixRegistrySearchAttributes
+        {
+            Raw = 0x01,
+            Compatible = 0x02,
+            ExpandEnvironmentVariables = 0x04,
+            WantValue = 0x08,
+            WantExists = 0x10,
+            Win64 = 0x20,
+        }
+
+        internal enum WixComponentSearchAttributes
+        {
+            KeyPath = 0x1,
+            State = 0x2,
+            WantDirectory = 0x4,
+        }
+
+        [Flags]
+        internal enum WixProductSearchAttributes
+        {
+            Version = 0x01,
+            Language = 0x02,
+            State = 0x04,
+            Assignment = 0x08,
+            UpgradeCode = 0x10,
+        }
+
+        internal enum WixRestartResourceAttributes
+        {
+            Filename = 1,
+            ProcessName,
+            ServiceName,
+            TypeMask = 0xf,
+        }
+
+        internal enum WixRemoveFolderExOn
+        {
+            Install = 1,
+            Uninstall = 2,
+            Both = 3,
+        }
+
+        private static readonly Regex FindPropertyBrackets = new Regex(@"\[(?!\\|\])|(?<!\[\\\]|\[\\|\\\[)\]", RegexOptions.ExplicitCapture | RegexOptions.Compiled);
+
+        /// <summary>
+        /// Instantiate a new UtilCompiler.
+        /// </summary>
+        public UtilCompiler()
+        {
+            this.Namespace = "http://wixtoolset.org/schemas/v4/wxs/util";
+        }
+
+        /// <summary>
+        /// Types of Internet shortcuts.
+        /// </summary>
+        public enum InternetShortcutType
+        {
+            /// <summary>Create a .lnk file.</summary>
+            Link = 0,
+
+            /// <summary>Create a .url file.</summary>
+            Url,
+        }
+
+        /// <summary>
+        /// Types of permission setting methods.
+        /// </summary>
+        private enum PermissionType
+        {
+            /// <summary>LockPermissions (normal) type permission setting.</summary>
+            LockPermissions,
+
+            /// <summary>FileSharePermissions type permission setting.</summary>
+            FileSharePermissions,
+
+            /// <summary>SecureObjects type permission setting.</summary>
+            SecureObjects,
+        }
+
+        /// <summary>
+        /// Processes an element for the Compiler.
+        /// </summary>
+        /// <param name="parentElement">Parent element of element to process.</param>
+        /// <param name="element">Element to process.</param>
+        /// <param name="context">Extra information about the context in which this element is being parsed.</param>
+        public override void ParseElement(XElement parentElement, XElement element, IDictionary<string, string> context)
+        {
+            this.ParsePossibleKeyPathElement(parentElement, element, context);
+        }
+
+        /// <summary>
+        /// Processes an element for the Compiler.
+        /// </summary>
+        /// <param name="sourceLineNumbers">Source line number for the parent element.</param>
+        /// <param name="parentElement">Parent element of element to process.</param>
+        /// <param name="element">Element to process.</param>
+        /// <param name="contextValues">Extra information about the context in which this element is being parsed.</param>
+        public override ComponentKeyPath ParsePossibleKeyPathElement(XElement parentElement, XElement element, IDictionary<string, string> context)
+        {
+            ComponentKeyPath possibleKeyPath = null;
+
+            switch (parentElement.Name.LocalName)
+            {
+                case "CreateFolder":
+                    string createFolderId = context["DirectoryId"];
+                    string createFolderComponentId = context["ComponentId"];
+
+                    // If this doesn't parse successfully, something really odd is going on, so let the exception get thrown
+                    bool createFolderWin64 = Boolean.Parse(context["Win64"]);
+
+                    switch (element.Name.LocalName)
+                    {
+                        case "PermissionEx":
+                            this.ParsePermissionExElement(element, createFolderId, createFolderComponentId, createFolderWin64, "CreateFolder");
+                            break;
+                        default:
+                            this.Core.UnexpectedElement(parentElement, element);
+                            break;
+                    }
+                    break;
+                case "Component":
+                    string componentId = context["ComponentId"];
+                    string directoryId = context["DirectoryId"];
+
+                    switch (element.Name.LocalName)
+                    {
+                        case "EventSource":
+                            possibleKeyPath = this.ParseEventSourceElement(element, componentId);
+                            break;
+                        case "FileShare":
+                            this.ParseFileShareElement(element, componentId, directoryId);
+                            break;
+                        case "InternetShortcut":
+                            this.ParseInternetShortcutElement(element, componentId, directoryId);
+                            break;
+                        case "PerformanceCategory":
+                            this.ParsePerformanceCategoryElement(element, componentId);
+                            break;
+                        case "RemoveFolderEx":
+                            this.ParseRemoveFolderExElement(element, componentId);
+                            break;
+                        case "RestartResource":
+                            this.ParseRestartResourceElement(element, componentId);
+                            break;
+                        case "ServiceConfig":
+                            this.ParseServiceConfigElement(element, componentId, "Component", null);
+                            break;
+                        case "User":
+                            this.ParseUserElement(element, componentId);
+                            break;
+                        case "XmlFile":
+                            this.ParseXmlFileElement(element, componentId);
+                            break;
+                        case "XmlConfig":
+                            this.ParseXmlConfigElement(element, componentId, false);
+                            break;
+                        default:
+                            this.Core.UnexpectedElement(parentElement, element);
+                            break;
+                    }
+                    break;
+                case "File":
+                    string fileId = context["FileId"];
+                    string fileComponentId = context["ComponentId"];
+
+                    // If this doesn't parse successfully, something really odd is going on, so let the exception get thrown
+                    bool fileWin64 = Boolean.Parse(context["Win64"]);
+
+                    switch (element.Name.LocalName)
+                    {
+                        case "PerfCounter":
+                            this.ParsePerfCounterElement(element, fileComponentId, fileId);
+                            break;
+                        case "PermissionEx":
+                            this.ParsePermissionExElement(element, fileId, fileComponentId, fileWin64, "File");
+                            break;
+                        case "PerfCounterManifest":
+                            this.ParsePerfCounterManifestElement(element, fileComponentId, fileId);
+                            break;
+                        case "EventManifest":
+                            this.ParseEventManifestElement(element, fileComponentId, fileId);
+                            break;
+                        default:
+                            this.Core.UnexpectedElement(parentElement, element);
+                            break;
+                    }
+                    break;
+                case "Bundle":
+                case "Fragment":
+                case "Module":
+                case "Product":
+                    switch (element.Name.LocalName)
+                    {
+                        case "CloseApplication":
+                            this.ParseCloseApplicationElement(element);
+                            break;
+                        case "Group":
+                            this.ParseGroupElement(element, null);
+                            break;
+                        case "RestartResource":
+                            // Currently not supported for Bundles.
+                            if (parentElement.Name.LocalName != "Bundle")
+                            {
+                                this.ParseRestartResourceElement(element, null);
+                            }
+                            else
+                            {
+                                this.Core.UnexpectedElement(parentElement, element);
+                            }
+                            break;
+                        case "User":
+                            this.ParseUserElement(element, null);
+                            break;
+                        case "ComponentSearch":
+                        case "ComponentSearchRef":
+                        case "DirectorySearch":
+                        case "DirectorySearchRef":
+                        case "FileSearch":
+                        case "FileSearchRef":
+                        case "ProductSearch":
+                        case "ProductSearchRef":
+                        case "RegistrySearch":
+                        case "RegistrySearchRef":
+                            // These will eventually be supported under Module/Product, but are not yet.
+                            if (parentElement.Name.LocalName == "Bundle" || parentElement.Name.LocalName == "Fragment")
+                            {
+                                // TODO: When these are supported by all section types, move
+                                // these out of the nested switch and back into the surrounding one.
+                                switch (element.Name.LocalName)
+                                {
+                                    case "ComponentSearch":
+                                        this.ParseComponentSearchElement(element);
+                                        break;
+                                    case "ComponentSearchRef":
+                                        this.ParseComponentSearchRefElement(element);
+                                        break;
+                                    case "DirectorySearch":
+                                        this.ParseDirectorySearchElement(element);
+                                        break;
+                                    case "DirectorySearchRef":
+                                        this.ParseWixSearchRefElement(element);
+                                        break;
+                                    case "FileSearch":
+                                        this.ParseFileSearchElement(element);
+                                        break;
+                                    case "FileSearchRef":
+                                        this.ParseWixSearchRefElement(element);
+                                        break;
+                                    case "ProductSearch":
+                                        this.ParseProductSearchElement(element);
+                                        break;
+                                    case "ProductSearchRef":
+                                        this.ParseWixSearchRefElement(element);
+                                        break;
+                                    case "RegistrySearch":
+                                        this.ParseRegistrySearchElement(element);
+                                        break;
+                                    case "RegistrySearchRef":
+                                        this.ParseWixSearchRefElement(element);
+                                        break;
+                                }
+                            }
+                            else
+                            {
+                                this.Core.UnexpectedElement(parentElement, element);
+                            }
+                            break;
+                        default:
+                            this.Core.UnexpectedElement(parentElement, element);
+                            break;
+                    }
+                    break;
+                case "Registry":
+                case "RegistryKey":
+                case "RegistryValue":
+                    string registryId = context["RegistryId"];
+                    string registryComponentId = context["ComponentId"];
+
+                    // If this doesn't parse successfully, something really odd is going on, so let the exception get thrown
+                    bool registryWin64 = Boolean.Parse(context["Win64"]);
+
+                    switch (element.Name.LocalName)
+                    {
+                        case "PermissionEx":
+                            this.ParsePermissionExElement(element, registryId, registryComponentId, registryWin64, "Registry");
+                            break;
+                        default:
+                            this.Core.UnexpectedElement(parentElement, element);
+                            break;
+                    }
+                    break;
+                case "ServiceInstall":
+                    string serviceInstallId = context["ServiceInstallId"];
+                    string serviceInstallName = context["ServiceInstallName"];
+                    string serviceInstallComponentId = context["ServiceInstallComponentId"];
+
+                    // If this doesn't parse successfully, something really odd is going on, so let the exception get thrown
+                    bool serviceInstallWin64 = Boolean.Parse(context["Win64"]);
+
+                    switch (element.Name.LocalName)
+                    {
+                        case "PermissionEx":
+                            this.ParsePermissionExElement(element, serviceInstallId, serviceInstallComponentId, serviceInstallWin64, "ServiceInstall");
+                            break;
+                        case "ServiceConfig":
+                            this.ParseServiceConfigElement(element, serviceInstallComponentId, "ServiceInstall", serviceInstallName);
+                            break;
+                        default:
+                            this.Core.UnexpectedElement(parentElement, element);
+                            break;
+                    }
+                    break;
+                default:
+                    this.Core.UnexpectedElement(parentElement, element);
+                    break;
+            }
+
+            return possibleKeyPath;
+        }
+
+        /// <summary>
+        /// Parses the common search attributes shared across all searches.
+        /// </summary>
+        /// <param name="sourceLineNumbers">Source line number for the parent element.</param>
+        /// <param name="attrib">Attribute to parse.</param>
+        /// <param name="id">Value of the Id attribute.</param>
+        /// <param name="variable">Value of the Variable attribute.</param>
+        /// <param name="condition">Value of the Condition attribute.</param>
+        /// <param name="after">Value of the After attribute.</param>
+        private void ParseCommonSearchAttributes(SourceLineNumber sourceLineNumbers, XAttribute attrib,
+            ref string id, ref string variable, ref string condition, ref string after)
+        {
+            switch (attrib.Name.LocalName)
+            {
+                case "Id":
+                    id = this.Core.GetAttributeIdentifierValue(sourceLineNumbers, attrib);
+                    break;
+                case "Variable":
+                    variable = this.Core.GetAttributeBundleVariableValue(sourceLineNumbers, attrib);
+                    break;
+                case "Condition":
+                    condition = this.Core.GetAttributeValue(sourceLineNumbers, attrib);
+                    break;
+                case "After":
+                    after = this.Core.GetAttributeValue(sourceLineNumbers, attrib);
+                    break;
+                default:
+                    System.Diagnostics.Debug.Assert(false);
+                    break;
+            }
+        }
+
+        /// <summary>
+        /// Parses a ComponentSearch element.
+        /// </summary>
+        /// <param name="node">Element to parse.</param>
+        private void ParseComponentSearchElement(XElement node)
+        {
+            SourceLineNumber sourceLineNumbers = Preprocessor.GetSourceLineNumbers(node);
+            string id = null;
+            string variable = null;
+            string condition = null;
+            string after = null;
+            string guid = null;
+            string productCode = null;
+            Util.ComponentSearch.ResultType result = Util.ComponentSearch.ResultType.NotSet;
+
+            foreach (XAttribute attrib in node.Attributes())
+            {
+                if (String.IsNullOrEmpty(attrib.Name.NamespaceName) || this.Namespace == attrib.Name.Namespace)
+                {
+                    switch (attrib.Name.LocalName)
+                    {
+                        case "Id":
+                        case "Variable":
+                        case "Condition":
+                        case "After":
+                            ParseCommonSearchAttributes(sourceLineNumbers, attrib, ref id, ref variable, ref condition, ref after);
+                            break;
+                        case "Guid":
+                            guid = this.Core.GetAttributeGuidValue(sourceLineNumbers, attrib);
+                            break;
+                        case "ProductCode":
+                            productCode = this.Core.GetAttributeGuidValue(sourceLineNumbers, attrib);
+                            break;
+                        case "Result":
+                            string resultValue = this.Core.GetAttributeValue(sourceLineNumbers, attrib);
+                            if (!Util.ComponentSearch.TryParseResultType(resultValue, out result))
+                            {
+                                this.Core.OnMessage(WixErrors.IllegalAttributeValue(sourceLineNumbers, attrib.Parent.Name.LocalName, attrib.Name.LocalName,
+                                    resultValue,
+                                    Util.ComponentSearch.ResultType.directory.ToString(),
+                                    Util.ComponentSearch.ResultType.state.ToString(),
+                                    Util.ComponentSearch.ResultType.keyPath.ToString()));
+                            }
+                            break;
+                        default:
+                            this.Core.UnexpectedAttribute(node, attrib);
+                            break;
+                    }
+                }
+                else
+                {
+                    this.Core.ParseExtensionAttribute(node, attrib);
+                }
+            }
+
+            if (null == variable)
+            {
+                this.Core.OnMessage(WixErrors.ExpectedAttribute(sourceLineNumbers, node.Name.LocalName, "Variable"));
+            }
+
+            if (null == guid)
+            {
+                this.Core.OnMessage(WixErrors.ExpectedAttribute(sourceLineNumbers, node.Name.LocalName, "Guid"));
+            }
+
+            if (null == id)
+            {
+                id = this.Core.CreateIdentifier("wcs", variable, condition, after, guid, productCode, result.ToString());
+            }
+
+            this.Core.ParseForExtensionElements(node);
+
+            if (!this.Core.EncounteredError)
+            {
+                this.CreateWixSearchRow(sourceLineNumbers, id, variable, condition);
+                if (after != null)
+                {
+                    this.Core.CreateSimpleReference(sourceLineNumbers, "WixSearch", after);
+                    // TODO: We're currently defaulting to "always run after", which we will need to change...
+                    this.CreateWixSearchRelationRow(sourceLineNumbers, id, after, 2);
+                }
+
+                WixComponentSearchAttributes attributes = WixComponentSearchAttributes.KeyPath;
+                switch (result)
+                {
+                    case Util.ComponentSearch.ResultType.directory:
+                        attributes = WixComponentSearchAttributes.WantDirectory;
+                        break;
+                    case Util.ComponentSearch.ResultType.keyPath:
+                        attributes = WixComponentSearchAttributes.KeyPath;
+                        break;
+                    case Util.ComponentSearch.ResultType.state:
+                        attributes = WixComponentSearchAttributes.State;
+                        break;
+                }
+
+                Row row = this.Core.CreateRow(sourceLineNumbers, "WixComponentSearch");
+                row[0] = id;
+                row[1] = guid;
+                row[2] = productCode;
+                row[3] = (int)attributes;
+            }
+        }
+
+        /// <summary>
+        /// Parses a ComponentSearchRef element
+        /// </summary>
+        /// <param name="node">Element to parse.</param>
+        private void ParseComponentSearchRefElement(XElement node)
+        {
+            SourceLineNumber sourceLineNumbers = Preprocessor.GetSourceLineNumbers(node);
+            string refId = null;
+
+            foreach (XAttribute attrib in node.Attributes())
+            {
+                if (String.IsNullOrEmpty(attrib.Name.NamespaceName) || this.Namespace == attrib.Name.Namespace)
+                {
+                    switch (attrib.Name.LocalName)
+                    {
+                        case "Id":
+                            refId = this.Core.GetAttributeIdentifierValue(sourceLineNumbers, attrib);
+                            this.Core.CreateSimpleReference(sourceLineNumbers, "WixComponentSearch", refId);
+                            break;
+                        default:
+                            this.Core.UnexpectedAttribute(node, attrib);
+                            break;
+                    }
+                }
+                else
+                {
+                    this.Core.ParseExtensionAttribute(node, attrib);
+                }
+            }
+
+            this.Core.ParseForExtensionElements(node);
+        }
+
+        /// <summary>
+        /// Parses an event source element.
+        /// </summary>
+        /// <param name="node">Element to parse.</param>
+        /// <param name="componentId">Identifier of parent component.</param>
+        private ComponentKeyPath ParseEventSourceElement(XElement node, string componentId)
+        {
+            SourceLineNumber sourceLineNumbers = Preprocessor.GetSourceLineNumbers(node);
+            string sourceName = null;
+            string logName = null;
+            string categoryMessageFile = null;
+            int categoryCount = CompilerConstants.IntegerNotSet;
+            string eventMessageFile = null;
+            string parameterMessageFile = null;
+            int typesSupported = 0;
+            bool isKeyPath = false;
+
+            foreach (XAttribute attrib in node.Attributes())
+            {
+                if (String.IsNullOrEmpty(attrib.Name.NamespaceName) || this.Namespace == attrib.Name.Namespace)
+                {
+                    switch (attrib.Name.LocalName)
+                    {
+                        case "CategoryCount":
+                            categoryCount = this.Core.GetAttributeIntegerValue(sourceLineNumbers, attrib, 0, int.MaxValue);
+                            break;
+                        case "CategoryMessageFile":
+                            categoryMessageFile = this.Core.GetAttributeValue(sourceLineNumbers, attrib);
+                            break;
+                        case "EventMessageFile":
+                            eventMessageFile = this.Core.GetAttributeValue(sourceLineNumbers, attrib);
+                            break;
+                        case "KeyPath":
+                            isKeyPath = YesNoType.Yes == this.Core.GetAttributeYesNoValue(sourceLineNumbers, attrib);
+                            break;
+                        case "Log":
+                            logName = this.Core.GetAttributeValue(sourceLineNumbers, attrib);
+                            if ("Security" == logName)
+                            {
+                                this.Core.OnMessage(WixErrors.IllegalAttributeValue(sourceLineNumbers, node.Name.LocalName, attrib.Name.LocalName, logName, "Application", "System", "<customEventLog>"));
+                            }
+                            break;
+                        case "Name":
+                            sourceName = this.Core.GetAttributeValue(sourceLineNumbers, attrib);
+                            break;
+                        case "ParameterMessageFile":
+                            parameterMessageFile = this.Core.GetAttributeValue(sourceLineNumbers, attrib);
+                            break;
+                        case "SupportsErrors":
+                            if (YesNoType.Yes == this.Core.GetAttributeYesNoValue(sourceLineNumbers, attrib))
+                            {
+                                typesSupported |= 0x01; // EVENTLOG_ERROR_TYPE
+                            }
+                            break;
+                        case "SupportsFailureAudits":
+                            if (YesNoType.Yes == this.Core.GetAttributeYesNoValue(sourceLineNumbers, attrib))
+                            {
+                                typesSupported |= 0x10; // EVENTLOG_AUDIT_FAILURE
+                            }
+                            break;
+                        case "SupportsInformationals":
+                            if (YesNoType.Yes == this.Core.GetAttributeYesNoValue(sourceLineNumbers, attrib))
+                            {
+                                typesSupported |= 0x04; // EVENTLOG_INFORMATION_TYPE
+                            }
+                            break;
+                        case "SupportsSuccessAudits":
+                            if (YesNoType.Yes == this.Core.GetAttributeYesNoValue(sourceLineNumbers, attrib))
+                            {
+                                typesSupported |= 0x08; // EVENTLOG_AUDIT_SUCCESS
+                            }
+                            break;
+                        case "SupportsWarnings":
+                            if (YesNoType.Yes == this.Core.GetAttributeYesNoValue(sourceLineNumbers, attrib))
+                            {
+                                typesSupported |= 0x02; // EVENTLOG_WARNING_TYPE
+                            }
+                            break;
+                        default:
+                            this.Core.UnexpectedAttribute(node, attrib);
+                            break;
+                    }
+                }
+                else
+                {
+                    this.Core.ParseExtensionAttribute(node, attrib);
+                }
+            }
+
+            if (null == sourceName)
+            {
+                this.Core.OnMessage(WixErrors.ExpectedAttribute(sourceLineNumbers, node.Name.LocalName, "Name"));
+            }
+
+            if (null == logName)
+            {
+                this.Core.OnMessage(WixErrors.ExpectedAttribute(sourceLineNumbers, node.Name.LocalName, "EventLog"));
+            }
+
+            if (null == eventMessageFile)
+            {
+                this.Core.OnMessage(WixErrors.ExpectedAttribute(sourceLineNumbers, node.Name.LocalName, "EventMessageFile"));
+            }
+
+            if (null == categoryMessageFile && 0 < categoryCount)
+            {
+                this.Core.OnMessage(WixErrors.IllegalAttributeWithoutOtherAttributes(sourceLineNumbers, node.Name.LocalName, "CategoryCount", "CategoryMessageFile"));
+            }
+
+            if (null != categoryMessageFile && CompilerConstants.IntegerNotSet == categoryCount)
+            {
+                this.Core.OnMessage(WixErrors.IllegalAttributeWithoutOtherAttributes(sourceLineNumbers, node.Name.LocalName, "CategoryMessageFile", "CategoryCount"));
+            }
+
+            this.Core.ParseForExtensionElements(node);
+
+            int registryRoot = 2; // MsiInterop.MsidbRegistryRootLocalMachine 
+            string eventSourceKey = String.Format(@"SYSTEM\CurrentControlSet\Services\EventLog\{0}\{1}", logName, sourceName);
+            string id = this.Core.CreateRegistryRow(sourceLineNumbers, registryRoot, eventSourceKey, "EventMessageFile", String.Concat("#%", eventMessageFile), componentId);
+
+            if (null != categoryMessageFile)
+            {
+                this.Core.CreateRegistryRow(sourceLineNumbers, registryRoot, eventSourceKey, "CategoryMessageFile", String.Concat("#%", categoryMessageFile), componentId);
+            }
+
+            if (CompilerConstants.IntegerNotSet != categoryCount)
+            {
+                this.Core.CreateRegistryRow(sourceLineNumbers, registryRoot, eventSourceKey, "CategoryCount", String.Concat("#", categoryCount), componentId);
+            }
+
+            if (null != parameterMessageFile)
+            {
+                this.Core.CreateRegistryRow(sourceLineNumbers, registryRoot, eventSourceKey, "ParameterMessageFile", String.Concat("#%", parameterMessageFile), componentId);
+            }
+
+            if (0 != typesSupported)
+            {
+                this.Core.CreateRegistryRow(sourceLineNumbers, registryRoot, eventSourceKey, "TypesSupported", String.Concat("#", typesSupported), componentId);
+            }
+
+            return new ComponentKeyPath() { Id = id, Explicit = isKeyPath, Type = ComponentKeyPathType.Registry };
+        }
+
+        /// <summary>
+        /// Parses a close application element.
+        /// </summary>
+        /// <param name="node">Element to parse.</param>
+        private void ParseCloseApplicationElement(XElement node)
+        {
+            SourceLineNumber sourceLineNumbers = Preprocessor.GetSourceLineNumbers(node);
+            string condition = null;
+            string description = null;
+            string target = null;
+            string property = null;
+            string id = null;
+            int attributes = 2; // default to CLOSEAPP_ATTRIBUTE_REBOOTPROMPT enabled
+            int sequence = CompilerConstants.IntegerNotSet;
+            int terminateExitCode = CompilerConstants.IntegerNotSet;
+            int timeout = CompilerConstants.IntegerNotSet;
+
+            foreach (XAttribute attrib in node.Attributes())
+            {
+                if (String.IsNullOrEmpty(attrib.Name.NamespaceName) || this.Namespace == attrib.Name.Namespace)
+                {
+                    switch (attrib.Name.LocalName)
+                    {
+                        case "Id":
+                            id = this.Core.GetAttributeIdentifierValue(sourceLineNumbers, attrib);
+                            break;
+                        case "Description":
+                            description = this.Core.GetAttributeValue(sourceLineNumbers, attrib);
+                            break;
+                        case "Property":
+                            property = this.Core.GetAttributeIdentifierValue(sourceLineNumbers, attrib);
+                            break;
+                        case "Sequence":
+                            sequence = this.Core.GetAttributeIntegerValue(sourceLineNumbers, attrib, 0, int.MaxValue);
+                            break;
+                        case "Timeout":
+                            timeout = this.Core.GetAttributeIntegerValue(sourceLineNumbers, attrib, 0, int.MaxValue);
+                            break;
+                        case "Target":
+                            target = this.Core.GetAttributeValue(sourceLineNumbers, attrib);
+                            break;
+                        case "CloseMessage":
+                            if (YesNoType.Yes == this.Core.GetAttributeYesNoValue(sourceLineNumbers, attrib))
+                            {
+                                attributes |= 1; // CLOSEAPP_ATTRIBUTE_CLOSEMESSAGE
+                            }
+                            else
+                            {
+                                attributes &= ~1; // CLOSEAPP_ATTRIBUTE_CLOSEMESSAGE
+                            }
+                            break;
+                        case "EndSessionMessage":
+                            if (YesNoType.Yes == this.Core.GetAttributeYesNoValue(sourceLineNumbers, attrib))
+                            {
+                                attributes |= 8; // CLOSEAPP_ATTRIBUTE_ENDSESSIONMESSAGE
+                            }
+                            else
+                            {
+                                attributes &= ~8; // CLOSEAPP_ATTRIBUTE_ENDSESSIONMESSAGE
+                            }
+                            break;
+                        case "PromptToContinue":
+                            if (YesNoType.Yes == this.Core.GetAttributeYesNoValue(sourceLineNumbers, attrib))
+                            {
+                                attributes |= 0x40; // CLOSEAPP_ATTRIBUTE_PROMPTTOCONTINUE
+                            }
+                            else
+                            {
+                                attributes &= ~0x40; // CLOSEAPP_ATTRIBUTE_PROMPTTOCONTINUE
+                            }
+                            break;
+                        case "RebootPrompt":
+                            if (YesNoType.Yes == this.Core.GetAttributeYesNoValue(sourceLineNumbers, attrib))
+                            {
+                                attributes |= 2; // CLOSEAPP_ATTRIBUTE_REBOOTPROMPT
+                            }
+                            else
+                            {
+                                attributes &= ~2; // CLOSEAPP_ATTRIBUTE_REBOOTPROMPT
+                            }
+                            break;
+                        case "ElevatedCloseMessage":
+                            if (YesNoType.Yes == this.Core.GetAttributeYesNoValue(sourceLineNumbers, attrib))
+                            {
+                                attributes |= 4; // CLOSEAPP_ATTRIBUTE_ELEVATEDCLOSEMESSAGE
+                            }
+                            else
+                            {
+                                attributes &= ~4; // CLOSEAPP_ATTRIBUTE_ELEVATEDCLOSEMESSAGE
+                            }
+                            break;
+                        case "ElevatedEndSessionMessage":
+                            if (YesNoType.Yes == this.Core.GetAttributeYesNoValue(sourceLineNumbers, attrib))
+                            {
+                                attributes |= 0x10; // CLOSEAPP_ATTRIBUTE_ELEVATEDENDSESSIONMESSAGE
+                            }
+                            else
+                            {
+                                attributes &= ~0x10; // CLOSEAPP_ATTRIBUTE_ELEVATEDENDSESSIONMESSAGE
+                            }
+                            break;
+                        case "TerminateProcess":
+                            terminateExitCode = this.Core.GetAttributeIntegerValue(sourceLineNumbers, attrib, 0, int.MaxValue);
+                            attributes |= 0x20; // CLOSEAPP_ATTRIBUTE_TERMINATEPROCESS
+                            break;
+                        default:
+                            this.Core.UnexpectedAttribute(node, attrib);
+                            break;
+                    }
+                }
+                else
+                {
+                    this.Core.ParseExtensionAttribute(node, attrib);
+                }
+            }
+
+            if (null == target)
+            {
+                this.Core.OnMessage(WixErrors.ExpectedAttribute(sourceLineNumbers, node.Name.LocalName, "Target"));
+            }
+            else if (null == id)
+            {
+                id = this.Core.CreateIdentifier("ca", target);
+            }
+
+            if (String.IsNullOrEmpty(description) && 0x40 == (attributes & 0x40))
+            {
+                this.Core.OnMessage(WixErrors.IllegalAttributeValueWithoutOtherAttribute(sourceLineNumbers, node.Name.LocalName, "PromptToContinue", "yes", "Description"));
+            }
+
+            if (0x22 == (attributes & 0x22))
+            {
+                this.Core.OnMessage(WixErrors.IllegalAttributeWithOtherAttribute(sourceLineNumbers, node.Name.LocalName, "TerminateProcess", "RebootPrompt", "yes"));
+            }
+
+            // get the condition from the inner text of the element
+            condition = this.Core.GetConditionInnerText(node);
+
+            this.Core.ParseForExtensionElements(node);
+
+            // Reference CustomAction since nothing will happen without it
+            if (this.Core.CurrentPlatform == Platform.ARM)
+            {
+                // Ensure ARM version of the CA is referenced
+                this.Core.CreateSimpleReference(sourceLineNumbers, "CustomAction", "WixCloseApplications_ARM");
+            }
+            else
+            {
+                // All other supported platforms use x86
+                this.Core.CreateSimpleReference(sourceLineNumbers, "CustomAction", "WixCloseApplications");
+            }
+
+            if (!this.Core.EncounteredError)
+            {
+                Row row = this.Core.CreateRow(sourceLineNumbers, "WixCloseApplication");
+                row[0] = id;
+                row[1] = target;
+                row[2] = description;
+                row[3] = condition;
+                row[4] = attributes;
+                if (CompilerConstants.IntegerNotSet != sequence)
+                {
+                    row[5] = sequence;
+                }
+                row[6] = property;
+                if (CompilerConstants.IntegerNotSet != terminateExitCode)
+                {
+                    row[7] = terminateExitCode;
+                }
+                if (CompilerConstants.IntegerNotSet != timeout)
+                {
+                    row[8] = timeout * 1000; // make the timeout milliseconds in the table.
+                }
+            }
+        }
+
+        /// <summary>
+        /// Parses a DirectorySearch element.
+        /// </summary>
+        /// <param name="node">Element to parse.</param>
+        private void ParseDirectorySearchElement(XElement node)
+        {
+            SourceLineNumber sourceLineNumbers = Preprocessor.GetSourceLineNumbers(node);
+            string id = null;
+            string variable = null;
+            string condition = null;
+            string after = null;
+            string path = null;
+            Util.DirectorySearch.ResultType result = Util.DirectorySearch.ResultType.NotSet;
+
+            foreach (XAttribute attrib in node.Attributes())
+            {
+                if (String.IsNullOrEmpty(attrib.Name.NamespaceName) || this.Namespace == attrib.Name.Namespace)
+                {
+                    switch (attrib.Name.LocalName)
+                    {
+                        case "Id":
+                        case "Variable":
+                        case "Condition":
+                        case "After":
+                            ParseCommonSearchAttributes(sourceLineNumbers, attrib, ref id, ref variable, ref condition, ref after);
+                            break;
+                        case "Path":
+                            path = this.Core.GetAttributeLongFilename(sourceLineNumbers, attrib, false, true);
+                            break;
+                        case "Result":
+                            string resultValue = this.Core.GetAttributeValue(sourceLineNumbers, attrib);
+                            if (!Util.DirectorySearch.TryParseResultType(resultValue, out result))
+                            {
+                                this.Core.OnMessage(WixErrors.IllegalAttributeValue(sourceLineNumbers, attrib.Parent.Name.LocalName, attrib.Name.LocalName,
+                                    resultValue, Util.DirectorySearch.ResultType.exists.ToString()));
+                            }
+                            break;
+                        default:
+                            this.Core.UnexpectedAttribute(node, attrib);
+                            break;
+                    }
+                }
+                else
+                {
+                    this.Core.ParseExtensionAttribute(node, attrib);
+                }
+            }
+
+            if (null == variable)
+            {
+                this.Core.OnMessage(WixErrors.ExpectedAttribute(sourceLineNumbers, node.Name.LocalName, "Variable"));
+            }
+
+            if (null == path)
+            {
+                this.Core.OnMessage(WixErrors.ExpectedAttribute(sourceLineNumbers, node.Name.LocalName, "Path"));
+            }
+
+            if (null == id)
+            {
+                id = this.Core.CreateIdentifier("wds", variable, condition, after, path, result.ToString());
+            }
+
+            this.Core.ParseForExtensionElements(node);
+
+            if (!this.Core.EncounteredError)
+            {
+                this.CreateWixSearchRow(sourceLineNumbers, id, variable, condition);
+                if (after != null)
+                {
+                    this.Core.CreateSimpleReference(sourceLineNumbers, "WixSearch", after);
+                    // TODO: We're currently defaulting to "always run after", which we will need to change...
+                    this.CreateWixSearchRelationRow(sourceLineNumbers, id, after, 2);
+                }
+
+                WixFileSearchAttributes attributes = WixFileSearchAttributes.IsDirectory;
+                switch (result)
+                {
+                    case Util.DirectorySearch.ResultType.exists:
+                        attributes |= WixFileSearchAttributes.WantExists;
+                        break;
+                }
+
+                CreateWixFileSearchRow(sourceLineNumbers, id, path, attributes);
+            }
+        }
+
+        /// <summary>
+        /// Parses a DirectorySearchRef, FileSearchRef, ProductSearchRef, and RegistrySearchRef elements
+        /// </summary>
+        /// <param name="node">Element to parse.</param>
+        private void ParseWixSearchRefElement(XElement node)
+        {
+            SourceLineNumber sourceLineNumbers = Preprocessor.GetSourceLineNumbers(node);
+            string refId = null;
+
+            foreach (XAttribute attrib in node.Attributes())
+            {
+                if (String.IsNullOrEmpty(attrib.Name.NamespaceName) || this.Namespace == attrib.Name.Namespace)
+                {
+                    switch (attrib.Name.LocalName)
+                    {
+                        case "Id":
+                            refId = this.Core.GetAttributeIdentifierValue(sourceLineNumbers, attrib);
+                            this.Core.CreateSimpleReference(sourceLineNumbers, "WixSearch", refId);
+                            break;
+                        default:
+                            this.Core.UnexpectedAttribute(node, attrib);
+                            break;
+                    }
+                }
+                else
+                {
+                    this.Core.ParseExtensionAttribute(node, attrib);
+                }
+            }
+
+            this.Core.ParseForExtensionElements(node);
+        }
+
+        /// <summary>
+        /// Parses a FileSearch element.
+        /// </summary>
+        /// <param name="node">Element to parse.</param>
+        private void ParseFileSearchElement(XElement node)
+        {
+            SourceLineNumber sourceLineNumbers = Preprocessor.GetSourceLineNumbers(node);
+            string id = null;
+            string variable = null;
+            string condition = null;
+            string after = null;
+            string path = null;
+            Util.FileSearch.ResultType result = Util.FileSearch.ResultType.NotSet;
+
+            foreach (XAttribute attrib in node.Attributes())
+            {
+                if (String.IsNullOrEmpty(attrib.Name.NamespaceName) || this.Namespace == attrib.Name.Namespace)
+                {
+                    switch (attrib.Name.LocalName)
+                    {
+                        case "Id":
+                        case "Variable":
+                        case "Condition":
+                        case "After":
+                            ParseCommonSearchAttributes(sourceLineNumbers, attrib, ref id, ref variable, ref condition, ref after);
+                            break;
+                        case "Path":
+                            path = this.Core.GetAttributeLongFilename(sourceLineNumbers, attrib, false, true);
+                            break;
+                        case "Result":
+                            string resultValue = this.Core.GetAttributeValue(sourceLineNumbers, attrib);
+                            if (!Util.FileSearch.TryParseResultType(resultValue, out result))
+                            {
+                                this.Core.OnMessage(WixErrors.IllegalAttributeValue(sourceLineNumbers, attrib.Parent.Name.LocalName, attrib.Name.LocalName,
+                                    resultValue,
+                                    Util.FileSearch.ResultType.exists.ToString(),
+                                    Util.FileSearch.ResultType.version.ToString()));
+                            }
+                            break;
+                        default:
+                            this.Core.UnexpectedAttribute(node, attrib);
+                            break;
+                    }
+                }
+                else
+                {
+                    this.Core.ParseExtensionAttribute(node, attrib);
+                }
+            }
+
+            if (null == variable)
+            {
+                this.Core.OnMessage(WixErrors.ExpectedAttribute(sourceLineNumbers, node.Name.LocalName, "Variable"));
+            }
+
+            if (null == path)
+            {
+                this.Core.OnMessage(WixErrors.ExpectedAttribute(sourceLineNumbers, node.Name.LocalName, "Path"));
+            }
+
+            if (null == id)
+            {
+                id = this.Core.CreateIdentifier("wfs", variable, condition, after, path, result.ToString());
+            }
+
+            this.Core.ParseForExtensionElements(node);
+
+            if (!this.Core.EncounteredError)
+            {
+                this.CreateWixSearchRow(sourceLineNumbers, id, variable, condition);
+                if (after != null)
+                {
+                    this.Core.CreateSimpleReference(sourceLineNumbers, "WixSearch", after);
+                    // TODO: We're currently defaulting to "always run after", which we will need to change...
+                    this.CreateWixSearchRelationRow(sourceLineNumbers, id, after, 2);
+                }
+
+                WixFileSearchAttributes attributes = WixFileSearchAttributes.Default;
+                switch (result)
+                {
+                    case Util.FileSearch.ResultType.exists:
+                        attributes |= WixFileSearchAttributes.WantExists;
+                        break;
+                    case Util.FileSearch.ResultType.version:
+                        attributes |= WixFileSearchAttributes.WantVersion;
+                        break;
+                }
+
+                CreateWixFileSearchRow(sourceLineNumbers, id, path, attributes);
+            }
+        }
+
+        /// <summary>
+        /// Creates a row in the WixFileSearch table.
+        /// </summary>
+        /// <param name="sourceLineNumbers">Source line number for the parent element.</param>
+        /// <param name="id">Identifier of the search (key into the WixSearch table)</param>
+        /// <param name="path">File/directory path to search for.</param>
+        /// <param name="attributes"></param>
+        private void CreateWixFileSearchRow(SourceLineNumber sourceLineNumbers, string id, string path, WixFileSearchAttributes attributes)
+        {
+            Row row = this.Core.CreateRow(sourceLineNumbers, "WixFileSearch");
+            row[0] = id;
+            row[1] = path;
+            //row[2] = minVersion;
+            //row[3] = maxVersion;
+            //row[4] = minSize;
+            //row[5] = maxSize;
+            //row[6] = minDate;
+            //row[7] = maxDate;
+            //row[8] = languages;
+            row[9] = (int)attributes;
+        }
+
+        /// <summary>
+        /// Creates a row in the WixSearch table.
+        /// </summary>
+        /// <param name="sourceLineNumbers">Source line number for the parent element.</param>
+        /// <param name="id">Identifier of the search.</param>
+        /// <param name="variable">The Burn variable to store the result into.</param>
+        /// <param name="condition">A condition to test before evaluating the search.</param>
+        private void CreateWixSearchRow(SourceLineNumber sourceLineNumbers, string id, string variable, string condition)
+        {
+            Row row = this.Core.CreateRow(sourceLineNumbers, "WixSearch");
+            row[0] = id;
+            row[1] = variable;
+            row[2] = condition;
+        }
+
+        /// <summary>
+        /// 
+        /// </summary>
+        /// <param name="sourceLineNumbers">Source line number for the parent element.</param>
+        /// <param name="id">Identifier of the search (key into the WixSearch table)</param>
+        /// <param name="parentId">Identifier of the search that comes before (key into the WixSearch table)</param>
+        /// <param name="attributes">Further details about the relation between id and parentId.</param>
+        private void CreateWixSearchRelationRow(SourceLineNumber sourceLineNumbers, string id, string parentId, int attributes)
+        {
+            Row row = this.Core.CreateRow(sourceLineNumbers, "WixSearchRelation");
+            row[0] = id;
+            row[1] = parentId;
+            row[2] = attributes;
+        }
+
+        /// <summary>
+        /// Parses a file share element.
+        /// </summary>
+        /// <param name="node">Element to parse.</param>
+        /// <param name="componentId">Identifier of parent component.</param>
+        /// <param name="directoryId">Identifier of referred to directory.</param>
+        private void ParseFileShareElement(XElement node, string componentId, string directoryId)
+        {
+            SourceLineNumber sourceLineNumbers = Preprocessor.GetSourceLineNumbers(node);
+            string description = null;
+            string name = null;
+            string id = null;
+
+            foreach (XAttribute attrib in node.Attributes())
+            {
+                if (String.IsNullOrEmpty(attrib.Name.NamespaceName) || this.Namespace == attrib.Name.Namespace)
+                {
+                    switch (attrib.Name.LocalName)
+                    {
+                        case "Id":
+                            id = this.Core.GetAttributeIdentifierValue(sourceLineNumbers, attrib);
+                            break;
+                        case "Name":
+                            name = this.Core.GetAttributeValue(sourceLineNumbers, attrib);
+                            break;
+                        case "Description":
+                            description = this.Core.GetAttributeValue(sourceLineNumbers, attrib);
+                            break;
+                        default:
+                            this.Core.UnexpectedAttribute(node, attrib);
+                            break;
+                    }
+                }
+                else
+                {
+                    this.Core.ParseExtensionAttribute(node, attrib);
+                }
+            }
+
+            if (null == id)
+            {
+                this.Core.OnMessage(WixErrors.ExpectedAttribute(sourceLineNumbers, node.Name.LocalName, "Id"));
+            }
+
+            if (null == name)
+            {
+                this.Core.OnMessage(WixErrors.ExpectedAttribute(sourceLineNumbers, node.Name.LocalName, "Name"));
+            }
+
+            if (!node.Elements().Any())
+            {
+                this.Core.OnMessage(WixErrors.ExpectedElement(sourceLineNumbers, node.Name.LocalName, "FileSharePermission"));
+            }
+
+            foreach (XElement child in node.Elements())
+            {
+                if (this.Namespace == child.Name.Namespace)
+                {
+                    switch (child.Name.LocalName)
+                    {
+                        case "FileSharePermission":
+                            this.ParseFileSharePermissionElement(child, id);
+                            break;
+                        default:
+                            this.Core.UnexpectedElement(node, child);
+                            break;
+                    }
+                }
+                else
+                {
+                    this.Core.ParseExtensionElement(node, child);
+                }
+            }
+
+            // Reference ConfigureSmbInstall and ConfigureSmbUninstall since nothing will happen without it
+            if (this.Core.CurrentPlatform == Platform.ARM)
+            {
+                // Ensure ARM version of the CA is referenced
+                this.Core.CreateSimpleReference(sourceLineNumbers, "CustomAction", "ConfigureSmbInstall_ARM");
+                this.Core.CreateSimpleReference(sourceLineNumbers, "CustomAction", "ConfigureSmbUninstall_ARM");
+            }
+            else
+            {
+                // All other supported platforms use x86
+                this.Core.CreateSimpleReference(sourceLineNumbers, "CustomAction", "ConfigureSmbInstall");
+                this.Core.CreateSimpleReference(sourceLineNumbers, "CustomAction", "ConfigureSmbUninstall");
+            }
+
+            if (!this.Core.EncounteredError)
+            {
+                Row row = this.Core.CreateRow(sourceLineNumbers, "FileShare");
+                row[0] = id;
+                row[1] = name;
+                row[2] = componentId;
+                row[3] = description;
+                row[4] = directoryId;
+            }
+        }
+
+        /// <summary>
+        /// Parses a FileSharePermission element.
+        /// </summary>
+        /// <param name="node">Element to parse.</param>
+        /// <param name="fileShareId">The identifier of the parent FileShare element.</param>
+        private void ParseFileSharePermissionElement(XElement node, string fileShareId)
+        {
+            SourceLineNumber sourceLineNumbers = Preprocessor.GetSourceLineNumbers(node);
+            BitArray bits = new BitArray(32);
+            int permission = 0;
+            string user = null;
+
+            foreach (XAttribute attrib in node.Attributes())
+            {
+                if (String.IsNullOrEmpty(attrib.Name.NamespaceName) || this.Namespace == attrib.Name.Namespace)
+                {
+                    switch (attrib.Name.LocalName)
+                    {
+                        case "User":
+                            user = this.Core.GetAttributeIdentifierValue(sourceLineNumbers, attrib);
+                            this.Core.CreateSimpleReference(sourceLineNumbers, "User", user);
+                            break;
+                        default:
+                            YesNoType attribValue = this.Core.GetAttributeYesNoValue(sourceLineNumbers, attrib);
+                            if (!this.Core.TrySetBitFromName(UtilConstants.StandardPermissions, attrib.Name.LocalName, attribValue, bits, 16))
+                            {
+                                if (!this.Core.TrySetBitFromName(UtilConstants.GenericPermissions, attrib.Name.LocalName, attribValue, bits, 28))
+                                {
+                                    if (!this.Core.TrySetBitFromName(UtilConstants.FolderPermissions, attrib.Name.LocalName, attribValue, bits, 0))
+                                    {
+                                        this.Core.UnexpectedAttribute(node, attrib);
+                                        break;
+                                    }
+                                }
+                            }
+                            break;
+                    }
+                }
+                else
+                {
+                    this.Core.ParseExtensionAttribute(node, attrib);
+                }
+            }
+
+            permission = this.Core.CreateIntegerFromBitArray(bits);
+
+            if (null == user)
+            {
+                this.Core.OnMessage(WixErrors.ExpectedAttribute(sourceLineNumbers, node.Name.LocalName, "User"));
+            }
+
+            if (int.MinValue == permission) // just GENERIC_READ, which is MSI_NULL
+            {
+                this.Core.OnMessage(WixErrors.GenericReadNotAllowed(sourceLineNumbers));
+            }
+
+            this.Core.ParseForExtensionElements(node);
+
+            if (!this.Core.EncounteredError)
+            {
+                Row row = this.Core.CreateRow(sourceLineNumbers, "FileSharePermissions");
+                row[0] = fileShareId;
+                row[1] = user;
+                row[2] = permission;
+            }
+        }
+
+        /// <summary>
+        /// Parses a group element.
+        /// </summary>
+        /// <param name="node">Node to be parsed.</param>
+        /// <param name="componentId">Component Id of the parent component of this element.</param>
+        private void ParseGroupElement(XElement node, string componentId)
+        {
+            SourceLineNumber sourceLineNumbers = Preprocessor.GetSourceLineNumbers(node);
+            string id = null;
+            string domain = null;
+            string name = null;
+
+            foreach (XAttribute attrib in node.Attributes())
+            {
+                if (String.IsNullOrEmpty(attrib.Name.NamespaceName) || this.Namespace == attrib.Name.Namespace)
+                {
+                    switch (attrib.Name.LocalName)
+                    {
+                        case "Id":
+                            id = this.Core.GetAttributeIdentifierValue(sourceLineNumbers, attrib);
+                            break;
+                        case "Name":
+                            name = this.Core.GetAttributeValue(sourceLineNumbers, attrib);
+                            break;
+                        case "Domain":
+                            domain = this.Core.GetAttributeValue(sourceLineNumbers, attrib);
+                            break;
+                        default:
+                            this.Core.UnexpectedAttribute(node, attrib);
+                            break;
+                    }
+                }
+                else
+                {
+                    this.Core.ParseExtensionAttribute(node, attrib);
+                }
+            }
+
+            if (null == id)
+            {
+                this.Core.OnMessage(WixErrors.ExpectedAttribute(sourceLineNumbers, node.Name.LocalName, "Id"));
+            }
+
+            this.Core.ParseForExtensionElements(node);
+
+            if (!this.Core.EncounteredError)
+            {
+                Row row = this.Core.CreateRow(sourceLineNumbers, "Group");
+                row[0] = id;
+                row[1] = componentId;
+                row[2] = name;
+                row[3] = domain;
+            }
+        }
+
+        /// <summary>
+        /// Parses a GroupRef element
+        /// </summary>
+        /// <param name="node">Element to parse.</param>
+        /// <param name="userId">Required user id to be joined to the group.</param>
+        private void ParseGroupRefElement(XElement node, string userId)
+        {
+            SourceLineNumber sourceLineNumbers = Preprocessor.GetSourceLineNumbers(node);
+            string groupId = null;
+
+            foreach (XAttribute attrib in node.Attributes())
+            {
+                if (String.IsNullOrEmpty(attrib.Name.NamespaceName) || this.Namespace == attrib.Name.Namespace)
+                {
+                    switch (attrib.Name.LocalName)
+                    {
+                        case "Id":
+                            groupId = this.Core.GetAttributeIdentifierValue(sourceLineNumbers, attrib);
+                            this.Core.CreateSimpleReference(sourceLineNumbers, "Group", groupId);
+                            break;
+                        default:
+                            this.Core.UnexpectedAttribute(node, attrib);
+                            break;
+                    }
+                }
+                else
+                {
+                    this.Core.ParseExtensionAttribute(node, attrib);
+                }
+            }
+
+            this.Core.ParseForExtensionElements(node);
+
+            if (!this.Core.EncounteredError)
+            {
+                Row row = this.Core.CreateRow(sourceLineNumbers, "UserGroup");
+                row[0] = userId;
+                row[1] = groupId;
+            }
+        }
+
+        /// <summary>
+        /// Parses an InternetShortcut element.
+        /// </summary>
+        /// <param name="node">Element to parse.</param>
+        /// <param name="componentId">Identifier of parent component.</param>
+        /// <param name="defaultTarget">Default directory if none is specified on the InternetShortcut element.</param>
+        private void ParseInternetShortcutElement(XElement node, string componentId, string defaultTarget)
+        {
+            SourceLineNumber sourceLineNumbers = Preprocessor.GetSourceLineNumbers(node);
+            string id = null;
+            string name = null;
+            string target = null;
+            string directoryId = null;
+            string type = null;
+
+            foreach (XAttribute attrib in node.Attributes())
+            {
+                if (String.IsNullOrEmpty(attrib.Name.NamespaceName) || this.Namespace == attrib.Name.Namespace)
+                {
+                    switch (attrib.Name.LocalName)
+                    {
+                        case "Directory":
+                            directoryId = this.Core.GetAttributeIdentifierValue(sourceLineNumbers, attrib);
+                            break;
+                        case "Id":
+                            id = this.Core.GetAttributeIdentifierValue(sourceLineNumbers, attrib);
+                            break;
+                        case "Name":
+                            name = this.Core.GetAttributeValue(sourceLineNumbers, attrib);
+                            break;
+                        case "Target":
+                            target = this.Core.GetAttributeValue(sourceLineNumbers, attrib);
+                            break;
+                        case "Type":
+                            type = this.Core.GetAttributeValue(sourceLineNumbers, attrib);
+                            break;
+                        default:
+                            this.Core.UnexpectedAttribute(node, attrib);
+                            break;
+                    }
+                }
+                else
+                {
+                    this.Core.ParseExtensionAttribute(node, attrib);
+                }
+            }
+
+            // If there was no directoryId specified on the InternetShortcut element, default to the one on
+            // the parent component.
+            if (null == directoryId)
+            {
+                directoryId = defaultTarget;
+            }
+
+            if (null == id)
+            {
+                this.Core.OnMessage(WixErrors.ExpectedAttribute(sourceLineNumbers, node.Name.LocalName, "Id"));
+            }
+
+            // In theory this can never be the case, since InternetShortcut can only be under
+            // a component element, and if the Directory wasn't specified the default will come
+            // from the component. However, better safe than sorry, so here's a check to make sure
+            // it didn't wind up being null after setting it to the defaultTarget.
+            if (null == directoryId)
+            {
+                this.Core.OnMessage(WixErrors.ExpectedAttribute(sourceLineNumbers, node.Name.LocalName, "Directory"));
+            }
+
+            if (null == name)
+            {
+                this.Core.OnMessage(WixErrors.ExpectedAttribute(sourceLineNumbers, node.Name.LocalName, "Name"));
+            }
+
+            if (null == target)
+            {
+                this.Core.OnMessage(WixErrors.ExpectedAttribute(sourceLineNumbers, node.Name.LocalName, "Target"));
+            }
+
+            this.Core.ParseForExtensionElements(node);
+
+            InternetShortcutType shortcutType = InternetShortcutType.Link;
+            if (0 == String.Compare(type, "url", StringComparison.OrdinalIgnoreCase))
+            {
+                shortcutType = InternetShortcutType.Url;
+            }
+
+            if (!this.Core.EncounteredError)
+            {
+                CreateWixInternetShortcut(this.Core, sourceLineNumbers, componentId, directoryId, id, name, target, shortcutType);
+            }
+        }
+
+        /// <summary>
+        /// Creates the rows needed for WixInternetShortcut to work.
+        /// </summary>
+        /// <param name="core">The CompilerCore object used to create rows.</param>
+        /// <param name="sourceLineNumbers">Source line information about the owner element.</param>
+        /// <param name="componentId">Identifier of parent component.</param>
+        /// <param name="directoryId">Identifier of directory containing shortcut.</param>
+        /// <param name="id">Identifier of shortcut.</param>
+        /// <param name="name">Name of shortcut without extension.</param>
+        /// <param name="target">Target URL of shortcut.</param>
+        public static void CreateWixInternetShortcut(ICompilerCore core, SourceLineNumber sourceLineNumbers, string componentId, string directoryId, string shortcutId, string name, string target, InternetShortcutType type)
+        {
+            // add the appropriate extension based on type of shortcut
+            name = String.Concat(name, InternetShortcutType.Url == type ? ".url" : ".lnk");
+
+            Row row = core.CreateRow(sourceLineNumbers, "WixInternetShortcut");
+            row[0] = shortcutId;
+            row[1] = componentId;
+            row[2] = directoryId;
+            row[3] = name;
+            row[4] = target;
+            row[5] = (int)type;
+
+            // Reference custom action because nothing will happen without it
+            if (core.CurrentPlatform == Platform.ARM)
+            {
+                // Ensure ARM version of the CA is referenced
+                core.CreateSimpleReference(sourceLineNumbers, "CustomAction", "WixSchedInternetShortcuts_ARM");
+            }
+            else
+            {
+                // All other supported platforms use x86
+                core.CreateSimpleReference(sourceLineNumbers, "CustomAction", "WixSchedInternetShortcuts");
+            }
+
+            // make sure we have a CreateFolder table so that the immediate CA can add temporary rows to handle installation and uninstallation
+            core.EnsureTable(sourceLineNumbers, "CreateFolder");
+
+            // use built-in MSI functionality to remove the shortcuts rather than doing so via CA
+            row = core.CreateRow(sourceLineNumbers, "RemoveFile");
+            row[0] = shortcutId;
+            row[1] = componentId;
+            row[2] = core.IsValidShortFilename(name, false) ? name : String.Concat(core.CreateShortName(name, true, false, directoryId, name), "|", name);
+            row[3] = directoryId;
+            row[4] = 2; // msidbRemoveFileInstallModeOnRemove
+        }
+
+        /// <summary>
+        /// Parses a performance category element.
+        /// </summary>
+        /// <param name="node">Element to parse.</param>
+        /// <param name="componentId">Identifier of parent component.</param>
+        private void ParsePerformanceCategoryElement(XElement node, string componentId)
+        {
+            SourceLineNumber sourceLineNumbers = Preprocessor.GetSourceLineNumbers(node);
+            string id = null;
+            string name = null;
+            string help = null;
+            YesNoType multiInstance = YesNoType.No;
+            int defaultLanguage = 0x09; // default to "english"
+
+            ArrayList parsedPerformanceCounters = new ArrayList();
+
+            // default to managed performance counter
+            string library = "netfxperf.dll";
+            string openEntryPoint = "OpenPerformanceData";
+            string collectEntryPoint = "CollectPerformanceData";
+            string closeEntryPoint = "ClosePerformanceData";
+
+            foreach (XAttribute attrib in node.Attributes())
+            {
+                if (String.IsNullOrEmpty(attrib.Name.NamespaceName) || this.Namespace == attrib.Name.Namespace)
+                {
+                    switch (attrib.Name.LocalName)
+                    {
+                        case "Close":
+                            closeEntryPoint = this.Core.GetAttributeValue(sourceLineNumbers, attrib);
+                            break;
+                        case "Collect":
+                            collectEntryPoint = this.Core.GetAttributeValue(sourceLineNumbers, attrib);
+                            break;
+                        case "DefaultLanguage":
+                            defaultLanguage = this.GetPerformanceCounterLanguage(sourceLineNumbers, attrib);
+                            break;
+                        case "Help":
+                            help = this.Core.GetAttributeValue(sourceLineNumbers, attrib);
+                            break;
+                        case "Id":
+                            id = this.Core.GetAttributeIdentifierValue(sourceLineNumbers, attrib);
+                            break;
+                        case "Library":
+                            library = this.Core.GetAttributeValue(sourceLineNumbers, attrib);
+                            break;
+                        case "MultiInstance":
+                            multiInstance = this.Core.GetAttributeYesNoValue(sourceLineNumbers, attrib);
+                            break;
+                        case "Name":
+                            name = this.Core.GetAttributeValue(sourceLineNumbers, attrib);
+                            break;
+                        case "Open":
+                            openEntryPoint = this.Core.GetAttributeValue(sourceLineNumbers, attrib);
+                            break;
+                        default:
+                            this.Core.UnexpectedAttribute(node, attrib);
+                            break;
+                    }
+                }
+                else
+                {
+                    this.Core.ParseExtensionAttribute(node, attrib);
+                }
+            }
+
+            if (null == id)
+            {
+                this.Core.OnMessage(WixErrors.ExpectedAttribute(sourceLineNumbers, node.Name.LocalName, "Id"));
+            }
+
+            if (null == name)
+            {
+                name = id;
+            }
+
+            // Process the child counter elements.
+            foreach (XElement child in node.Elements())
+            {
+                if (this.Namespace == child.Name.Namespace)
+                {
+                    switch (child.Name.LocalName)
+                    {
+                        case "PerformanceCounter":
+                            ParsedPerformanceCounter counter = this.ParsePerformanceCounterElement(child, defaultLanguage);
+                            if (null != counter)
+                            {
+                                parsedPerformanceCounters.Add(counter);
+                            }
+                            break;
+                        default:
+                            this.Core.UnexpectedElement(node, child);
+                            break;
+                    }
+                }
+                else
+                {
+                    this.Core.ParseExtensionElement(node, child);
+                }
+            }
+
+
+            if (!this.Core.EncounteredError)
+            {
+                // Calculate the ini and h file content.
+                string objectName = "OBJECT_1";
+                string objectLanguage = defaultLanguage.ToString("D3", CultureInfo.InvariantCulture);
+
+                StringBuilder sbIniData = new StringBuilder();
+                sbIniData.AppendFormat("[info]\r\ndrivername={0}\r\nsymbolfile=wixperf.h\r\n\r\n[objects]\r\n{1}_{2}_NAME=\r\n\r\n[languages]\r\n{2}=LANG{2}\r\n\r\n", name, objectName, objectLanguage);
+                sbIniData.AppendFormat("[text]\r\n{0}_{1}_NAME={2}\r\n", objectName, objectLanguage, name);
+                if (null != help)
+                {
+                    sbIniData.AppendFormat("{0}_{1}_HELP={2}\r\n", objectName, objectLanguage, help);
+                }
+
+                int symbolConstantsCounter = 0;
+                StringBuilder sbSymbolicConstants = new StringBuilder();
+                sbSymbolicConstants.AppendFormat("#define {0}    {1}\r\n", objectName, symbolConstantsCounter);
+
+                StringBuilder sbCounterNames = new StringBuilder("[~]");
+                StringBuilder sbCounterTypes = new StringBuilder("[~]");
+                for (int i = 0; i < parsedPerformanceCounters.Count; ++i)
+                {
+                    ParsedPerformanceCounter counter = (ParsedPerformanceCounter)parsedPerformanceCounters[i];
+                    string counterName = String.Concat("DEVICE_COUNTER_", i + 1);
+
+                    sbIniData.AppendFormat("{0}_{1}_NAME={2}\r\n", counterName, counter.Language, counter.Name);
+                    if (null != counter.Help)
+                    {
+                        sbIniData.AppendFormat("{0}_{1}_HELP={2}\r\n", counterName, counter.Language, counter.Help);
+                    }
+
+                    symbolConstantsCounter += 2;
+                    sbSymbolicConstants.AppendFormat("#define {0}    {1}\r\n", counterName, symbolConstantsCounter);
+
+                    sbCounterNames.Append(UtilCompiler.FindPropertyBrackets.Replace(counter.Name, this.EscapeProperties));
+                    sbCounterNames.Append("[~]");
+                    sbCounterTypes.Append(counter.Type);
+                    sbCounterTypes.Append("[~]");
+                }
+
+                sbSymbolicConstants.AppendFormat("#define LAST_{0}_COUNTER_OFFSET    {1}\r\n", objectName, symbolConstantsCounter);
+
+                // Add the calculated INI and H strings to the PerformanceCategory table.
+                Row row = this.Core.CreateRow(sourceLineNumbers, "PerformanceCategory");
+                row[0] = id;
+                row[1] = componentId;
+                row[2] = name;
+                row[3] = sbIniData.ToString();
+                row[4] = sbSymbolicConstants.ToString();
+
+                // Set up the application's performance key.
+                int registryRoot = 2; // HKLM
+                string escapedName = UtilCompiler.FindPropertyBrackets.Replace(name, this.EscapeProperties);
+                string linkageKey = String.Format(@"SYSTEM\CurrentControlSet\Services\{0}\Linkage", escapedName);
+                string performanceKey = String.Format(@"SYSTEM\CurrentControlSet\Services\{0}\Performance", escapedName);
+
+                this.Core.CreateRegistryRow(sourceLineNumbers, registryRoot, linkageKey, "Export", escapedName, componentId, false);
+                this.Core.CreateRegistryRow(sourceLineNumbers, registryRoot, performanceKey, "-", null, componentId, false);
+                this.Core.CreateRegistryRow(sourceLineNumbers, registryRoot, performanceKey, "Library", library, componentId, false);
+                this.Core.CreateRegistryRow(sourceLineNumbers, registryRoot, performanceKey, "Open", openEntryPoint, componentId, false);
+                this.Core.CreateRegistryRow(sourceLineNumbers, registryRoot, performanceKey, "Collect", collectEntryPoint, componentId, false);
+                this.Core.CreateRegistryRow(sourceLineNumbers, registryRoot, performanceKey, "Close", closeEntryPoint, componentId, false);
+                this.Core.CreateRegistryRow(sourceLineNumbers, registryRoot, performanceKey, "IsMultiInstance", YesNoType.Yes == multiInstance ? "#1" : "#0", componentId, false);
+                this.Core.CreateRegistryRow(sourceLineNumbers, registryRoot, performanceKey, "Counter Names", sbCounterNames.ToString(), componentId, false);
+                this.Core.CreateRegistryRow(sourceLineNumbers, registryRoot, performanceKey, "Counter Types", sbCounterTypes.ToString(), componentId, false);
+            }
+
+            // Reference InstallPerfCounterData and UninstallPerfCounterData since nothing will happen without them
+            if (this.Core.CurrentPlatform == Platform.ARM)
+            {
+                // Ensure ARM version of the CAs are referenced
+                this.Core.CreateSimpleReference(sourceLineNumbers, "CustomAction", "InstallPerfCounterData_ARM");
+                this.Core.CreateSimpleReference(sourceLineNumbers, "CustomAction", "UninstallPerfCounterData_ARM");
+            }
+            else
+            {
+                // All other supported platforms use x86
+                this.Core.CreateSimpleReference(sourceLineNumbers, "CustomAction", "InstallPerfCounterData");
+                this.Core.CreateSimpleReference(sourceLineNumbers, "CustomAction", "UninstallPerfCounterData");
+            }
+        }
+
+        /// <summary>
+        /// Gets the performance counter language as a decimal number.
+        /// </summary>
+        /// <param name="sourceLineNumbers">Source line information about the owner element.</param>
+        /// <param name="attribute">The attribute containing the value to get.</param>
+        /// <returns>Numeric representation of the language as per WinNT.h.</returns>
+        private int GetPerformanceCounterLanguage(SourceLineNumber sourceLineNumbers, XAttribute attribute)
+        {
+            int language = 0;
+            if (String.Empty == attribute.Value)
+            {
+                this.Core.OnMessage(WixErrors.IllegalEmptyAttributeValue(sourceLineNumbers, attribute.Parent.Name.LocalName, attribute.Name.LocalName));
+            }
+            else
+            {
+                switch (attribute.Value)
+                {
+                    case "afrikaans":
+                        language = 0x36;
+                        break;
+                    case "albanian":
+                        language = 0x1c;
+                        break;
+                    case "arabic":
+                        language = 0x01;
+                        break;
+                    case "armenian":
+                        language = 0x2b;
+                        break;
+                    case "assamese":
+                        language = 0x4d;
+                        break;
+                    case "azeri":
+                        language = 0x2c;
+                        break;
+                    case "basque":
+                        language = 0x2d;
+                        break;
+                    case "belarusian":
+                        language = 0x23;
+                        break;
+                    case "bengali":
+                        language = 0x45;
+                        break;
+                    case "bulgarian":
+                        language = 0x02;
+                        break;
+                    case "catalan":
+                        language = 0x03;
+                        break;
+                    case "chinese":
+                        language = 0x04;
+                        break;
+                    case "croatian":
+                        language = 0x1a;
+                        break;
+                    case "czech":
+                        language = 0x05;
+                        break;
+                    case "danish":
+                        language = 0x06;
+                        break;
+                    case "divehi":
+                        language = 0x65;
+                        break;
+                    case "dutch":
+                        language = 0x13;
+                        break;
+                    case "piglatin":
+                    case "english":
+                        language = 0x09;
+                        break;
+                    case "estonian":
+                        language = 0x25;
+                        break;
+                    case "faeroese":
+                        language = 0x38;
+                        break;
+                    case "farsi":
+                        language = 0x29;
+                        break;
+                    case "finnish":
+                        language = 0x0b;
+                        break;
+                    case "french":
+                        language = 0x0c;
+                        break;
+                    case "galician":
+                        language = 0x56;
+                        break;
+                    case "georgian":
+                        language = 0x37;
+                        break;
+                    case "german":
+                        language = 0x07;
+                        break;
+                    case "greek":
+                        language = 0x08;
+                        break;
+                    case "gujarati":
+                        language = 0x47;
+                        break;
+                    case "hebrew":
+                        language = 0x0d;
+                        break;
+                    case "hindi":
+                        language = 0x39;
+                        break;
+                    case "hungarian":
+                        language = 0x0e;
+                        break;
+                    case "icelandic":
+                        language = 0x0f;
+                        break;
+                    case "indonesian":
+                        language = 0x21;
+                        break;
+                    case "italian":
+                        language = 0x10;
+                        break;
+                    case "japanese":
+                        language = 0x11;
+                        break;
+                    case "kannada":
+                        language = 0x4b;
+                        break;
+                    case "kashmiri":
+                        language = 0x60;
+                        break;
+                    case "kazak":
+                        language = 0x3f;
+                        break;
+                    case "konkani":
+                        language = 0x57;
+                        break;
+                    case "korean":
+                        language = 0x12;
+                        break;
+                    case "kyrgyz":
+                        language = 0x40;
+                        break;
+                    case "latvian":
+                        language = 0x26;
+                        break;
+                    case "lithuanian":
+                        language = 0x27;
+                        break;
+                    case "macedonian":
+                        language = 0x2f;
+                        break;
+                    case "malay":
+                        language = 0x3e;
+                        break;
+                    case "malayalam":
+                        language = 0x4c;
+                        break;
+                    case "manipuri":
+                        language = 0x58;
+                        break;
+                    case "marathi":
+                        language = 0x4e;
+                        break;
+                    case "mongolian":
+                        language = 0x50;
+                        break;
+                    case "nepali":
+                        language = 0x61;
+                        break;
+                    case "norwegian":
+                        language = 0x14;
+                        break;
+                    case "oriya":
+                        language = 0x48;
+                        break;
+                    case "polish":
+                        language = 0x15;
+                        break;
+                    case "portuguese":
+                        language = 0x16;
+                        break;
+                    case "punjabi":
+                        language = 0x46;
+                        break;
+                    case "romanian":
+                        language = 0x18;
+                        break;
+                    case "russian":
+                        language = 0x19;
+                        break;
+                    case "sanskrit":
+                        language = 0x4f;
+                        break;
+                    case "serbian":
+                        language = 0x1a;
+                        break;
+                    case "sindhi":
+                        language = 0x59;
+                        break;
+                    case "slovak":
+                        language = 0x1b;
+                        break;
+                    case "slovenian":
+                        language = 0x24;
+                        break;
+                    case "spanish":
+                        language = 0x0a;
+                        break;
+                    case "swahili":
+                        language = 0x41;
+                        break;
+                    case "swedish":
+                        language = 0x1d;
+                        break;
+                    case "syriac":
+                        language = 0x5a;
+                        break;
+                    case "tamil":
+                        language = 0x49;
+                        break;
+                    case "tatar":
+                        language = 0x44;
+                        break;
+                    case "telugu":
+                        language = 0x4a;
+                        break;
+                    case "thai":
+                        language = 0x1e;
+                        break;
+                    case "turkish":
+                        language = 0x1f;
+                        break;
+                    case "ukrainian":
+                        language = 0x22;
+                        break;
+                    case "urdu":
+                        language = 0x20;
+                        break;
+                    case "uzbek":
+                        language = 0x43;
+                        break;
+                    case "vietnamese":
+                        language = 0x2a;
+                        break;
+                    default:
+                        this.Core.OnMessage(WixErrors.IllegalEmptyAttributeValue(sourceLineNumbers, attribute.Parent.Name.LocalName, attribute.Name.LocalName));
+                        break;
+                }
+            }
+
+            return language;
+        }
+
+        /// <summary>
+        /// Parses a performance counter element.
+        /// </summary>
+        /// <param name="node">Element to parse.</param>
+        /// <param name="defaultLanguage">Default language for the performance counter.</param>
+        private ParsedPerformanceCounter ParsePerformanceCounterElement(XElement node, int defaultLanguage)
+        {
+            SourceLineNumber sourceLineNumbers = Preprocessor.GetSourceLineNumbers(node);
+            ParsedPerformanceCounter parsedPerformanceCounter = null;
+            string name = null;
+            string help = null;
+            System.Diagnostics.PerformanceCounterType type = System.Diagnostics.PerformanceCounterType.NumberOfItems32;
+            int language = defaultLanguage;
+
+            foreach (XAttribute attrib in node.Attributes())
+            {
+                if (String.IsNullOrEmpty(attrib.Name.NamespaceName) || this.Namespace == attrib.Name.Namespace)
+                {
+                    switch (attrib.Name.LocalName)
+                    {
+                        case "Help":
+                            help = this.Core.GetAttributeValue(sourceLineNumbers, attrib);
+                            break;
+                        case "Name":
+                            name = this.Core.GetAttributeValue(sourceLineNumbers, attrib);
+                            break;
+                        case "Type":
+                            type = this.GetPerformanceCounterType(sourceLineNumbers, attrib);
+                            break;
+                        case "Language":
+                            language = this.GetPerformanceCounterLanguage(sourceLineNumbers, attrib);
+                            break;
+                        default:
+                            this.Core.UnexpectedAttribute(node, attrib);
+                            break;
+                    }
+                }
+                else
+                {
+                    this.Core.ParseExtensionAttribute(node, attrib);
+                }
+            }
+
+            if (null == name)
+            {
+                this.Core.OnMessage(WixErrors.ExpectedAttribute(sourceLineNumbers, node.Name.LocalName, "Name"));
+            }
+
+            if (null == help)
+            {
+                this.Core.OnMessage(UtilWarnings.RequiredAttributeForWindowsXP(sourceLineNumbers, node.Name.LocalName, "Help"));
+            }
+
+            this.Core.ParseForExtensionElements(node);
+
+            if (!this.Core.EncounteredError)
+            {
+                parsedPerformanceCounter = new ParsedPerformanceCounter(name, help, type, language);
+            }
+
+            return parsedPerformanceCounter;
+        }
+
+        /// <summary>
+        /// Gets the performance counter type.
+        /// </summary>
+        /// <param name="sourceLineNumbers">Source line information about the owner element.</param>
+        /// <param name="attribute">The attribute containing the value to get.</param>
+        /// <returns>Numeric representation of the language as per WinNT.h.</returns>
+        private System.Diagnostics.PerformanceCounterType GetPerformanceCounterType(SourceLineNumber sourceLineNumbers, XAttribute attribute)
+        {
+            System.Diagnostics.PerformanceCounterType type = System.Diagnostics.PerformanceCounterType.NumberOfItems32;
+            if (String.Empty == attribute.Value)
+            {
+                this.Core.OnMessage(WixErrors.IllegalEmptyAttributeValue(sourceLineNumbers, attribute.Parent.Name.LocalName, attribute.Name.LocalName));
+            }
+            else
+            {
+                switch (attribute.Value)
+                {
+                    case "averageBase":
+                        type = System.Diagnostics.PerformanceCounterType.AverageBase;
+                        break;
+                    case "averageCount64":
+                        type = System.Diagnostics.PerformanceCounterType.AverageCount64;
+                        break;
+                    case "averageTimer32":
+                        type = System.Diagnostics.PerformanceCounterType.AverageTimer32;
+                        break;
+                    case "counterDelta32":
+                        type = System.Diagnostics.PerformanceCounterType.CounterDelta32;
+                        break;
+                    case "counterTimerInverse":
+                        type = System.Diagnostics.PerformanceCounterType.CounterTimerInverse;
+                        break;
+                    case "sampleFraction":
+                        type = System.Diagnostics.PerformanceCounterType.SampleFraction;
+                        break;
+                    case "timer100Ns":
+                        type = System.Diagnostics.PerformanceCounterType.Timer100Ns;
+                        break;
+                    case "counterTimer":
+                        type = System.Diagnostics.PerformanceCounterType.CounterTimer;
+                        break;
+                    case "rawFraction":
+                        type = System.Diagnostics.PerformanceCounterType.RawFraction;
+                        break;
+                    case "timer100NsInverse":
+                        type = System.Diagnostics.PerformanceCounterType.Timer100NsInverse;
+                        break;
+                    case "counterMultiTimer":
+                        type = System.Diagnostics.PerformanceCounterType.CounterMultiTimer;
+                        break;
+                    case "counterMultiTimer100Ns":
+                        type = System.Diagnostics.PerformanceCounterType.CounterMultiTimer100Ns;
+                        break;
+                    case "counterMultiTimerInverse":
+                        type = System.Diagnostics.PerformanceCounterType.CounterMultiTimerInverse;
+                        break;
+                    case "counterMultiTimer100NsInverse":
+                        type = System.Diagnostics.PerformanceCounterType.CounterMultiTimer100NsInverse;
+                        break;
+                    case "elapsedTime":
+                        type = System.Diagnostics.PerformanceCounterType.ElapsedTime;
+                        break;
+                    case "sampleBase":
+                        type = System.Diagnostics.PerformanceCounterType.SampleBase;
+                        break;
+                    case "rawBase":
+                        type = System.Diagnostics.PerformanceCounterType.RawBase;
+                        break;
+                    case "counterMultiBase":
+                        type = System.Diagnostics.PerformanceCounterType.CounterMultiBase;
+                        break;
+                    case "rateOfCountsPerSecond64":
+                        type = System.Diagnostics.PerformanceCounterType.RateOfCountsPerSecond64;
+                        break;
+                    case "rateOfCountsPerSecond32":
+                        type = System.Diagnostics.PerformanceCounterType.RateOfCountsPerSecond32;
+                        break;
+                    case "countPerTimeInterval64":
+                        type = System.Diagnostics.PerformanceCounterType.CountPerTimeInterval64;
+                        break;
+                    case "countPerTimeInterval32":
+                        type = System.Diagnostics.PerformanceCounterType.CountPerTimeInterval32;
+                        break;
+                    case "sampleCounter":
+                        type = System.Diagnostics.PerformanceCounterType.SampleCounter;
+                        break;
+                    case "counterDelta64":
+                        type = System.Diagnostics.PerformanceCounterType.CounterDelta64;
+                        break;
+                    case "numberOfItems64":
+                        type = System.Diagnostics.PerformanceCounterType.NumberOfItems64;
+                        break;
+                    case "numberOfItems32":
+                        type = System.Diagnostics.PerformanceCounterType.NumberOfItems32;
+                        break;
+                    case "numberOfItemsHEX64":
+                        type = System.Diagnostics.PerformanceCounterType.NumberOfItemsHEX64;
+                        break;
+                    case "numberOfItemsHEX32":
+                        type = System.Diagnostics.PerformanceCounterType.NumberOfItemsHEX32;
+                        break;
+                    default:
+                        this.Core.OnMessage(WixErrors.IllegalEmptyAttributeValue(sourceLineNumbers, attribute.Parent.Name.LocalName, attribute.Name.LocalName));
+                        break;
+                }
+            }
+
+            return type;
+        }
+
+        /// <summary>
+        /// Parses a perf counter element.
+        /// </summary>
+        /// <param name="node">Element to parse.</param>
+        /// <param name="componentId">Identifier of parent component.</param>
+        /// <param name="fileId">Identifier of referenced file.</param>
+        private void ParsePerfCounterElement(XElement node, string componentId, string fileId)
+        {
+            SourceLineNumber sourceLineNumbers = Preprocessor.GetSourceLineNumbers(node);
+            string name = null;
+
+            this.Core.OnMessage(UtilWarnings.DeprecatedPerfCounterElement(sourceLineNumbers));
+
+            foreach (XAttribute attrib in node.Attributes())
+            {
+                if (String.IsNullOrEmpty(attrib.Name.NamespaceName) || this.Namespace == attrib.Name.Namespace)
+                {
+                    switch (attrib.Name.LocalName)
+                    {
+                        case "Name":
+                            name = this.Core.GetAttributeValue(sourceLineNumbers, attrib);
+                            break;
+                        default:
+                            this.Core.UnexpectedAttribute(node, attrib);
+                            break;
+                    }
+                }
+                else
+                {
+                    this.Core.ParseExtensionAttribute(node, attrib);
+                }
+            }
+
+            if (null == name)
+            {
+                this.Core.OnMessage(WixErrors.ExpectedAttribute(sourceLineNumbers, node.Name.LocalName, "Name"));
+            }
+
+            this.Core.ParseForExtensionElements(node);
+
+            if (!this.Core.EncounteredError)
+            {
+                Row row = this.Core.CreateRow(sourceLineNumbers, "Perfmon");
+                row[0] = componentId;
+                row[1] = String.Concat("[#", fileId, "]");
+                row[2] = name;
+            }
+
+            // Reference ConfigurePerfmonInstall and ConfigurePerfmonUninstall since nothing will happen without them
+            if (this.Core.CurrentPlatform == Platform.ARM)
+            {
+                // Ensure ARM version of the CAs are referenced
+                this.Core.CreateSimpleReference(sourceLineNumbers, "CustomAction", "ConfigurePerfmonInstall_ARM");
+                this.Core.CreateSimpleReference(sourceLineNumbers, "CustomAction", "ConfigurePerfmonUninstall_ARM");
+            }
+            else
+            {
+                // All other supported platforms use x86
+                this.Core.CreateSimpleReference(sourceLineNumbers, "CustomAction", "ConfigurePerfmonInstall");
+                this.Core.CreateSimpleReference(sourceLineNumbers, "CustomAction", "ConfigurePerfmonUninstall");
+            }
+        }
+
+
+        /// <summary>
+        /// Parses a perf manifest element.
+        /// </summary>
+        /// <param name="node">Element to parse.</param>
+        /// <param name="componentId">Identifier of parent component.</param>
+        /// <param name="fileId">Identifier of referenced file.</param>
+        private void ParsePerfCounterManifestElement(XElement node, string componentId, string fileId)
+        {
+            SourceLineNumber sourceLineNumbers = Preprocessor.GetSourceLineNumbers(node);
+            string resourceFileDirectory = null;
+
+            foreach (XAttribute attrib in node.Attributes())
+            {
+                if (String.IsNullOrEmpty(attrib.Name.NamespaceName) || this.Namespace == attrib.Name.Namespace)
+                {
+                    switch (attrib.Name.LocalName)
+                    {
+                        case "ResourceFileDirectory":
+                            resourceFileDirectory = this.Core.GetAttributeValue(sourceLineNumbers, attrib);
+                            break;
+                        default:
+                            this.Core.UnexpectedAttribute(node, attrib);
+                            break;
+                    }
+                }
+                else
+                {
+                    this.Core.ParseExtensionAttribute(node, attrib);
+                }
+            }
+
+            this.Core.ParseForExtensionElements(node);
+
+            if (!this.Core.EncounteredError)
+            {
+                Row row = this.Core.CreateRow(sourceLineNumbers, "PerfmonManifest");
+                row[0] = componentId;
+                row[1] = String.Concat("[#", fileId, "]");
+                row[2] = resourceFileDirectory;
+            }
+
+            if (this.Core.CurrentPlatform == Platform.ARM)
+            {
+                // Ensure ARM version of the CAs are referenced
+                this.Core.CreateSimpleReference(sourceLineNumbers, "CustomAction", "ConfigurePerfmonManifestRegister_ARM");
+                this.Core.CreateSimpleReference(sourceLineNumbers, "CustomAction", "ConfigurePerfmonManifestUnregister_ARM");
+            }
+            else
+            {
+                // All other supported platforms use x86
+                this.Core.CreateSimpleReference(sourceLineNumbers, "CustomAction", "ConfigurePerfmonManifestRegister");
+                this.Core.CreateSimpleReference(sourceLineNumbers, "CustomAction", "ConfigurePerfmonManifestUnregister");
+            }
+        }
+
+        /// <summary>
+        /// Parses a event manifest element.
+        /// </summary>
+        /// <param name="node">Element to parse.</param>
+        /// <param name="componentId">Identifier of parent component.</param>
+        /// <param name="fileId">Identifier of referenced file.</param>
+        private void ParseEventManifestElement(XElement node, string componentId, string fileId)
+        {
+            SourceLineNumber sourceLineNumbers = Preprocessor.GetSourceLineNumbers(node);
+            string messageFile = null;
+            string resourceFile = null;
+            string parameterFile = null;
+
+            foreach (XAttribute attrib in node.Attributes())
+            {
+                if (String.IsNullOrEmpty(attrib.Name.NamespaceName) || this.Namespace == attrib.Name.Namespace)
+                {
+                    switch (attrib.Name.LocalName)
+                    {
+                        case "MessageFile":
+                            messageFile = this.Core.GetAttributeValue(sourceLineNumbers, attrib);
+                            break;
+                        case "ResourceFile":
+                            resourceFile = this.Core.GetAttributeValue(sourceLineNumbers, attrib);
+                            break;
+                        case "ParameterFile":
+                            parameterFile = this.Core.GetAttributeValue(sourceLineNumbers, attrib);
+                            break;
+                        default:
+                            this.Core.UnexpectedAttribute(node, attrib);
+                            break;
+                    }
+                }
+                else
+                {
+                    this.Core.ParseExtensionAttribute(node, attrib);
+                }
+            }
+
+            this.Core.ParseForExtensionElements(node);
+
+            if (!this.Core.EncounteredError)
+            {
+                Row row = this.Core.CreateRow(sourceLineNumbers, "EventManifest");
+                row[0] = componentId;
+                row[1] = String.Concat("[#", fileId, "]");
+
+                if (null != messageFile)
+                {
+                    Row messageRow = this.Core.CreateRow(sourceLineNumbers, "XmlFile");
+                    messageRow[0] = String.Concat("Config_", fileId, "MessageFile");
+                    messageRow[1] = String.Concat("[#", fileId, "]");
+                    messageRow[2] = "/*/*/*/*[\\[]@messageFileName[\\]]";
+                    messageRow[3] = "messageFileName";
+                    messageRow[4] = messageFile;
+                    messageRow[5] = 4 | 0x00001000;  //bulk write | preserve modified date
+                    messageRow[6] = componentId;
+                }
+                if (null != parameterFile)
+                {
+                    Row resourceRow = this.Core.CreateRow(sourceLineNumbers, "XmlFile");
+                    resourceRow[0] = String.Concat("Config_", fileId, "ParameterFile");
+                    resourceRow[1] = String.Concat("[#", fileId, "]");
+                    resourceRow[2] = "/*/*/*/*[\\[]@parameterFileName[\\]]";
+                    resourceRow[3] = "parameterFileName";
+                    resourceRow[4] = parameterFile;
+                    resourceRow[5] = 4 | 0x00001000;  //bulk write | preserve modified date
+                    resourceRow[6] = componentId;
+                }
+                if (null != resourceFile)
+                {
+                    Row resourceRow = this.Core.CreateRow(sourceLineNumbers, "XmlFile");
+                    resourceRow[0] = String.Concat("Config_", fileId, "ResourceFile");
+                    resourceRow[1] = String.Concat("[#", fileId, "]");
+                    resourceRow[2] = "/*/*/*/*[\\[]@resourceFileName[\\]]";
+                    resourceRow[3] = "resourceFileName";
+                    resourceRow[4] = resourceFile;
+                    resourceRow[5] = 4 | 0x00001000;  //bulk write | preserve modified date
+                    resourceRow[6] = componentId;
+                }
+
+            }
+
+            if (this.Core.CurrentPlatform == Platform.ARM)
+            {
+                // Ensure ARM version of the CA is referenced
+                this.Core.CreateSimpleReference(sourceLineNumbers, "CustomAction", "ConfigureEventManifestRegister_ARM");
+                this.Core.CreateSimpleReference(sourceLineNumbers, "CustomAction", "ConfigureEventManifestUnregister_ARM");
+            }
+            else
+            {
+                // All other supported platforms use x86
+                this.Core.CreateSimpleReference(sourceLineNumbers, "CustomAction", "ConfigureEventManifestRegister");
+                this.Core.CreateSimpleReference(sourceLineNumbers, "CustomAction", "ConfigureEventManifestUnregister");
+            }
+
+            if (null != messageFile || null != parameterFile || null != resourceFile)
+            {
+                if (this.Core.CurrentPlatform == Platform.ARM)
+                {
+                    // Ensure ARM version of the CA is referenced
+                    this.Core.CreateSimpleReference(sourceLineNumbers, "CustomAction", "SchedXmlFile_ARM");
+                }
+                else
+                {
+                    // All other supported platforms use x86
+                    this.Core.CreateSimpleReference(sourceLineNumbers, "CustomAction", "SchedXmlFile");
+                }
+            }
+        }
+
+        /// <summary>
+        /// Parses a PermissionEx element.
+        /// </summary>
+        /// <param name="node">Element to parse.</param>
+        /// <param name="objectId">Identifier of object to be secured.</param>
+        /// <param name="componentId">Identifier of component, used to determine install state.</param>
+        /// <param name="win64">Flag to determine whether the component is 64-bit.</param>
+        /// <param name="tableName">Name of table that contains objectId.</param>
+        private void ParsePermissionExElement(XElement node, string objectId, string componentId, bool win64, string tableName)
+        {
+            SourceLineNumber sourceLineNumbers = Preprocessor.GetSourceLineNumbers(node);
+            BitArray bits = new BitArray(32);
+            string domain = null;
+            int permission = 0;
+            string[] specialPermissions = null;
+            string user = null;
+
+            PermissionType permissionType = PermissionType.SecureObjects;
+
+            switch (tableName)
+            {
+                case "CreateFolder":
+                    specialPermissions = UtilConstants.FolderPermissions;
+                    break;
+                case "File":
+                    specialPermissions = UtilConstants.FilePermissions;
+                    break;
+                case "Registry":
+                    specialPermissions = UtilConstants.RegistryPermissions;
+                    if (String.IsNullOrEmpty(objectId))
+                    {
+                        this.Core.OnMessage(UtilErrors.InvalidRegistryObject(sourceLineNumbers, node.Parent.Name.LocalName));
+                    }
+                    break;
+                case "ServiceInstall":
+                    specialPermissions = UtilConstants.ServicePermissions;
+                    permissionType = PermissionType.SecureObjects;
+                    break;
+                default:
+                    this.Core.UnexpectedElement(node.Parent, node);
+                    break;
+            }
+
+            foreach (XAttribute attrib in node.Attributes())
+            {
+                if (String.IsNullOrEmpty(attrib.Name.NamespaceName) || this.Namespace == attrib.Name.Namespace)
+                {
+                    switch (attrib.Name.LocalName)
+                    {
+                        case "Domain":
+                            if (PermissionType.FileSharePermissions == permissionType)
+                            {
+                                this.Core.OnMessage(WixErrors.IllegalAttributeWhenNested(sourceLineNumbers, node.Name.LocalName, attrib.Name.LocalName, node.Parent.Name.LocalName));
+                            }
+                            domain = this.Core.GetAttributeValue(sourceLineNumbers, attrib);
+                            break;
+                        case "User":
+                            user = this.Core.GetAttributeValue(sourceLineNumbers, attrib);
+                            break;
+                        default:
+                            YesNoType attribValue = this.Core.GetAttributeYesNoValue(sourceLineNumbers, attrib);
+                            if (!this.Core.TrySetBitFromName(UtilConstants.StandardPermissions, attrib.Name.LocalName, attribValue, bits, 16))
+                            {
+                                if (!this.Core.TrySetBitFromName(UtilConstants.GenericPermissions, attrib.Name.LocalName, attribValue, bits, 28))
+                                {
+                                    if (!this.Core.TrySetBitFromName(specialPermissions, attrib.Name.LocalName, attribValue, bits, 0))
+                                    {
+                                        this.Core.UnexpectedAttribute(node, attrib);
+                                        break;
+                                    }
+                                }
+                            }
+                            break;
+                    }
+                }
+                else
+                {
+                    this.Core.ParseExtensionAttribute(node, attrib);
+                }
+            }
+
+            permission = this.Core.CreateIntegerFromBitArray(bits);
+
+            if (null == user)
+            {
+                this.Core.OnMessage(WixErrors.ExpectedAttribute(sourceLineNumbers, node.Name.LocalName, "User"));
+            }
+
+            if (int.MinValue == permission) // just GENERIC_READ, which is MSI_NULL
+            {
+                this.Core.OnMessage(WixErrors.GenericReadNotAllowed(sourceLineNumbers));
+            }
+
+            this.Core.ParseForExtensionElements(node);
+
+            if (!this.Core.EncounteredError)
+            {
+                if (win64)
+                {
+                    if (this.Core.CurrentPlatform == Platform.IA64)
+                    {
+                        this.Core.OnMessage(WixErrors.UnsupportedPlatformForElement(sourceLineNumbers, "ia64", node.Name.LocalName));
+                    }
+                    else
+                    {
+                        // Ensure SchedSecureObjects (x64) is referenced
+                        this.Core.CreateSimpleReference(sourceLineNumbers, "CustomAction", "SchedSecureObjects_x64");
+                    }
+                }
+                else if (this.Core.CurrentPlatform == Platform.ARM)
+                {
+                    // Ensure SchedSecureObjects (arm) is referenced
+                    this.Core.CreateSimpleReference(sourceLineNumbers, "CustomAction", "SchedSecureObjects_ARM");
+                }
+                else
+                {
+                    // Ensure SchedSecureObjects (x86) is referenced, to handle this x86 component member
+                    this.Core.CreateSimpleReference(sourceLineNumbers, "CustomAction", "SchedSecureObjects");
+                }
+
+                Row row = this.Core.CreateRow(sourceLineNumbers, "SecureObjects");
+                row[0] = objectId;
+                row[1] = tableName;
+                row[2] = domain;
+                row[3] = user;
+                row[4] = permission;
+                row[5] = componentId;
+            }
+        }
+
+        /// <summary>
+        /// Parses a ProductSearch element.
+        /// </summary>
+        /// <param name="node">Element to parse.</param>
+        private void ParseProductSearchElement(XElement node)
+        {
+            SourceLineNumber sourceLineNumbers = Preprocessor.GetSourceLineNumbers(node);
+            string id = null;
+            string variable = null;
+            string condition = null;
+            string after = null;
+            string productCode = null;
+            string upgradeCode = null;
+
+            Util.ProductSearch.ResultType result = Util.ProductSearch.ResultType.NotSet;
+
+            foreach (XAttribute attrib in node.Attributes())
+            {
+                if (String.IsNullOrEmpty(attrib.Name.NamespaceName) || this.Namespace == attrib.Name.Namespace)
+                {
+                    switch (attrib.Name.LocalName)
+                    {
+                        case "Id":
+                        case "Variable":
+                        case "Condition":
+                        case "After":
+                            ParseCommonSearchAttributes(sourceLineNumbers, attrib, ref id, ref variable, ref condition, ref after);
+                            break;
+                        case "ProductCode":
+                            productCode = this.Core.GetAttributeGuidValue(sourceLineNumbers, attrib, false);
+                            break;
+                        case "UpgradeCode":
+                            upgradeCode = this.Core.GetAttributeGuidValue(sourceLineNumbers, attrib, false);
+                            break;
+                        case "Result":
+                            string resultValue = this.Core.GetAttributeValue(sourceLineNumbers, attrib);
+                            if (!Util.ProductSearch.TryParseResultType(resultValue, out result))
+                            {
+                                this.Core.OnMessage(WixErrors.IllegalAttributeValue(sourceLineNumbers, attrib.Parent.Name.LocalName, attrib.Name.LocalName,
+                                    resultValue,
+                                    Util.ProductSearch.ResultType.version.ToString(),
+                                    Util.ProductSearch.ResultType.language.ToString(),
+                                    Util.ProductSearch.ResultType.state.ToString(),
+                                    Util.ProductSearch.ResultType.assignment.ToString()));
+                            }
+                            break;
+                        default:
+                            this.Core.UnexpectedAttribute(node, attrib);
+                            break;
+                    }
+                }
+                else
+                {
+                    this.Core.ParseExtensionAttribute(node, attrib);
+                }
+            }
+
+            if (null == variable)
+            {
+                this.Core.OnMessage(WixErrors.ExpectedAttribute(sourceLineNumbers, node.Name.LocalName, "Variable"));
+            }
+
+            if (null == upgradeCode && null == productCode)
+            {
+                this.Core.OnMessage(WixErrors.ExpectedAttribute(sourceLineNumbers, node.Name.LocalName, "ProductCode", "UpgradeCode", true));
+            }
+
+            if (null != upgradeCode && null != productCode)
+            {
+                this.Core.OnMessage(WixErrors.IllegalAttributeWithOtherAttribute(sourceLineNumbers, node.Name.LocalName, "UpgradeCode", "ProductCode"));
+            }
+
+            if (null == id)
+            {
+                id = this.Core.CreateIdentifier("wps", variable, condition, after, (productCode == null ? upgradeCode : productCode), result.ToString());
+            }
+
+            this.Core.ParseForExtensionElements(node);
+
+            if (!this.Core.EncounteredError)
+            {
+                this.CreateWixSearchRow(sourceLineNumbers, id, variable, condition);
+                if (after != null)
+                {
+                    this.Core.CreateSimpleReference(sourceLineNumbers, "WixSearch", after);
+                    // TODO: We're currently defaulting to "always run after", which we will need to change...
+                    this.CreateWixSearchRelationRow(sourceLineNumbers, id, after, 2);
+                }
+
+                WixProductSearchAttributes attributes = WixProductSearchAttributes.Version;
+                switch (result)
+                {
+                    case Util.ProductSearch.ResultType.version:
+                        attributes = WixProductSearchAttributes.Version;
+                        break;
+                    case Util.ProductSearch.ResultType.language:
+                        attributes = WixProductSearchAttributes.Language;
+                        break;
+                    case Util.ProductSearch.ResultType.state:
+                        attributes = WixProductSearchAttributes.State;
+                        break;
+                    case Util.ProductSearch.ResultType.assignment:
+                        attributes = WixProductSearchAttributes.Assignment;
+                        break;
+                }
+
+                // set an additional flag if this is an upgrade code
+                if (null != upgradeCode)
+                {
+                    attributes |= WixProductSearchAttributes.UpgradeCode;
+                }
+
+                Row row = this.Core.CreateRow(sourceLineNumbers, "WixProductSearch");
+                row[0] = id;
+                row[1] = (productCode == null ? upgradeCode : productCode);
+                row[2] = (int)attributes;
+            }
+        }
+
+        /// <summary>
+        /// Parses a RegistrySearch element.
+        /// </summary>
+        /// <param name="node">Element to parse.</param>
+        private void ParseRegistrySearchElement(XElement node)
+        {
+            SourceLineNumber sourceLineNumbers = Preprocessor.GetSourceLineNumbers(node);
+            string id = null;
+            string variable = null;
+            string condition = null;
+            string after = null;
+            int root = CompilerConstants.IntegerNotSet;
+            string key = null;
+            string value = null;
+            YesNoType expand = YesNoType.NotSet;
+            YesNoType win64 = YesNoType.NotSet;
+            Util.RegistrySearch.ResultType result = Util.RegistrySearch.ResultType.NotSet;
+            Util.RegistrySearch.FormatType format = Util.RegistrySearch.FormatType.raw;
+
+            foreach (XAttribute attrib in node.Attributes())
+            {
+                if (String.IsNullOrEmpty(attrib.Name.NamespaceName) || this.Namespace == attrib.Name.Namespace)
+                {
+                    switch (attrib.Name.LocalName)
+                    {
+                        case "Id":
+                        case "Variable":
+                        case "Condition":
+                        case "After":
+                            ParseCommonSearchAttributes(sourceLineNumbers, attrib, ref id, ref variable, ref condition, ref after);
+                            break;
+                        case "Root":
+                            root = this.Core.GetAttributeMsidbRegistryRootValue(sourceLineNumbers, attrib, false);
+                            break;
+                        case "Key":
+                            key = this.Core.GetAttributeValue(sourceLineNumbers, attrib);
+                            break;
+                        case "Value":
+                            value = this.Core.GetAttributeValue(sourceLineNumbers, attrib);
+                            break;
+                        case "ExpandEnvironmentVariables":
+                            expand = this.Core.GetAttributeYesNoValue(sourceLineNumbers, attrib);
+                            break;
+                        case "Format":
+                            string formatValue = this.Core.GetAttributeValue(sourceLineNumbers, attrib);
+                            if (!String.IsNullOrEmpty(formatValue))
+                            {
+                                if (!Util.RegistrySearch.TryParseFormatType(formatValue, out format))
+                                {
+                                    this.Core.OnMessage(WixErrors.IllegalAttributeValue(sourceLineNumbers, attrib.Parent.Name.LocalName, attrib.Name.LocalName,
+                                        formatValue, Util.RegistrySearch.FormatType.raw.ToString(), Util.RegistrySearch.FormatType.compatible.ToString()));
+                                }
+                            }
+                            break;
+                        case "Result":
+                            string resultValue = this.Core.GetAttributeValue(sourceLineNumbers, attrib);
+                            if (!Util.RegistrySearch.TryParseResultType(resultValue, out result))
+                            {
+                                this.Core.OnMessage(WixErrors.IllegalAttributeValue(sourceLineNumbers, attrib.Parent.Name.LocalName, attrib.Name.LocalName,
+                                    resultValue, Util.RegistrySearch.ResultType.exists.ToString(), Util.RegistrySearch.ResultType.value.ToString()));
+                            }
+                            break;
+                        case "Win64":
+                            win64 = this.Core.GetAttributeYesNoValue(sourceLineNumbers, attrib);
+                            break;
+                        default:
+                            this.Core.UnexpectedAttribute(node, attrib);
+                            break;
+                    }
+                }
+                else
+                {
+                    this.Core.ParseExtensionAttribute(node, attrib);
+                }
+            }
+
+            if (null == variable)
+            {
+                this.Core.OnMessage(WixErrors.ExpectedAttribute(sourceLineNumbers, node.Name.LocalName, "Variable"));
+            }
+
+            if (CompilerConstants.IntegerNotSet == root)
+            {
+                this.Core.OnMessage(WixErrors.ExpectedAttribute(sourceLineNumbers, node.Name.LocalName, "Root"));
+            }
+
+            if (null == key)
+            {
+                this.Core.OnMessage(WixErrors.ExpectedAttribute(sourceLineNumbers, node.Name.LocalName, "Key"));
+            }
+
+            if (Util.RegistrySearch.ResultType.NotSet == result)
+            {
+                result = Util.RegistrySearch.ResultType.value;
+            }
+
+            if (null == id)
+            {
+                id = this.Core.CreateIdentifier("wrs", variable, condition, after, root.ToString(), key, value, result.ToString());
+            }
+
+            WixRegistrySearchAttributes attributes = WixRegistrySearchAttributes.Raw;
+            switch (format)
+            {
+                case Util.RegistrySearch.FormatType.raw:
+                    attributes = WixRegistrySearchAttributes.Raw;
+                    break;
+                case Util.RegistrySearch.FormatType.compatible:
+                    attributes = WixRegistrySearchAttributes.Compatible;
+                    break;
+            }
+
+            switch (result)
+            {
+                case Util.RegistrySearch.ResultType.exists:
+                    attributes |= WixRegistrySearchAttributes.WantExists;
+                    break;
+                case Util.RegistrySearch.ResultType.value:
+                    attributes |= WixRegistrySearchAttributes.WantValue;
+                    break;
+            }
+
+            if (expand == YesNoType.Yes)
+            {
+                if (0 != (attributes & WixRegistrySearchAttributes.WantExists))
+                {
+                    this.Core.OnMessage(WixErrors.IllegalAttributeValueWithOtherAttribute(sourceLineNumbers, node.Name.LocalName,
+                        "ExpandEnvironmentVariables", expand.ToString(), "Result", result.ToString()));
+                }
+
+                attributes |= WixRegistrySearchAttributes.ExpandEnvironmentVariables;
+            }
+
+            if (win64 == YesNoType.Yes)
+            {
+                attributes |= WixRegistrySearchAttributes.Win64;
+            }
+
+            this.Core.ParseForExtensionElements(node);
+
+            if (!this.Core.EncounteredError)
+            {
+                this.CreateWixSearchRow(sourceLineNumbers, id, variable, condition);
+                if (after != null)
+                {
+                    this.Core.CreateSimpleReference(sourceLineNumbers, "WixSearch", after);
+                    // TODO: We're currently defaulting to "always run after", which we will need to change...
+                    this.CreateWixSearchRelationRow(sourceLineNumbers, id, after, 2);
+                }
+
+                Row row = this.Core.CreateRow(sourceLineNumbers, "WixRegistrySearch");
+                row[0] = id;
+                row[1] = root;
+                row[2] = key;
+                row[3] = value;
+                row[4] = (int)attributes;
+            }
+        }
+
+        /// <summary>
+        /// Parses a RemoveFolderEx element.
+        /// </summary>
+        /// <param name="node">Element to parse.</param>
+        /// <param name="componentId">Identifier of parent component.</param>
+        private void ParseRemoveFolderExElement(XElement node, string componentId)
+        {
+            SourceLineNumber sourceLineNumbers = Preprocessor.GetSourceLineNumbers(node);
+            string id = null;
+            int on = (int)WixRemoveFolderExOn.Uninstall;
+            string property = null;
+
+            foreach (XAttribute attrib in node.Attributes())
+            {
+                if (String.IsNullOrEmpty(attrib.Name.NamespaceName) || this.Namespace == attrib.Name.Namespace)
+                {
+                    switch (attrib.Name.LocalName)
+                    {
+                        case "Id":
+                            id = this.Core.GetAttributeIdentifierValue(sourceLineNumbers, attrib);
+                            break;
+                        case "On":
+                            string onValue = this.Core.GetAttributeValue(sourceLineNumbers, attrib);
+                            if (onValue.Length == 0)
+                            {
+                                on = CompilerConstants.IllegalInteger;
+                            }
+                            else
+                            {
+                                switch (onValue)
+                                {
+                                    case "install":
+                                        on = (int)WixRemoveFolderExOn.Install;
+                                        break;
+                                    case "uninstall":
+                                        on = (int)WixRemoveFolderExOn.Uninstall;
+                                        break;
+                                    case "both":
+                                        on = (int)WixRemoveFolderExOn.Both;
+                                        break;
+                                    default:
+                                        this.Core.OnMessage(WixErrors.IllegalAttributeValue(sourceLineNumbers, node.Name.LocalName, "On", onValue, "install", "uninstall", "both"));
+                                        on = CompilerConstants.IllegalInteger;
+                                        break;
+                                }
+                            }
+                            break;
+                        case "Property":
+                            property = this.Core.GetAttributeValue(sourceLineNumbers, attrib);
+                            break;
+                        default:
+                            this.Core.UnexpectedAttribute(node, attrib);
+                            break;
+                    }
+                }
+                else
+                {
+                    this.Core.ParseExtensionAttribute(node, attrib);
+                }
+            }
+
+            if (String.IsNullOrEmpty(property))
+            {
+                this.Core.OnMessage(WixErrors.ExpectedAttribute(sourceLineNumbers, node.Name.LocalName, "Property"));
+            }
+
+            if (String.IsNullOrEmpty(id))
+            {
+                id = this.Core.CreateIdentifier("wrf", componentId, property, on.ToString(CultureInfo.InvariantCulture.NumberFormat));
+            }
+
+            this.Core.ParseForExtensionElements(node);
+
+            if (!this.Core.EncounteredError)
+            {
+                Row row = this.Core.CreateRow(sourceLineNumbers, "WixRemoveFolderEx");
+                row[0] = id;
+                row[1] = componentId;
+                row[2] = property;
+                row[3] = on;
+
+                this.Core.EnsureTable(sourceLineNumbers, "RemoveFile");
+                this.Core.CreateSimpleReference(sourceLineNumbers, "CustomAction", "WixRemoveFoldersEx");
+            }
+        }
+
+        /// <summary>
+        /// Parses a RestartResource element.
+        /// </summary>
+        /// <param name="node">The element to parse.</param>
+        /// <param name="componentId">The identity of the parent component.</param>
+        private void ParseRestartResourceElement(XElement node, string componentId)
+        {
+            SourceLineNumber sourceLineNumbers = Preprocessor.GetSourceLineNumbers(node);
+            string id = null;
+            string resource = null;
+            int attributes = CompilerConstants.IntegerNotSet;
+
+            foreach (XAttribute attrib in node.Attributes())
+            {
+                if (String.IsNullOrEmpty(attrib.Name.NamespaceName) || this.Namespace == attrib.Name.Namespace)
+                {
+                    switch (attrib.Name.LocalName)
+                    {
+                        case "Id":
+                            id = this.Core.GetAttributeValue(sourceLineNumbers, attrib);
+                            break;
+
+                        case "Path":
+                            resource = this.Core.GetAttributeValue(sourceLineNumbers, attrib);
+                            attributes = (int)WixRestartResourceAttributes.Filename;
+                            break;
+
+                        case "ProcessName":
+                            resource = this.Core.GetAttributeValue(sourceLineNumbers, attrib);
+                            attributes = (int)WixRestartResourceAttributes.ProcessName;
+                            break;
+
+                        case "ServiceName":
+                            resource = this.Core.GetAttributeValue(sourceLineNumbers, attrib);
+                            attributes = (int)WixRestartResourceAttributes.ServiceName;
+                            break;
+
+                        default:
+                            this.Core.UnexpectedAttribute(node, attrib);
+                            break;
+                    }
+                }
+                else
+                {
+                    this.Core.ParseExtensionAttribute(node, attrib);
+                }
+            }
+
+            // Validate the attribute.
+            if (String.IsNullOrEmpty(id))
+            {
+                id = this.Core.CreateIdentifier("wrr", componentId, resource, attributes.ToString());
+            }
+
+            if (String.IsNullOrEmpty(resource) || CompilerConstants.IntegerNotSet == attributes)
+            {
+                this.Core.OnMessage(WixErrors.ExpectedAttributes(sourceLineNumbers, node.Name.LocalName, "Path", "ServiceName"));
+            }
+
+            this.Core.ParseForExtensionElements(node);
+
+            if (!this.Core.EncounteredError)
+            {
+                // Add a reference to the WixRegisterRestartResources custom action since nothing will happen without it.
+                if (this.Core.CurrentPlatform == Platform.ARM)
+                {
+                    // Ensure ARM version of the CA is referenced
+                    this.Core.CreateSimpleReference(sourceLineNumbers, "CustomAction", "WixRegisterRestartResources_ARM");
+                }
+                else
+                {
+                    // All other supported platforms use x86
+                    this.Core.CreateSimpleReference(sourceLineNumbers, "CustomAction", "WixRegisterRestartResources");
+                }
+
+                Row row = this.Core.CreateRow(sourceLineNumbers, "WixRestartResource");
+                row[0] = id;
+                row[1] = componentId;
+                row[2] = resource;
+                row[3] = attributes;
+            }
+        }
+
+        /// <summary>
+        /// Parses a service configuration element.
+        /// </summary>
+        /// <param name="node">Element to parse.</param>
+        /// <param name="componentId">Identifier of parent component.</param>
+        /// <param name="parentTableName">Name of parent element.</param>
+        /// <param name="parentTableServiceName">Optional name of service </param>
+        private void ParseServiceConfigElement(XElement node, string componentId, string parentTableName, string parentTableServiceName)
+        {
+            SourceLineNumber sourceLineNumbers = Preprocessor.GetSourceLineNumbers(node);
+            string firstFailureActionType = null;
+            bool newService = false;
+            string programCommandLine = null;
+            string rebootMessage = null;
+            int resetPeriod = CompilerConstants.IntegerNotSet;
+            int restartServiceDelay = CompilerConstants.IntegerNotSet;
+            string secondFailureActionType = null;
+            string serviceName = null;
+            string thirdFailureActionType = null;
+
+            foreach (XAttribute attrib in node.Attributes())
+            {
+                if (String.IsNullOrEmpty(attrib.Name.NamespaceName) || this.Namespace == attrib.Name.Namespace)
+                {
+                    switch (attrib.Name.LocalName)
+                    {
+                        case "FirstFailureActionType":
+                            firstFailureActionType = this.Core.GetAttributeValue(sourceLineNumbers, attrib);
+                            break;
+                        case "ProgramCommandLine":
+                            programCommandLine = this.Core.GetAttributeValue(sourceLineNumbers, attrib);
+                            break;
+                        case "RebootMessage":
+                            rebootMessage = this.Core.GetAttributeValue(sourceLineNumbers, attrib);
+                            break;
+                        case "ResetPeriodInDays":
+                            resetPeriod = this.Core.GetAttributeIntegerValue(sourceLineNumbers, attrib, 0, int.MaxValue);
+                            break;
+                        case "RestartServiceDelayInSeconds":
+                            restartServiceDelay = this.Core.GetAttributeIntegerValue(sourceLineNumbers, attrib, 0, int.MaxValue);
+                            break;
+                        case "SecondFailureActionType":
+                            secondFailureActionType = this.Core.GetAttributeValue(sourceLineNumbers, attrib);
+                            break;
+                        case "ServiceName":
+                            serviceName = this.Core.GetAttributeValue(sourceLineNumbers, attrib);
+                            break;
+                        case "ThirdFailureActionType":
+                            thirdFailureActionType = this.Core.GetAttributeValue(sourceLineNumbers, attrib);
+                            break;
+                        default:
+                            this.Core.UnexpectedAttribute(node, attrib);
+                            break;
+                    }
+                }
+                else
+                {
+                    this.Core.ParseExtensionAttribute(node, attrib);
+                }
+            }
+
+            // if this element is a child of ServiceInstall then ignore the service name provided.
+            if ("ServiceInstall" == parentTableName)
+            {
+                // TODO: the ServiceName attribute should not be allowed in this case (the overwriting behavior may confuse users)
+                serviceName = parentTableServiceName;
+                newService = true;
+            }
+            else
+            {
+                // not a child of ServiceInstall, so ServiceName must have been provided
+                if (null == serviceName)
+                {
+                    this.Core.OnMessage(WixErrors.ExpectedAttribute(sourceLineNumbers, node.Name.LocalName, "ServiceName"));
+                }
+            }
+
+            this.Core.ParseForExtensionElements(node);
+
+            // Reference SchedServiceConfig since nothing will happen without it
+            if (this.Core.CurrentPlatform == Platform.ARM)
+            {
+                // Ensure ARM version of the CA is referenced
+                this.Core.CreateSimpleReference(sourceLineNumbers, "CustomAction", "SchedServiceConfig_ARM");
+            }
+            else
+            {
+                // All other supported platforms use x86
+                this.Core.CreateSimpleReference(sourceLineNumbers, "CustomAction", "SchedServiceConfig");
+            }
+
+            if (!this.Core.EncounteredError)
+            {
+                Row row = this.Core.CreateRow(sourceLineNumbers, "ServiceConfig");
+                row[0] = serviceName;
+                row[1] = componentId;
+                row[2] = (newService ? 1 : 0);
+                row[3] = firstFailureActionType;
+                row[4] = secondFailureActionType;
+                row[5] = thirdFailureActionType;
+                if (CompilerConstants.IntegerNotSet != resetPeriod)
+                {
+                    row[6] = resetPeriod;
+                }
+
+                if (CompilerConstants.IntegerNotSet != restartServiceDelay)
+                {
+                    row[7] = restartServiceDelay;
+                }
+                row[8] = programCommandLine;
+                row[9] = rebootMessage;
+            }
+        }
+
+        /// <summary>
+        /// Parses an user element.
+        /// </summary>
+        /// <param name="node">Element to parse.</param>
+        /// <param name="componentId">Optional identifier of parent component.</param>
+        private void ParseUserElement(XElement node, string componentId)
+        {
+            SourceLineNumber sourceLineNumbers = Preprocessor.GetSourceLineNumbers(node);
+            string id = null;
+            int attributes = 0;
+            string domain = null;
+            string name = null;
+            string password = null;
+
+            foreach (XAttribute attrib in node.Attributes())
+            {
+                if (String.IsNullOrEmpty(attrib.Name.NamespaceName) || this.Namespace == attrib.Name.Namespace)
+                {
+                    switch (attrib.Name.LocalName)
+                    {
+                        case "Id":
+                            id = this.Core.GetAttributeIdentifierValue(sourceLineNumbers, attrib);
+                            break;
+                        case "CanNotChangePassword":
+                            if (null == componentId)
+                            {
+                                this.Core.OnMessage(UtilErrors.IllegalAttributeWithoutComponent(sourceLineNumbers, node.Name.LocalName, attrib.Name.LocalName));
+                            }
+
+                            if (YesNoType.Yes == this.Core.GetAttributeYesNoValue(sourceLineNumbers, attrib))
+                            {
+                                attributes |= UserPasswdCantChange;
+                            }
+                            break;
+                        case "CreateUser":
+                            if (null == componentId)
+                            {
+                                this.Core.OnMessage(UtilErrors.IllegalAttributeWithoutComponent(sourceLineNumbers, node.Name.LocalName, attrib.Name.LocalName));
+                            }
+
+                            if (YesNoType.No == this.Core.GetAttributeYesNoValue(sourceLineNumbers, attrib))
+                            {
+                                attributes |= UserDontCreateUser;
+                            }
+                            break;
+                        case "Disabled":
+                            if (null == componentId)
+                            {
+                                this.Core.OnMessage(UtilErrors.IllegalAttributeWithoutComponent(sourceLineNumbers, node.Name.LocalName, attrib.Name.LocalName));
+                            }
+
+                            if (YesNoType.Yes == this.Core.GetAttributeYesNoValue(sourceLineNumbers, attrib))
+                            {
+                                attributes |= UserDisableAccount;
+                            }
+                            break;
+                        case "Domain":
+                            domain = this.Core.GetAttributeValue(sourceLineNumbers, attrib);
+                            break;
+                        case "FailIfExists":
+                            if (null == componentId)
+                            {
+                                this.Core.OnMessage(UtilErrors.IllegalAttributeWithoutComponent(sourceLineNumbers, node.Name.LocalName, attrib.Name.LocalName));
+                            }
+
+                            if (YesNoType.Yes == this.Core.GetAttributeYesNoValue(sourceLineNumbers, attrib))
+                            {
+                                attributes |= UserFailIfExists;
+                            }
+                            break;
+                        case "LogonAsService":
+                            if (null == componentId)
+                            {
+                                this.Core.OnMessage(UtilErrors.IllegalAttributeWithoutComponent(sourceLineNumbers, node.Name.LocalName, attrib.Name.LocalName));
+                            }
+                            if (YesNoType.Yes == this.Core.GetAttributeYesNoValue(sourceLineNumbers, attrib))
+                            {
+                                attributes |= UserLogonAsService;
+                            }
+                            break;
+                        case "Name":
+                            name = this.Core.GetAttributeValue(sourceLineNumbers, attrib);
+                            break;
+                        case "Password":
+                            password = this.Core.GetAttributeValue(sourceLineNumbers, attrib);
+                            break;
+                        case "PasswordExpired":
+                            if (null == componentId)
+                            {
+                                this.Core.OnMessage(UtilErrors.IllegalAttributeWithoutComponent(sourceLineNumbers, node.Name.LocalName, attrib.Name.LocalName));
+                            }
+
+                            if (YesNoType.Yes == this.Core.GetAttributeYesNoValue(sourceLineNumbers, attrib))
+                            {
+                                attributes |= UserPasswdChangeReqdOnLogin;
+                            }
+                            break;
+                        case "PasswordNeverExpires":
+                            if (null == componentId)
+                            {
+                                this.Core.OnMessage(UtilErrors.IllegalAttributeWithoutComponent(sourceLineNumbers, node.Name.LocalName, attrib.Name.LocalName));
+                            }
+
+                            if (YesNoType.Yes == this.Core.GetAttributeYesNoValue(sourceLineNumbers, attrib))
+                            {
+                                attributes |= UserDontExpirePasswrd;
+                            }
+                            break;
+                        case "RemoveOnUninstall":
+                            if (null == componentId)
+                            {
+                                this.Core.OnMessage(UtilErrors.IllegalAttributeWithoutComponent(sourceLineNumbers, node.Name.LocalName, attrib.Name.LocalName));
+                            }
+
+                            if (YesNoType.No == this.Core.GetAttributeYesNoValue(sourceLineNumbers, attrib))
+                            {
+                                attributes |= UserDontRemoveOnUninstall;
+                            }
+                            break;
+                        case "UpdateIfExists":
+                            if (null == componentId)
+                            {
+                                this.Core.OnMessage(UtilErrors.IllegalAttributeWithoutComponent(sourceLineNumbers, node.Name.LocalName, attrib.Name.LocalName));
+                            }
+
+                            if (YesNoType.Yes == this.Core.GetAttributeYesNoValue(sourceLineNumbers, attrib))
+                            {
+                                attributes |= UserUpdateIfExists;
+                            }
+                            break;
+                        default:
+                            this.Core.UnexpectedAttribute(node, attrib);
+                            break;
+                    }
+                }
+                else
+                {
+                    this.Core.ParseExtensionAttribute(node, attrib);
+                }
+            }
+
+            if (null == id)
+            {
+                this.Core.OnMessage(WixErrors.ExpectedAttribute(sourceLineNumbers, node.Name.LocalName, "Id"));
+            }
+
+            if (null == name)
+            {
+                this.Core.OnMessage(WixErrors.ExpectedAttribute(sourceLineNumbers, node.Name.LocalName, "Name"));
+            }
+
+            foreach (XElement child in node.Elements())
+            {
+                if (this.Namespace == child.Name.Namespace)
+                {
+                    switch (child.Name.LocalName)
+                    {
+                        case "GroupRef":
+                            if (null == componentId)
+                            {
+                                SourceLineNumber childSourceLineNumbers = Preprocessor.GetSourceLineNumbers(child);
+                                this.Core.OnMessage(UtilErrors.IllegalElementWithoutComponent(childSourceLineNumbers, child.Name.LocalName));
+                            }
+
+                            this.ParseGroupRefElement(child, id);
+                            break;
+                        default:
+                            this.Core.UnexpectedElement(node, child);
+                            break;
+                    }
+                }
+                else
+                {
+                    this.Core.ParseExtensionElement(node, child);
+                }
+            }
+
+            if (null != componentId)
+            {
+                // Reference ConfigureIIs since nothing will happen without it
+                if (this.Core.CurrentPlatform == Platform.ARM)
+                {
+                    // Ensure ARM version of the CA is referenced
+                    this.Core.CreateSimpleReference(sourceLineNumbers, "CustomAction", "ConfigureUsers_ARM");
+                }
+                else
+                {
+                    // All other supported platforms use x86
+                    this.Core.CreateSimpleReference(sourceLineNumbers, "CustomAction", "ConfigureUsers");
+                }
+            }
+
+            if (!this.Core.EncounteredError)
+            {
+                Row row = this.Core.CreateRow(sourceLineNumbers, "User");
+                row[0] = id;
+                row[1] = componentId;
+                row[2] = name;
+                row[3] = domain;
+                row[4] = password;
+                row[5] = attributes;
+            }
+        }
+
+        /// <summary>
+        /// Parses a XmlFile element.
+        /// </summary>
+        /// <param name="node">Element to parse.</param>
+        /// <param name="componentId">Identifier of parent component.</param>
+        private void ParseXmlFileElement(XElement node, string componentId)
+        {
+            SourceLineNumber sourceLineNumbers = Preprocessor.GetSourceLineNumbers(node);
+            string id = null;
+            string file = null;
+            string elementPath = null;
+            string name = null;
+            string value = null;
+            int sequence = -1;
+            int flags = 0;
+
+            foreach (XAttribute attrib in node.Attributes())
+            {
+                if (String.IsNullOrEmpty(attrib.Name.NamespaceName) || this.Namespace == attrib.Name.Namespace)
+                {
+                    switch (attrib.Name.LocalName)
+                    {
+                        case "Action":
+                            string actionValue = this.Core.GetAttributeValue(sourceLineNumbers, attrib);
+                            switch (actionValue)
+                            {
+                                case "createElement":
+                                    flags |= 0x00000001; // XMLFILE_CREATE_ELEMENT
+                                    break;
+                                case "deleteValue":
+                                    flags |= 0x00000002; // XMLFILE_DELETE_VALUE
+                                    break;
+                                case "bulkSetValue":
+                                    flags |= 0x00000004; // XMLFILE_BULKWRITE_VALUE
+                                    break;
+                                case "setValue":
+                                    // no flag for set value since it's the default
+                                    break;
+                                default:
+                                    this.Core.OnMessage(WixErrors.IllegalAttributeValue(sourceLineNumbers, node.Name.LocalName, "Action", actionValue, "createElement", "deleteValue", "setValue", "bulkSetValue"));
+                                    break;
+                            }
+                            break;
+                        case "SelectionLanguage":
+                            string selectionLanguage = this.Core.GetAttributeValue(sourceLineNumbers, attrib);
+                            switch (selectionLanguage)
+                            {
+                                case "XPath":
+                                    flags |= 0x00000100; // XMLFILE_USE_XPATH
+                                    break;
+                                case "XSLPattern":
+                                    // no flag for since it's the default
+                                    break;
+                                default:
+                                    this.Core.OnMessage(WixErrors.IllegalAttributeValue(sourceLineNumbers, node.Name.LocalName, "SelectionLanguage", selectionLanguage, "XPath", "XSLPattern"));
+                                    break;
+                            }
+                            break;
+                        case "Id":
+                            id = this.Core.GetAttributeIdentifierValue(sourceLineNumbers, attrib);
+                            break;
+                        case "File":
+                            file = this.Core.GetAttributeValue(sourceLineNumbers, attrib);
+                            break;
+                        case "ElementPath":
+                            elementPath = this.Core.GetAttributeValue(sourceLineNumbers, attrib);
+                            break;
+                        case "Name":
+                            name = this.Core.GetAttributeValue(sourceLineNumbers, attrib);
+                            break;
+                        case "Permanent":
+                            if (YesNoType.Yes == this.Core.GetAttributeYesNoValue(sourceLineNumbers, attrib))
+                            {
+                                flags |= 0x00010000; // XMLFILE_DONT_UNINSTALL
+                            }
+                            break;
+                        case "Sequence":
+                            sequence = this.Core.GetAttributeIntegerValue(sourceLineNumbers, attrib, 1, short.MaxValue);
+                            break;
+                        case "Value":
+                            value = this.Core.GetAttributeValue(sourceLineNumbers, attrib);
+                            break;
+                        case "PreserveModifiedDate":
+                            if (YesNoType.Yes == this.Core.GetAttributeYesNoValue(sourceLineNumbers, attrib))
+                            {
+                                flags |= 0x00001000; // XMLFILE_PRESERVE_MODIFIED
+                            }
+                            break;
+                        default:
+                            this.Core.UnexpectedAttribute(node, attrib);
+                            break;
+                    }
+                }
+                else
+                {
+                    this.Core.ParseExtensionAttribute(node, attrib);
+                }
+            }
+
+            if (null == id)
+            {
+                this.Core.OnMessage(WixErrors.ExpectedAttribute(sourceLineNumbers, node.Name.LocalName, "Id"));
+            }
+
+            if (null == file)
+            {
+                this.Core.OnMessage(WixErrors.ExpectedAttribute(sourceLineNumbers, node.Name.LocalName, "File"));
+            }
+
+            if (null == elementPath)
+            {
+                this.Core.OnMessage(WixErrors.ExpectedAttribute(sourceLineNumbers, node.Name.LocalName, "ElementPath"));
+            }
+
+            if ((0x00000001 /*XMLFILE_CREATE_ELEMENT*/ & flags) != 0 && null == name)
+            {
+                this.Core.OnMessage(WixErrors.IllegalAttributeWithoutOtherAttributes(sourceLineNumbers, node.Name.LocalName, "Action", "Name"));
+            }
+
+            this.Core.ParseForExtensionElements(node);
+
+            if (!this.Core.EncounteredError)
+            {
+                Row row = this.Core.CreateRow(sourceLineNumbers, "XmlFile");
+                row[0] = id;
+                row[1] = file;
+                row[2] = elementPath;
+                row[3] = name;
+                row[4] = value;
+                row[5] = flags;
+                row[6] = componentId;
+                if (-1 != sequence)
+                {
+                    row[7] = sequence;
+                }
+            }
+
+            // Reference SchedXmlFile since nothing will happen without it
+            if (this.Core.CurrentPlatform == Platform.ARM)
+            {
+                // Ensure ARM version of the CA is referenced
+                this.Core.CreateSimpleReference(sourceLineNumbers, "CustomAction", "SchedXmlFile_ARM");
+            }
+            else
+            {
+                // All other supported platforms use x86
+                this.Core.CreateSimpleReference(sourceLineNumbers, "CustomAction", "SchedXmlFile");
+            }
+        }
+
+        /// <summary>
+        /// Parses a XmlConfig element.
+        /// </summary>
+        /// <param name="node">Element to parse.</param>
+        /// <param name="componentId">Identifier of parent component.</param>
+        /// <param name="nested">Whether or not the element is nested.</param>
+        private void ParseXmlConfigElement(XElement node, string componentId, bool nested)
+        {
+            SourceLineNumber sourceLineNumbers = Preprocessor.GetSourceLineNumbers(node);
+            string id = null;
+            string elementId = null;
+            string elementPath = null;
+            int flags = 0;
+            string file = null;
+            string name = null;
+            int sequence = CompilerConstants.IntegerNotSet;
+            string value = null;
+            string verifyPath = null;
+
+            foreach (XAttribute attrib in node.Attributes())
+            {
+                if (String.IsNullOrEmpty(attrib.Name.NamespaceName) || this.Namespace == attrib.Name.Namespace)
+                {
+                    switch (attrib.Name.LocalName)
+                    {
+                        case "Id":
+                            id = this.Core.GetAttributeIdentifierValue(sourceLineNumbers, attrib);
+                            break;
+                        case "Action":
+                            if (nested)
+                            {
+                                this.Core.OnMessage(WixErrors.IllegalAttributeWhenNested(sourceLineNumbers, node.Name.LocalName, attrib.Name.LocalName, node.Parent.Name.LocalName));
+                            }
+                            else
+                            {
+                                string actionValue = this.Core.GetAttributeValue(sourceLineNumbers, attrib);
+                                switch (actionValue)
+                                {
+                                    case "create":
+                                        flags |= 0x10; // XMLCONFIG_CREATE
+                                        break;
+                                    case "delete":
+                                        flags |= 0x20; // XMLCONFIG_DELETE
+                                        break;
+                                    default:
+                                        this.Core.OnMessage(WixErrors.IllegalAttributeValue(sourceLineNumbers, node.Name.LocalName, attrib.Name.LocalName, actionValue, "create", "delete"));
+                                        break;
+                                }
+                            }
+                            break;
+                        case "ElementId":
+                            elementId = this.Core.GetAttributeValue(sourceLineNumbers, attrib);
+                            break;
+                        case "ElementPath":
+                            elementPath = this.Core.GetAttributeValue(sourceLineNumbers, attrib);
+                            break;
+                        case "File":
+                            file = this.Core.GetAttributeValue(sourceLineNumbers, attrib);
+                            break;
+                        case "Name":
+                            name = this.Core.GetAttributeValue(sourceLineNumbers, attrib);
+                            break;
+                        case "Node":
+                            if (nested)
+                            {
+                                this.Core.OnMessage(WixErrors.IllegalAttributeWhenNested(sourceLineNumbers, node.Name.LocalName, attrib.Name.LocalName, node.Parent.Name.LocalName));
+                            }
+                            else
+                            {
+                                string nodeValue = this.Core.GetAttributeValue(sourceLineNumbers, attrib);
+                                switch (nodeValue)
+                                {
+                                    case "element":
+                                        flags |= 0x1; // XMLCONFIG_ELEMENT
+                                        break;
+                                    case "value":
+                                        flags |= 0x2; // XMLCONFIG_VALUE
+                                        break;
+                                    case "document":
+                                        flags |= 0x4; // XMLCONFIG_DOCUMENT
+                                        break;
+                                    default:
+                                        this.Core.OnMessage(WixErrors.IllegalAttributeValue(sourceLineNumbers, node.Name.LocalName, attrib.Name.LocalName, nodeValue, "element", "value", "document"));
+                                        break;
+                                }
+                            }
+                            break;
+                        case "On":
+                            if (nested)
+                            {
+                                this.Core.OnMessage(WixErrors.IllegalAttributeWhenNested(sourceLineNumbers, node.Name.LocalName, attrib.Name.LocalName, node.Parent.Name.LocalName));
+                            }
+                            else
+                            {
+                                string onValue = this.Core.GetAttributeValue(sourceLineNumbers, attrib);
+                                switch (onValue)
+                                {
+                                    case "install":
+                                        flags |= 0x100; // XMLCONFIG_INSTALL
+                                        break;
+                                    case "uninstall":
+                                        flags |= 0x200; // XMLCONFIG_UNINSTALL
+                                        break;
+                                    default:
+                                        this.Core.OnMessage(WixErrors.IllegalAttributeValue(sourceLineNumbers, node.Name.LocalName, attrib.Name.LocalName, onValue, "install", "uninstall"));
+                                        break;
+                                }
+                            }
+                            break;
+                        case "PreserveModifiedDate":
+                            if (YesNoType.Yes == this.Core.GetAttributeYesNoValue(sourceLineNumbers, attrib))
+                            {
+                                flags |= 0x00001000; // XMLCONFIG_PRESERVE_MODIFIED
+                            }
+                            break;
+                        case "Sequence":
+                            sequence = this.Core.GetAttributeIntegerValue(sourceLineNumbers, attrib, 1, short.MaxValue);
+                            break;
+                        case "Value":
+                            value = this.Core.GetAttributeValue(sourceLineNumbers, attrib);
+                            break;
+                        case "VerifyPath":
+                            verifyPath = this.Core.GetAttributeValue(sourceLineNumbers, attrib);
+                            break;
+                        default:
+                            this.Core.UnexpectedAttribute(node, attrib);
+                            break;
+                    }
+                }
+                else
+                {
+                    this.Core.ParseExtensionAttribute(node, attrib);
+                }
+            }
+
+            if (null == id)
+            {
+                this.Core.OnMessage(WixErrors.ExpectedAttribute(sourceLineNumbers, node.Name.LocalName, "Id"));
+            }
+
+            if (null == file)
+            {
+                this.Core.OnMessage(WixErrors.ExpectedAttribute(sourceLineNumbers, node.Name.LocalName, "File"));
+            }
+
+            if (null == elementId && null == elementPath)
+            {
+                this.Core.OnMessage(WixErrors.ExpectedAttributes(sourceLineNumbers, node.Name.LocalName, "ElementId", "ElementPath"));
+            }
+            else if (null != elementId)
+            {
+                if (null != elementPath)
+                {
+                    this.Core.OnMessage(WixErrors.IllegalAttributeWithOtherAttribute(sourceLineNumbers, node.Name.LocalName, "ElementId", "ElementPath"));
+                }
+
+                if (0 != flags)
+                {
+                    this.Core.OnMessage(WixErrors.IllegalAttributeWithOtherAttributes(sourceLineNumbers, node.Name.LocalName, "ElementId", "Action", "Node", "On"));
+                }
+
+                this.Core.CreateSimpleReference(sourceLineNumbers, "XmlConfig", elementId);
+            }
+
+            string innerText = this.Core.GetTrimmedInnerText(node);
+            if (null != value)
+            {
+                // cannot specify both the value attribute and inner text
+                if (0 != innerText.Length)
+                {
+                    this.Core.OnMessage(WixErrors.IllegalAttributeWithInnerText(sourceLineNumbers, node.Name.LocalName, "Value"));
+                }
+            }
+            else // value attribute not specified
+            {
+                if (0 < innerText.Length)
+                {
+                    value = innerText;
+                }
+            }
+
+            // find unexpected child elements
+            foreach (XElement child in node.Elements())
+            {
+                if (this.Namespace == child.Name.Namespace)
+                {
+                    switch (child.Name.LocalName)
+                    {
+                        case "XmlConfig":
+                            if (nested)
+                            {
+                                this.Core.OnMessage(WixErrors.UnexpectedElement(sourceLineNumbers, node.Name.LocalName, child.Name.LocalName));
+                            }
+                            else
+                            {
+                                this.ParseXmlConfigElement(child, componentId, true);
+                            }
+                            break;
+                        default:
+                            this.Core.UnexpectedElement(node, child);
+                            break;
+                    }
+                }
+                else
+                {
+                    this.Core.ParseExtensionElement(node, child);
+                }
+            }
+
+            if (!this.Core.EncounteredError)
+            {
+                Row row = this.Core.CreateRow(sourceLineNumbers, "XmlConfig");
+                row[0] = id;
+                row[1] = file;
+                row[2] = null == elementId ? elementPath : elementId;
+                row[3] = verifyPath;
+                row[4] = name;
+                row[5] = value;
+                row[6] = flags;
+                row[7] = componentId;
+                if (CompilerConstants.IntegerNotSet != sequence)
+                {
+                    row[8] = sequence;
+                }
+            }
+
+            // Reference SchedXmlConfig since nothing will happen without it
+            if (this.Core.CurrentPlatform == Platform.ARM)
+            {
+                // Ensure ARM version of the CA is referenced
+                this.Core.CreateSimpleReference(sourceLineNumbers, "CustomAction", "SchedXmlConfig_ARM");
+            }
+            else
+            {
+                // All other supported platforms use x86
+                this.Core.CreateSimpleReference(sourceLineNumbers, "CustomAction", "SchedXmlConfig");
+            }
+        }
+
+        /// <summary>
+        /// Match evaluator to escape properties in a string.
+        /// </summary>
+        private string EscapeProperties(Match match)
+        {
+            string escape = null;
+            switch (match.Value)
+            {
+                case "[":
+                    escape = @"[\[]";
+                    break;
+                case "]":
+                    escape = @"[\]]";
+                    break;
+            }
+
+            return escape;
+        }
+
+        /// <summary>
+        /// Private class that stores the data from a parsed PerformanceCounter element.
+        /// </summary>
+        private class ParsedPerformanceCounter
+        {
+            string name;
+            string help;
+            int type;
+            string language;
+
+            internal ParsedPerformanceCounter(string name, string help, System.Diagnostics.PerformanceCounterType type, int language)
+            {
+                this.name = name;
+                this.help = help;
+                this.type = (int)type;
+                this.language = language.ToString("D3", CultureInfo.InvariantCulture);
+            }
+
+            internal string Name
+            {
+                get { return this.name; }
+            }
+
+            internal string Help
+            {
+                get { return this.help; }
+            }
+
+            internal int Type
+            {
+                get { return this.type; }
+            }
+
+            internal string Language
+            {
+                get { return this.language; }
+            }
+        }
+    }
+}