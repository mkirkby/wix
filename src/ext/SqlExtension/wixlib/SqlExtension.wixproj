--- conflicted
+++ resolved
@@ -1,41 +1,28 @@
-﻿<?xml version="1.0" encoding="utf-8" ?>
-<!--
-  <copyright file="SqlExtension.wixproj" company="Outercurve Foundation">
-    Copyright (c) 2004, Outercurve Foundation.
-    This software is released under Microsoft Reciprocal License (MS-RL).
-    The license and further copyright text can be found in the file
-    LICENSE.TXT at the root directory of the distribution.
-  </copyright>
--->
-<Project DefaultTargets="Build" xmlns="http://schemas.microsoft.com/developer/msbuild/2003" ToolsVersion="4.0">
-  <PropertyGroup>
-    <ProjectGuid>{0749dfeb-4621-4105-a2ef-2ab59002564d}</ProjectGuid>
-    <OutputName>sql</OutputName>
-    <OutputType>Library</OutputType>
-    <BindFiles>True</BindFiles>
-    <Pedantic>True</Pedantic>
-    <Cultures>en-us</Cultures>
-  </PropertyGroup>
-
-<<<<<<< HEAD
-=======
-  <Import Project="$([MSBuild]::GetDirectoryNameOfFileAbove($(MSBuildProjectDirectory), wix.proj))\tools\WixBuild.props" />
-
-  <PropertyGroup>
-    <DefineConstants>
-      $(DefineConstants);
-      scaschedDll=$(OutputPath)\scasched.dll;
-      scaexecDll=$(OutputPath)\scaexec.dll;
-    </DefineConstants>
-  </PropertyGroup>
-
->>>>>>> 0960b8be
-  <ItemGroup>
-    <Compile Include="SqlExtension.wxs" />
-    <EmbeddedResource Include="en-us.wxl" />
-    <EmbeddedResource Include="es-es.wxl" />
-    <EmbeddedResource Include="ja-jp.wxl" />
-  </ItemGroup>
-
-  <Import Project="$([MSBuild]::GetDirectoryNameOfFileAbove($(MSBuildProjectDirectory), wix.proj))\tools\WixBuild.targets" />
-</Project>+﻿<?xml version="1.0" encoding="utf-8" ?>
+<!--
+  <copyright file="SqlExtension.wixproj" company="Outercurve Foundation">
+    Copyright (c) 2004, Outercurve Foundation.
+    This software is released under Microsoft Reciprocal License (MS-RL).
+    The license and further copyright text can be found in the file
+    LICENSE.TXT at the root directory of the distribution.
+  </copyright>
+-->
+<Project DefaultTargets="Build" xmlns="http://schemas.microsoft.com/developer/msbuild/2003" ToolsVersion="4.0">
+  <PropertyGroup>
+    <ProjectGuid>{0749dfeb-4621-4105-a2ef-2ab59002564d}</ProjectGuid>
+    <OutputName>sql</OutputName>
+    <OutputType>Library</OutputType>
+    <BindFiles>True</BindFiles>
+    <Pedantic>True</Pedantic>
+    <Cultures>en-us</Cultures>
+  </PropertyGroup>
+
+  <ItemGroup>
+    <Compile Include="SqlExtension.wxs" />
+    <EmbeddedResource Include="en-us.wxl" />
+    <EmbeddedResource Include="es-es.wxl" />
+    <EmbeddedResource Include="ja-jp.wxl" />
+  </ItemGroup>
+
+  <Import Project="$([MSBuild]::GetDirectoryNameOfFileAbove($(MSBuildProjectDirectory), wix.proj))\tools\WixBuild.targets" />
+</Project>