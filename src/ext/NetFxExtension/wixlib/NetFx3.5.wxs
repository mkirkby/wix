--- conflicted
+++ resolved
@@ -1,250 +1,246 @@
-<?xml version="1.0" encoding="utf-8"?>
-<!--
-  <copyright file="NetFx3.5.wxs" company="Outercurve Foundation">
-    Copyright (c) 2004, Outercurve Foundation.
-    This software is released under Microsoft Reciprocal License (MS-RL).
-    The license and further copyright text can be found in the file
-    LICENSE.TXT at the root directory of the distribution.
-  </copyright>
--->
-<<<<<<< HEAD
-<Wix xmlns="http://wixtoolset.org/schemas/v4/wxs">
-=======
-<Wix xmlns="http://schemas.microsoft.com/wix/2006/wi" xmlns:util="http://schemas.microsoft.com/wix/UtilExtension">
->>>>>>> 4d8ab1e4
-
-    <!--
-        .NET Framework installation state properties
-
-        Official documentation can be found at the following locations:
-
-           .NET Framework 3.5 - http://msdn.microsoft.com/library/cc160716.aspx
-           .NET Framework 3.5 client profile - http://download.microsoft.com/download/5/a/a/5aa86d6c-969b-42d8-bc6b-30e02bfeccf0/NETFXClientProfile_DeploymentGuide.htm
-    -->
-
-    <!-- Indicates the service pack level for the .NET Framework 3.5 (for bundles). -->
-    <Fragment>
-        <util:RegistrySearch
-            Id="NETFRAMEWORK35_SP_LEVEL"
-            Variable="NETFRAMEWORK35_SP_LEVEL"
-            Root="HKLM"
-            Key="Software\Microsoft\NET Framework Setup\NDP\v3.5"
-            Value="SP"
-            Result="value" />
-    </Fragment>
-
-    <!-- set to #1 if the .NET Framework 3.5 is installed (not set otherwise) -->
-    <Fragment>
-        <Property Id="NETFRAMEWORK35" Secure="yes">
-            <RegistrySearch Id="NetFramework35" Root="HKLM" Key="SOFTWARE\Microsoft\NET Framework Setup\NDP\v3.5" Name="Install" Type="raw" />
-        </Property>
-    </Fragment>
-
-    <!-- Indicates the service pack level for the .NET Framework 3.5.         -->
-    <Fragment>
-        <Property Id="NETFRAMEWORK35_SP_LEVEL" Secure="yes">
-            <RegistrySearch Id="NetFramework35SP" Root="HKLM" Key="Software\Microsoft\NET Framework Setup\NDP\v3.5" Name="SP" Type="raw" />
-        </Property>
-    </Fragment>
-
-    <!-- Location of .NET Framework 3.5 redistributable install root directory -->
-    <Fragment>
-        <Property Id="NETFRAMEWORK35INSTALLROOTDIR" Secure="yes">
-            <RegistrySearch Id="NetFxInstallRootForNetfx35Search" Type="raw" Root="HKLM" Key="Software\Microsoft\.NETFramework" Name="InstallRoot">
-                <DirectorySearch Id="NetFx35InstallRootSearch" Path="v3.5" Depth="0" />
-            </RegistrySearch>
-        </Property>
-    </Fragment>
-
-    <!-- Location of .NET Framework 3.5 (64-bit) redistributable install root directory -->
-    <Fragment>
-        <Property Id="NETFRAMEWORK35INSTALLROOTDIR64" Secure="yes">
-            <RegistrySearch Id="NetFxInstallRootForNetfx35Search64" Type="raw" Root="HKLM" Key="Software\Microsoft\.NETFramework" Name="InstallRoot" Win64="yes">
-                <DirectorySearch Id="NetFx35InstallRootSearch64" Path="v3.5" Depth="0" />
-            </RegistrySearch>
-        </Property>
-    </Fragment>
-
-    <!-- set to #1 if the .NET Framework 3.5 Chinese (Simplified) language pack is installed (not set otherwise) -->
-    <Fragment>
-        <Property Id="NETFRAMEWORK35_ZH_CN_LANGPACK" Secure="yes">
-            <RegistrySearch Id="NETFRAMEWORK35ZhCnLp" Root="HKLM" Key="Software\Microsoft\NET Framework Setup\NDP\v3.5\2052" Name="Install" Type="raw" />
-        </Property>
-    </Fragment>
-
-    <!-- set to #1 if the .NET Framework 3.5 Chinese (Traditional) language pack is installed (not set otherwise) -->
-    <Fragment>
-        <Property Id="NETFRAMEWORK35_ZH_TW_LANGPACK" Secure="yes">
-            <RegistrySearch Id="NETFRAMEWORK35ZhTwLp" Root="HKLM" Key="Software\Microsoft\NET Framework Setup\NDP\v3.5\1028" Name="Install" Type="raw" />
-        </Property>
-    </Fragment>
-
-    <!-- set to #1 if the .NET Framework 3.5 Czech language pack is installed (not set otherwise) -->
-    <Fragment>
-        <Property Id="NETFRAMEWORK35_CS_CZ_LANGPACK" Secure="yes">
-            <RegistrySearch Id="NETFRAMEWORK35CsCzLp" Root="HKLM" Key="Software\Microsoft\NET Framework Setup\NDP\v3.5\1029" Name="Install" Type="raw" />
-        </Property>
-    </Fragment>
-
-    <!-- set to #1 if the .NET Framework 3.5 Danish language pack is installed (not set otherwise) -->
-    <Fragment>
-        <Property Id="NETFRAMEWORK35_DA_DK_LANGPACK" Secure="yes">
-            <RegistrySearch Id="NETFRAMEWORK35DaDkLp" Root="HKLM" Key="Software\Microsoft\NET Framework Setup\NDP\v3.5\1030" Name="Install" Type="raw" />
-        </Property>
-    </Fragment>
-
-    <!-- set to #1 if the .NET Framework 3.5 Dutch language pack is installed (not set otherwise) -->
-    <Fragment>
-        <Property Id="NETFRAMEWORK35_NL_NL_LANGPACK" Secure="yes">
-            <RegistrySearch Id="NETFRAMEWORK35NlNlLp" Root="HKLM" Key="Software\Microsoft\NET Framework Setup\NDP\v3.5\1043" Name="Install" Type="raw" />
-        </Property>
-    </Fragment>
-
-    <!-- set to #1 if the .NET Framework 3.5 Finnish language pack is installed (not set otherwise) -->
-    <Fragment>
-        <Property Id="NETFRAMEWORK35_FI_FI_LANGPACK" Secure="yes">
-            <RegistrySearch Id="NETFRAMEWORK35FiFiLp" Root="HKLM" Key="Software\Microsoft\NET Framework Setup\NDP\v3.5\1035" Name="Install" Type="raw" />
-        </Property>
-    </Fragment>
-
-    <!-- set to #1 if the .NET Framework 3.5 French language pack is installed (not set otherwise) -->
-    <Fragment>
-        <Property Id="NETFRAMEWORK35_FR_FR_LANGPACK" Secure="yes">
-            <RegistrySearch Id="NETFRAMEWORK35FrFrLp" Root="HKLM" Key="Software\Microsoft\NET Framework Setup\NDP\v3.5\1036" Name="Install" Type="raw" />
-        </Property>
-    </Fragment>
-
-    <!-- set to #1 if the .NET Framework 3.5 German language pack is installed (not set otherwise) -->
-    <Fragment>
-        <Property Id="NETFRAMEWORK35_DE_DE_LANGPACK" Secure="yes">
-            <RegistrySearch Id="NETFRAMEWORK35DeDeLp" Root="HKLM" Key="Software\Microsoft\NET Framework Setup\NDP\v3.5\1031" Name="Install" Type="raw" />
-        </Property>
-    </Fragment>
-
-    <!-- set to #1 if the .NET Framework 3.5 Greek language pack is installed (not set otherwise) -->
-    <Fragment>
-        <Property Id="NETFRAMEWORK35_EL_GR_LANGPACK" Secure="yes">
-            <RegistrySearch Id="NETFRAMEWORK35ElGrLp" Root="HKLM" Key="Software\Microsoft\NET Framework Setup\NDP\v3.5\1032" Name="Install" Type="raw" />
-        </Property>
-    </Fragment>
-
-    <!-- set to #1 if the .NET Framework 3.5 Hungarian language pack is installed (not set otherwise) -->
-    <Fragment>
-        <Property Id="NETFRAMEWORK35_HU_HU_LANGPACK" Secure="yes">
-            <RegistrySearch Id="NETFRAMEWORK35HuHuLp" Root="HKLM" Key="Software\Microsoft\NET Framework Setup\NDP\v3.5\1038" Name="Install" Type="raw" />
-        </Property>
-    </Fragment>
-
-    <!-- set to #1 if the .NET Framework 3.5 Italian language pack is installed (not set otherwise) -->
-    <Fragment>
-        <Property Id="NETFRAMEWORK35_IT_IT_LANGPACK" Secure="yes">
-            <RegistrySearch Id="NETFRAMEWORK35ItItLp" Root="HKLM" Key="Software\Microsoft\NET Framework Setup\NDP\v3.5\1040" Name="Install" Type="raw" />
-        </Property>
-    </Fragment>
-
-    <!-- set to #1 if the .NET Framework 3.5 Japanese language pack is installed (not set otherwise) -->
-    <Fragment>
-        <Property Id="NETFRAMEWORK35_JA_JP_LANGPACK" Secure="yes">
-            <RegistrySearch Id="NETFRAMEWORK35JaJpLp" Root="HKLM" Key="Software\Microsoft\NET Framework Setup\NDP\v3.5\1041" Name="Install" Type="raw" />
-        </Property>
-    </Fragment>
-
-    <!-- set to #1 if the .NET Framework 3.5 Korean language pack is installed (not set otherwise) -->
-    <Fragment>
-        <Property Id="NETFRAMEWORK35_KO_KR_LANGPACK" Secure="yes">
-            <RegistrySearch Id="NETFRAMEWORK35KoKrLp" Root="HKLM" Key="Software\Microsoft\NET Framework Setup\NDP\v3.5\1042" Name="Install" Type="raw" />
-        </Property>
-    </Fragment>
-
-    <!-- set to #1 if the .NET Framework 3.5 Norwegian language pack is installed (not set otherwise) -->
-    <Fragment>
-        <Property Id="NETFRAMEWORK35_NB_NO_LANGPACK" Secure="yes">
-            <RegistrySearch Id="NETFRAMEWORK35NbNoLp" Root="HKLM" Key="Software\Microsoft\NET Framework Setup\NDP\v3.5\1044" Name="Install" Type="raw" />
-        </Property>
-    </Fragment>
-
-    <!-- set to #1 if the .NET Framework 3.5 Polish language pack is installed (not set otherwise) -->
-    <Fragment>
-        <Property Id="NETFRAMEWORK35_PL_PL_LANGPACK" Secure="yes">
-            <RegistrySearch Id="NETFRAMEWORK35PlPlLp" Root="HKLM" Key="Software\Microsoft\NET Framework Setup\NDP\v3.5\1045" Name="Install" Type="raw" />
-        </Property>
-    </Fragment>
-
-    <!-- set to #1 if the .NET Framework 3.5 Portuguese (Brazil) language pack is installed (not set otherwise) -->
-    <Fragment>
-        <Property Id="NETFRAMEWORK35_PT_BR_LANGPACK" Secure="yes">
-            <RegistrySearch Id="NETFRAMEWORK35PtBrLp" Root="HKLM" Key="Software\Microsoft\NET Framework Setup\NDP\v3.5\1046" Name="Install" Type="raw" />
-        </Property>
-    </Fragment>
-
-    <!-- set to #1 if the .NET Framework 3.5 Portuguese (Portugal) language pack is installed (not set otherwise) -->
-    <Fragment>
-        <Property Id="NETFRAMEWORK35_PT_PT_LANGPACK" Secure="yes">
-            <RegistrySearch Id="NETFRAMEWORK35PtPtLp" Root="HKLM" Key="Software\Microsoft\NET Framework Setup\NDP\v3.5\2070" Name="Install" Type="raw" />
-        </Property>
-    </Fragment>
-
-    <!-- set to #1 if the .NET Framework 3.5 Russian language pack is installed (not set otherwise) -->
-    <Fragment>
-        <Property Id="NETFRAMEWORK35_RU_RU_LANGPACK" Secure="yes">
-            <RegistrySearch Id="NETFRAMEWORK35RuRuLp" Root="HKLM" Key="Software\Microsoft\NET Framework Setup\NDP\v3.5\1049" Name="Install" Type="raw" />
-        </Property>
-    </Fragment>
-
-    <!-- set to #1 if the .NET Framework 3.5 Spanish language pack is installed (not set otherwise) -->
-    <Fragment>
-        <Property Id="NETFRAMEWORK35_ES_ES_LANGPACK" Secure="yes">
-            <RegistrySearch Id="NETFRAMEWORK35EsEsLp" Root="HKLM" Key="Software\Microsoft\NET Framework Setup\NDP\v3.5\3082" Name="Install" Type="raw" />
-        </Property>
-    </Fragment>
-
-    <!-- set to #1 if the .NET Framework 3.5 Swedish language pack is installed (not set otherwise) -->
-    <Fragment>
-        <Property Id="NETFRAMEWORK35_SV_SE_LANGPACK" Secure="yes">
-            <RegistrySearch Id="NETFRAMEWORK35SvSeLp" Root="HKLM" Key="Software\Microsoft\NET Framework Setup\NDP\v3.5\1053" Name="Install" Type="raw" />
-        </Property>
-    </Fragment>
-
-    <!-- set to #1 if the .NET Framework 3.5 Turkish language pack is installed (not set otherwise) -->
-    <Fragment>
-        <Property Id="NETFRAMEWORK35_TR_TR_LANGPACK" Secure="yes">
-            <RegistrySearch Id="NETFRAMEWORK35TrTrLp" Root="HKLM" Key="Software\Microsoft\NET Framework Setup\NDP\v3.5\1055" Name="Install" Type="raw" />
-        </Property>
-    </Fragment>
-
-    <!-- set to #1 if the .NET Framework 3.5 client profile is installed (not set otherwise) -->
-    <Fragment>
-        <Property Id="NETFRAMEWORK35_CLIENT" Secure="yes">
-            <RegistrySearch Id="NETFRAMEWORK35ClientSearch" Root="HKLM" Key="Software\Microsoft\NET Framework Setup\DotNetClient\v3.5" Name="Install" Type="raw" />
-        </Property>
-    </Fragment>
-
-    <!-- Indicates the service pack level for the .NET Framework 3.5 client profile -->
-    <Fragment>
-        <Property Id="NETFRAMEWORK35_CLIENT_SP_LEVEL" Secure="yes">
-            <RegistrySearch Id="NETFRAMEWORK35ClientSpSearch" Root="HKLM" Key="Software\Microsoft\NET Framework Setup\DotNetClient\v3.5" Name="SP" Type="raw" />
-        </Property>
-    </Fragment>
-
-    <!-- location of the Windows SDK 6.0a installation root -->
-    <Fragment>
-        <Property Id="WINDOWSSDK60ADIR" Secure="yes">
-            <RegistrySearch Id="WindowsSdk60aDir" Root="HKLM" Key="Software\Microsoft\Microsoft SDKs\Windows\v6.0A" Name="InstallationFolder" Type="raw" />
-        </Property>
-    </Fragment>
-
-    <!-- location of the Windows SDK 6.1 installation root -->
-    <Fragment>
-        <Property Id="WINDOWSSDK61DIR" Secure="yes">
-            <RegistrySearch Id="WindowsSdk61Dir" Root="HKLM" Key="Software\Microsoft\Microsoft SDKs\Windows\v6.1" Name="InstallationFolder" Type="raw" />
-        </Property>
-    </Fragment>
-
-    <!-- location of the Windows SDK 7.0 installation root -->
-    <Fragment>
-        <Property Id="WINDOWSSDK70ADIR" Secure="yes">
-            <RegistrySearch Id="WindowsSdk70aDir" Root="HKLM" Key="Software\Microsoft\Microsoft SDKs\Windows\v7.0A" Name="InstallationFolder" Type="raw" />
-        </Property>
-    </Fragment>
-
-</Wix>
+<?xml version="1.0" encoding="utf-8"?>
+<!--
+  <copyright file="NetFx3.5.wxs" company="Outercurve Foundation">
+    Copyright (c) 2004, Outercurve Foundation.
+    This software is released under Microsoft Reciprocal License (MS-RL).
+    The license and further copyright text can be found in the file
+    LICENSE.TXT at the root directory of the distribution.
+  </copyright>
+-->
+<Wix xmlns="http://wixtoolset.org/schemas/v4/wxs" xmlns:util="http://wixtoolset.org/schemas/v4/wxs/util">
+
+    <!--
+        .NET Framework installation state properties
+
+        Official documentation can be found at the following locations:
+
+           .NET Framework 3.5 - http://msdn.microsoft.com/library/cc160716.aspx
+           .NET Framework 3.5 client profile - http://download.microsoft.com/download/5/a/a/5aa86d6c-969b-42d8-bc6b-30e02bfeccf0/NETFXClientProfile_DeploymentGuide.htm
+    -->
+
+    <!-- Indicates the service pack level for the .NET Framework 3.5 (for bundles). -->
+    <Fragment>
+        <util:RegistrySearch
+            Id="NETFRAMEWORK35_SP_LEVEL"
+            Variable="NETFRAMEWORK35_SP_LEVEL"
+            Root="HKLM"
+            Key="Software\Microsoft\NET Framework Setup\NDP\v3.5"
+            Value="SP"
+            Result="value" />
+    </Fragment>
+
+    <!-- set to #1 if the .NET Framework 3.5 is installed (not set otherwise) -->
+    <Fragment>
+        <Property Id="NETFRAMEWORK35" Secure="yes">
+            <RegistrySearch Id="NetFramework35" Root="HKLM" Key="SOFTWARE\Microsoft\NET Framework Setup\NDP\v3.5" Name="Install" Type="raw" />
+        </Property>
+    </Fragment>
+
+    <!-- Indicates the service pack level for the .NET Framework 3.5.         -->
+    <Fragment>
+        <Property Id="NETFRAMEWORK35_SP_LEVEL" Secure="yes">
+            <RegistrySearch Id="NetFramework35SP" Root="HKLM" Key="Software\Microsoft\NET Framework Setup\NDP\v3.5" Name="SP" Type="raw" />
+        </Property>
+    </Fragment>
+
+    <!-- Location of .NET Framework 3.5 redistributable install root directory -->
+    <Fragment>
+        <Property Id="NETFRAMEWORK35INSTALLROOTDIR" Secure="yes">
+            <RegistrySearch Id="NetFxInstallRootForNetfx35Search" Type="raw" Root="HKLM" Key="Software\Microsoft\.NETFramework" Name="InstallRoot">
+                <DirectorySearch Id="NetFx35InstallRootSearch" Path="v3.5" Depth="0" />
+            </RegistrySearch>
+        </Property>
+    </Fragment>
+
+    <!-- Location of .NET Framework 3.5 (64-bit) redistributable install root directory -->
+    <Fragment>
+        <Property Id="NETFRAMEWORK35INSTALLROOTDIR64" Secure="yes">
+            <RegistrySearch Id="NetFxInstallRootForNetfx35Search64" Type="raw" Root="HKLM" Key="Software\Microsoft\.NETFramework" Name="InstallRoot" Win64="yes">
+                <DirectorySearch Id="NetFx35InstallRootSearch64" Path="v3.5" Depth="0" />
+            </RegistrySearch>
+        </Property>
+    </Fragment>
+
+    <!-- set to #1 if the .NET Framework 3.5 Chinese (Simplified) language pack is installed (not set otherwise) -->
+    <Fragment>
+        <Property Id="NETFRAMEWORK35_ZH_CN_LANGPACK" Secure="yes">
+            <RegistrySearch Id="NETFRAMEWORK35ZhCnLp" Root="HKLM" Key="Software\Microsoft\NET Framework Setup\NDP\v3.5\2052" Name="Install" Type="raw" />
+        </Property>
+    </Fragment>
+
+    <!-- set to #1 if the .NET Framework 3.5 Chinese (Traditional) language pack is installed (not set otherwise) -->
+    <Fragment>
+        <Property Id="NETFRAMEWORK35_ZH_TW_LANGPACK" Secure="yes">
+            <RegistrySearch Id="NETFRAMEWORK35ZhTwLp" Root="HKLM" Key="Software\Microsoft\NET Framework Setup\NDP\v3.5\1028" Name="Install" Type="raw" />
+        </Property>
+    </Fragment>
+
+    <!-- set to #1 if the .NET Framework 3.5 Czech language pack is installed (not set otherwise) -->
+    <Fragment>
+        <Property Id="NETFRAMEWORK35_CS_CZ_LANGPACK" Secure="yes">
+            <RegistrySearch Id="NETFRAMEWORK35CsCzLp" Root="HKLM" Key="Software\Microsoft\NET Framework Setup\NDP\v3.5\1029" Name="Install" Type="raw" />
+        </Property>
+    </Fragment>
+
+    <!-- set to #1 if the .NET Framework 3.5 Danish language pack is installed (not set otherwise) -->
+    <Fragment>
+        <Property Id="NETFRAMEWORK35_DA_DK_LANGPACK" Secure="yes">
+            <RegistrySearch Id="NETFRAMEWORK35DaDkLp" Root="HKLM" Key="Software\Microsoft\NET Framework Setup\NDP\v3.5\1030" Name="Install" Type="raw" />
+        </Property>
+    </Fragment>
+
+    <!-- set to #1 if the .NET Framework 3.5 Dutch language pack is installed (not set otherwise) -->
+    <Fragment>
+        <Property Id="NETFRAMEWORK35_NL_NL_LANGPACK" Secure="yes">
+            <RegistrySearch Id="NETFRAMEWORK35NlNlLp" Root="HKLM" Key="Software\Microsoft\NET Framework Setup\NDP\v3.5\1043" Name="Install" Type="raw" />
+        </Property>
+    </Fragment>
+
+    <!-- set to #1 if the .NET Framework 3.5 Finnish language pack is installed (not set otherwise) -->
+    <Fragment>
+        <Property Id="NETFRAMEWORK35_FI_FI_LANGPACK" Secure="yes">
+            <RegistrySearch Id="NETFRAMEWORK35FiFiLp" Root="HKLM" Key="Software\Microsoft\NET Framework Setup\NDP\v3.5\1035" Name="Install" Type="raw" />
+        </Property>
+    </Fragment>
+
+    <!-- set to #1 if the .NET Framework 3.5 French language pack is installed (not set otherwise) -->
+    <Fragment>
+        <Property Id="NETFRAMEWORK35_FR_FR_LANGPACK" Secure="yes">
+            <RegistrySearch Id="NETFRAMEWORK35FrFrLp" Root="HKLM" Key="Software\Microsoft\NET Framework Setup\NDP\v3.5\1036" Name="Install" Type="raw" />
+        </Property>
+    </Fragment>
+
+    <!-- set to #1 if the .NET Framework 3.5 German language pack is installed (not set otherwise) -->
+    <Fragment>
+        <Property Id="NETFRAMEWORK35_DE_DE_LANGPACK" Secure="yes">
+            <RegistrySearch Id="NETFRAMEWORK35DeDeLp" Root="HKLM" Key="Software\Microsoft\NET Framework Setup\NDP\v3.5\1031" Name="Install" Type="raw" />
+        </Property>
+    </Fragment>
+
+    <!-- set to #1 if the .NET Framework 3.5 Greek language pack is installed (not set otherwise) -->
+    <Fragment>
+        <Property Id="NETFRAMEWORK35_EL_GR_LANGPACK" Secure="yes">
+            <RegistrySearch Id="NETFRAMEWORK35ElGrLp" Root="HKLM" Key="Software\Microsoft\NET Framework Setup\NDP\v3.5\1032" Name="Install" Type="raw" />
+        </Property>
+    </Fragment>
+
+    <!-- set to #1 if the .NET Framework 3.5 Hungarian language pack is installed (not set otherwise) -->
+    <Fragment>
+        <Property Id="NETFRAMEWORK35_HU_HU_LANGPACK" Secure="yes">
+            <RegistrySearch Id="NETFRAMEWORK35HuHuLp" Root="HKLM" Key="Software\Microsoft\NET Framework Setup\NDP\v3.5\1038" Name="Install" Type="raw" />
+        </Property>
+    </Fragment>
+
+    <!-- set to #1 if the .NET Framework 3.5 Italian language pack is installed (not set otherwise) -->
+    <Fragment>
+        <Property Id="NETFRAMEWORK35_IT_IT_LANGPACK" Secure="yes">
+            <RegistrySearch Id="NETFRAMEWORK35ItItLp" Root="HKLM" Key="Software\Microsoft\NET Framework Setup\NDP\v3.5\1040" Name="Install" Type="raw" />
+        </Property>
+    </Fragment>
+
+    <!-- set to #1 if the .NET Framework 3.5 Japanese language pack is installed (not set otherwise) -->
+    <Fragment>
+        <Property Id="NETFRAMEWORK35_JA_JP_LANGPACK" Secure="yes">
+            <RegistrySearch Id="NETFRAMEWORK35JaJpLp" Root="HKLM" Key="Software\Microsoft\NET Framework Setup\NDP\v3.5\1041" Name="Install" Type="raw" />
+        </Property>
+    </Fragment>
+
+    <!-- set to #1 if the .NET Framework 3.5 Korean language pack is installed (not set otherwise) -->
+    <Fragment>
+        <Property Id="NETFRAMEWORK35_KO_KR_LANGPACK" Secure="yes">
+            <RegistrySearch Id="NETFRAMEWORK35KoKrLp" Root="HKLM" Key="Software\Microsoft\NET Framework Setup\NDP\v3.5\1042" Name="Install" Type="raw" />
+        </Property>
+    </Fragment>
+
+    <!-- set to #1 if the .NET Framework 3.5 Norwegian language pack is installed (not set otherwise) -->
+    <Fragment>
+        <Property Id="NETFRAMEWORK35_NB_NO_LANGPACK" Secure="yes">
+            <RegistrySearch Id="NETFRAMEWORK35NbNoLp" Root="HKLM" Key="Software\Microsoft\NET Framework Setup\NDP\v3.5\1044" Name="Install" Type="raw" />
+        </Property>
+    </Fragment>
+
+    <!-- set to #1 if the .NET Framework 3.5 Polish language pack is installed (not set otherwise) -->
+    <Fragment>
+        <Property Id="NETFRAMEWORK35_PL_PL_LANGPACK" Secure="yes">
+            <RegistrySearch Id="NETFRAMEWORK35PlPlLp" Root="HKLM" Key="Software\Microsoft\NET Framework Setup\NDP\v3.5\1045" Name="Install" Type="raw" />
+        </Property>
+    </Fragment>
+
+    <!-- set to #1 if the .NET Framework 3.5 Portuguese (Brazil) language pack is installed (not set otherwise) -->
+    <Fragment>
+        <Property Id="NETFRAMEWORK35_PT_BR_LANGPACK" Secure="yes">
+            <RegistrySearch Id="NETFRAMEWORK35PtBrLp" Root="HKLM" Key="Software\Microsoft\NET Framework Setup\NDP\v3.5\1046" Name="Install" Type="raw" />
+        </Property>
+    </Fragment>
+
+    <!-- set to #1 if the .NET Framework 3.5 Portuguese (Portugal) language pack is installed (not set otherwise) -->
+    <Fragment>
+        <Property Id="NETFRAMEWORK35_PT_PT_LANGPACK" Secure="yes">
+            <RegistrySearch Id="NETFRAMEWORK35PtPtLp" Root="HKLM" Key="Software\Microsoft\NET Framework Setup\NDP\v3.5\2070" Name="Install" Type="raw" />
+        </Property>
+    </Fragment>
+
+    <!-- set to #1 if the .NET Framework 3.5 Russian language pack is installed (not set otherwise) -->
+    <Fragment>
+        <Property Id="NETFRAMEWORK35_RU_RU_LANGPACK" Secure="yes">
+            <RegistrySearch Id="NETFRAMEWORK35RuRuLp" Root="HKLM" Key="Software\Microsoft\NET Framework Setup\NDP\v3.5\1049" Name="Install" Type="raw" />
+        </Property>
+    </Fragment>
+
+    <!-- set to #1 if the .NET Framework 3.5 Spanish language pack is installed (not set otherwise) -->
+    <Fragment>
+        <Property Id="NETFRAMEWORK35_ES_ES_LANGPACK" Secure="yes">
+            <RegistrySearch Id="NETFRAMEWORK35EsEsLp" Root="HKLM" Key="Software\Microsoft\NET Framework Setup\NDP\v3.5\3082" Name="Install" Type="raw" />
+        </Property>
+    </Fragment>
+
+    <!-- set to #1 if the .NET Framework 3.5 Swedish language pack is installed (not set otherwise) -->
+    <Fragment>
+        <Property Id="NETFRAMEWORK35_SV_SE_LANGPACK" Secure="yes">
+            <RegistrySearch Id="NETFRAMEWORK35SvSeLp" Root="HKLM" Key="Software\Microsoft\NET Framework Setup\NDP\v3.5\1053" Name="Install" Type="raw" />
+        </Property>
+    </Fragment>
+
+    <!-- set to #1 if the .NET Framework 3.5 Turkish language pack is installed (not set otherwise) -->
+    <Fragment>
+        <Property Id="NETFRAMEWORK35_TR_TR_LANGPACK" Secure="yes">
+            <RegistrySearch Id="NETFRAMEWORK35TrTrLp" Root="HKLM" Key="Software\Microsoft\NET Framework Setup\NDP\v3.5\1055" Name="Install" Type="raw" />
+        </Property>
+    </Fragment>
+
+    <!-- set to #1 if the .NET Framework 3.5 client profile is installed (not set otherwise) -->
+    <Fragment>
+        <Property Id="NETFRAMEWORK35_CLIENT" Secure="yes">
+            <RegistrySearch Id="NETFRAMEWORK35ClientSearch" Root="HKLM" Key="Software\Microsoft\NET Framework Setup\DotNetClient\v3.5" Name="Install" Type="raw" />
+        </Property>
+    </Fragment>
+
+    <!-- Indicates the service pack level for the .NET Framework 3.5 client profile -->
+    <Fragment>
+        <Property Id="NETFRAMEWORK35_CLIENT_SP_LEVEL" Secure="yes">
+            <RegistrySearch Id="NETFRAMEWORK35ClientSpSearch" Root="HKLM" Key="Software\Microsoft\NET Framework Setup\DotNetClient\v3.5" Name="SP" Type="raw" />
+        </Property>
+    </Fragment>
+
+    <!-- location of the Windows SDK 6.0a installation root -->
+    <Fragment>
+        <Property Id="WINDOWSSDK60ADIR" Secure="yes">
+            <RegistrySearch Id="WindowsSdk60aDir" Root="HKLM" Key="Software\Microsoft\Microsoft SDKs\Windows\v6.0A" Name="InstallationFolder" Type="raw" />
+        </Property>
+    </Fragment>
+
+    <!-- location of the Windows SDK 6.1 installation root -->
+    <Fragment>
+        <Property Id="WINDOWSSDK61DIR" Secure="yes">
+            <RegistrySearch Id="WindowsSdk61Dir" Root="HKLM" Key="Software\Microsoft\Microsoft SDKs\Windows\v6.1" Name="InstallationFolder" Type="raw" />
+        </Property>
+    </Fragment>
+
+    <!-- location of the Windows SDK 7.0 installation root -->
+    <Fragment>
+        <Property Id="WINDOWSSDK70ADIR" Secure="yes">
+            <RegistrySearch Id="WindowsSdk70aDir" Root="HKLM" Key="Software\Microsoft\Microsoft SDKs\Windows\v7.0A" Name="InstallationFolder" Type="raw" />
+        </Property>
+    </Fragment>
+
+</Wix>