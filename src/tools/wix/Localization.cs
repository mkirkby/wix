--- conflicted
+++ resolved
@@ -1,608 +1,582 @@
-//-------------------------------------------------------------------------------------------------
-// <copyright file="Localization.cs" company="Outercurve Foundation">
-//   Copyright (c) 2004, Outercurve Foundation.
-//   This software is released under Microsoft Reciprocal License (MS-RL).
-//   The license and further copyright text can be found in the file
-//   LICENSE.TXT at the root directory of the distribution.
-// </copyright>
-//
-// <summary>
-// Object that represents a localization file.
-// </summary>
-//-------------------------------------------------------------------------------------------------
-namespace WixToolset
-{
-    using System;
-    using System.Collections;
-    using System.Collections.Generic;
-    using System.Diagnostics;
-    using System.Diagnostics.CodeAnalysis;
-    using System.Globalization;
-    using System.IO;
-    using System.Linq;
-    using System.Reflection;
-    using System.Xml;
-    using System.Xml.Linq;
-    using System.Xml.Schema;
-    using WixToolset.Msi.Interop;
-
-    /// <summary>
-    /// Object that represents a localization file.
-    /// </summary>
-    public sealed class Localization
-    {
-<<<<<<< HEAD
-        public static readonly XNamespace WxlNamespace = "http://wixtoolset.org/schemas/v4/wxl";
-=======
-        public const string XmlNamespaceUri = "http://schemas.microsoft.com/wix/2006/localization";
-        private static string XmlElementName = "WixLocalization";
-        private static XmlSchemaCollection schemas;
->>>>>>> ae59f272
-
-        private int codepage;
-        private string culture;
-        private Hashtable variables = new Hashtable();
-        private TableDefinitionCollection tableDefinitions;
-        private Dictionary<string, LocalizedControl> localizedControls = new Dictionary<string, LocalizedControl>();
-
-        /// <summary>
-        /// Protect the constructor.
-        /// </summary>
-        private Localization()
-        {
-        }
-
-        /// <summary>
-        /// Gets the codepage.
-        /// </summary>
-        /// <value>The codepage.</value>
-        public int Codepage
-        {
-            get { return this.codepage; }
-        }
-
-        /// <summary>
-        /// Gets the culture.
-        /// </summary>
-        /// <value>The culture.</value>
-        public string Culture
-        {
-            get { return this.culture; }
-        }
-
-        /// <summary>
-        /// Gets the variables.
-        /// </summary>
-        /// <value>The variables.</value>
-        public ICollection Variables
-        {
-            get { return this.variables.Values; }
-        }
-
-        /// <summary>
-        /// Gets the localized controls.
-        /// </summary>
-        /// <value>The localized controls.</value>
-        public ICollection<KeyValuePair<string, LocalizedControl>> LocalizedControls
-        {
-            get { return this.localizedControls; }
-        }
-
-        /// <summary>
-        /// Loads a localization file from a path on disk.
-        /// </summary>
-        /// <param name="path">Path to library file saved on disk.</param>
-        /// <param name="tableDefinitions">Collection containing TableDefinitions to use when loading the localization file.</param>
-        /// <param name="suppressSchema">Suppress xml schema validation while loading.</param>
-        /// <returns>Returns the loaded localization file.</returns>
-        public static Localization Load(string path, TableDefinitionCollection tableDefinitions, bool suppressSchema)
-        {
-            try
-            {
-                using (FileStream stream = File.OpenRead(path))
-                {
-                    return Load(stream, new Uri(Path.GetFullPath(path)), tableDefinitions, suppressSchema);
-                }
-            }
-            catch (FileNotFoundException)
-            {
-                throw new WixException(WixErrors.FileNotFound(null, Path.GetFullPath(path)));
-            }
-        }
-
-        /// <summary>
-        /// Persists a localization file into an XML format.
-        /// </summary>
-        /// <param name="writer">XmlWriter where the localization file should persist itself as XML.</param>
-        public void Persist(XmlWriter writer)
-        {
-<<<<<<< HEAD
-            writer.WriteStartElement("WixLocalization", WxlNamespace.NamespaceName);
-=======
-            writer.WriteStartElement(Localization.XmlElementName, XmlNamespaceUri);
->>>>>>> ae59f272
-
-            if (-1 != this.codepage)
-            {
-                writer.WriteAttributeString("Codepage", this.codepage.ToString(CultureInfo.InvariantCulture));
-            }
-
-            if (!String.IsNullOrEmpty(this.culture))
-            {
-                writer.WriteAttributeString("Culture", this.culture);
-            }
-
-            foreach (WixVariableRow wixVariableRow in this.variables.Values)
-            {
-                writer.WriteStartElement("String", WxlNamespace.NamespaceName);
-
-                writer.WriteAttributeString("Id", wixVariableRow.Id);
-
-                if (wixVariableRow.Overridable)
-                {
-                    writer.WriteAttributeString("Overridable", "yes");
-                }
-
-                writer.WriteCData(wixVariableRow.Value);
-
-                writer.WriteEndElement();
-            }
-
-            foreach (string controlKey in this.localizedControls.Keys)
-            {
-                writer.WriteStartElement("UI", WxlNamespace.NamespaceName);
-
-                string[] controlKeys = controlKey.Split('/');
-                string dialog = controlKeys[0];
-                string control = controlKeys[1];
-
-                if (!String.IsNullOrEmpty(dialog))
-                {
-                    writer.WriteAttributeString("Dialog", dialog);
-                }
-
-                if (!String.IsNullOrEmpty(control))
-                {
-                    writer.WriteAttributeString("Control", control);
-                }
-
-                LocalizedControl localizedControl = this.localizedControls[controlKey];
-
-                if (CompilerCore.IntegerNotSet != localizedControl.X)
-                {
-                    writer.WriteAttributeString("X", localizedControl.X.ToString());
-                }
-
-                if (CompilerCore.IntegerNotSet != localizedControl.Y)
-                {
-                    writer.WriteAttributeString("Y", localizedControl.Y.ToString());
-                }
-
-                if (CompilerCore.IntegerNotSet != localizedControl.Width)
-                {
-                    writer.WriteAttributeString("Width", localizedControl.Width.ToString());
-                }
-
-                if (CompilerCore.IntegerNotSet != localizedControl.Height)
-                {
-                    writer.WriteAttributeString("Height", localizedControl.Height.ToString());
-                }
-
-                if (MsiInterop.MsidbControlAttributesRTLRO == (localizedControl.Attributes & MsiInterop.MsidbControlAttributesRTLRO))
-                {
-                    writer.WriteAttributeString("RightToLeft", "yes");
-                }
-
-                if (MsiInterop.MsidbControlAttributesRightAligned == (localizedControl.Attributes & MsiInterop.MsidbControlAttributesRightAligned))
-                {
-                    writer.WriteAttributeString("RightAligned", "yes");
-                }
-
-                if (MsiInterop.MsidbControlAttributesLeftScroll == (localizedControl.Attributes & MsiInterop.MsidbControlAttributesLeftScroll))
-                {
-                    writer.WriteAttributeString("LeftScroll", "yes");
-                }
-
-                if (!String.IsNullOrEmpty(localizedControl.Text))
-                {
-                    writer.WriteCData(localizedControl.Text);
-                }
-
-                writer.WriteEndElement();
-            }
-
-            writer.WriteEndElement();
-        }
-
-        /// <summary>
-        /// Merge the information from another localization object into this one.
-        /// </summary>
-        /// <param name="localization">The localization object to be merged into this one.</param>
-        public void Merge(Localization localization)
-        {
-            foreach (WixVariableRow wixVariableRow in localization.Variables)
-            {
-                WixVariableRow existingWixVariableRow = (WixVariableRow)variables[wixVariableRow.Id];
-
-                if (null == existingWixVariableRow || (existingWixVariableRow.Overridable && !wixVariableRow.Overridable))
-                {
-                    variables[wixVariableRow.Id] = wixVariableRow;
-                }
-                else if (!wixVariableRow.Overridable)
-                {
-                    throw new WixException(WixErrors.DuplicateLocalizationIdentifier(wixVariableRow.SourceLineNumbers, wixVariableRow.Id));
-                }
-            }
-        }
-
-        /// <summary>
-        /// Loads a localization file from a stream.
-        /// </summary>
-        /// <param name="stream">Stream containing the localization file.</param>
-        /// <param name="uri">Uri for finding this stream.</param>
-        /// <param name="tableDefinitions">Collection containing TableDefinitions to use when loading the localization file.</param>
-        /// <param name="suppressSchema">Suppress xml schema validation while loading.</param>
-        /// <returns>Returns the loaded localization file.</returns>
-        internal static Localization Load(Stream stream, Uri uri, TableDefinitionCollection tableDefinitions, bool suppressSchema)
-        {
-            try
-            {
-                using (XmlReader reader = XmlReader.Create(stream, null, uri.AbsoluteUri))
-                {
-                    return Localization.Parse(reader, tableDefinitions, false);
-                }
-            }
-            catch (XmlException xe)
-            {
-                throw new WixException(WixErrors.InvalidXml(SourceLineNumber.CreateFromUri(uri.AbsoluteUri), "localization", xe.Message));
-            }
-            catch (XmlSchemaException xse)
-            {
-                throw new WixException(WixErrors.SchemaValidationFailed(SourceLineNumber.CreateFromUri(uri.AbsoluteUri), xse.Message, xse.LineNumber, xse.LinePosition));
-            }
-        }
-
-        /// <summary>
-        /// Parse a localization file from an XML format.
-        /// </summary>
-        /// <param name="reader">XmlReader where the localization file is persisted.</param>
-        /// <param name="tableDefinitions">Collection containing TableDefinitions to use when parsing the localization file.</param>
-        /// <returns>The parsed localization.</returns>
-        internal static Localization Parse(XmlReader reader, TableDefinitionCollection tableDefinitions, bool fragment)
-        {
-            XElement root =  fragment ? XElement.ReadFrom(reader) as XElement : XDocument.Load(reader).Root;
-
-            Localization localization = new Localization();
-            localization.tableDefinitions = tableDefinitions;
-            localization.Parse(root);
-
-            return localization;
-        }
-
-        /// <summary>
-        /// Parse a localization file from an XML document.
-        /// </summary>
-        /// <param name="document">XmlDocument where the localization file is persisted.</param>
-        internal void Parse(XElement root)
-        {
-<<<<<<< HEAD
-            SourceLineNumber sourceLineNumbers = Preprocessor.GetSourceLineNumbers(root);
-            if ("WixLocalization" == root.Name.LocalName)
-=======
-            SourceLineNumberCollection sourceLineNumbers = Preprocessor.GetSourceLineNumbers(document.DocumentElement);
-            if (Localization.XmlElementName == document.DocumentElement.LocalName)
->>>>>>> ae59f272
-            {
-                if (WxlNamespace == root.Name.Namespace)
-                {
-                    this.ParseWixLocalizationElement(root);
-                }
-                else // invalid or missing namespace
-                {
-                    if (null == root.Name.Namespace)
-                    {
-<<<<<<< HEAD
-                        throw new WixException(WixErrors.InvalidWixXmlNamespace(sourceLineNumbers, Localization.WxlNamespace.NamespaceName));
-                    }
-                    else
-                    {
-                        throw new WixException(WixErrors.InvalidWixXmlNamespace(sourceLineNumbers, root.Name.LocalName, Localization.WxlNamespace.NamespaceName));
-=======
-                        throw new WixException(WixErrors.InvalidWixXmlNamespace(sourceLineNumbers, Localization.XmlElementName, Localization.XmlNamespaceUri));
-                    }
-                    else
-                    {
-                        throw new WixException(WixErrors.InvalidWixXmlNamespace(sourceLineNumbers, Localization.XmlElementName, document.DocumentElement.NamespaceURI, Localization.XmlNamespaceUri));
->>>>>>> ae59f272
-                    }
-                }
-            }
-            else
-            {
-<<<<<<< HEAD
-                throw new WixException(WixErrors.InvalidDocumentElement(sourceLineNumbers, root.Name.LocalName, "localization", "WixLocalization"));
-=======
-                throw new WixException(WixErrors.InvalidDocumentElement(sourceLineNumbers, document.DocumentElement.Name, "localization", Localization.XmlElementName));
->>>>>>> ae59f272
-            }
-        }
-
-        /// <summary>
-        /// Parses the WixLocalization element.
-        /// </summary>
-        /// <param name="node">Element to parse.</param>
-        private void ParseWixLocalizationElement(XElement node)
-        {
-            int codepage = -1;
-            string culture = null;
-            SourceLineNumber sourceLineNumbers = Preprocessor.GetSourceLineNumbers(node);
-
-            foreach (XAttribute attrib in node.Attributes())
-            {
-                if (String.IsNullOrEmpty(attrib.Name.NamespaceName) || Localization.WxlNamespace == attrib.Name.Namespace)
-                {
-                    switch (attrib.Name.LocalName)
-                    {
-                        case "Codepage":
-                            codepage = Common.GetValidCodePage(attrib.Value, true);
-                            break;
-                        case "Culture":
-                            culture = attrib.Value;
-                            break;
-                        case "Language":
-                            // do nothing; @Language is used for locutil which can't convert Culture to lcid
-                            break;
-                        default:
-                            Common.UnexpectedAttribute(sourceLineNumbers, attrib, Localization.OnMessage);
-                            break;
-                    }
-                }
-                else
-                {
-                    Common.UnsupportedExtensionAttribute(sourceLineNumbers, attrib, Localization.OnMessage);
-                }
-            }
-
-            this.codepage = codepage;
-            this.culture = String.IsNullOrEmpty(culture) ? String.Empty : culture.ToLower(CultureInfo.InvariantCulture);
-
-            foreach (XElement child in node.Elements())
-            {
-                if (Localization.WxlNamespace == child.Name.Namespace)
-                {
-                    switch (child.Name.LocalName)
-                    {
-                        case "String":
-                            this.ParseString(child);
-                            break;
-                        case "UI":
-                            this.ParseUI(child);
-                            break;
-                        default:
-                            throw new WixException(WixErrors.UnexpectedElement(sourceLineNumbers, node.Name.ToString(), child.Name.ToString()));
-                    }
-                }
-                else
-                {
-                    throw new WixException(WixErrors.UnsupportedExtensionElement(sourceLineNumbers, node.Name.ToString(), child.Name.ToString()));
-                }
-            }
-        }
-
-
-        /// <summary>
-        /// Parse a localization string.
-        /// </summary>
-        /// <param name="node">Element to parse.</param>
-        private void ParseString(XElement node)
-        {
-            string id = null;
-            bool overridable = false;
-            SourceLineNumber sourceLineNumbers = Preprocessor.GetSourceLineNumbers(node);
-
-            foreach (XAttribute attrib in node.Attributes())
-            {
-                if (String.IsNullOrEmpty(attrib.Name.NamespaceName) || Localization.WxlNamespace == attrib.Name.Namespace)
-                {
-                    switch (attrib.Name.LocalName)
-                    {
-                        case "Id":
-                            id = Common.GetAttributeIdentifierValue(sourceLineNumbers, attrib, null);
-                            break;
-                        case "Overridable":
-                            overridable = YesNoType.Yes == Common.GetAttributeYesNoValue(sourceLineNumbers, attrib, null);
-                            break;
-                        case "Localizable":
-                            ; // do nothing
-                            break;
-                        default:
-                            throw new WixException(WixErrors.UnexpectedAttribute(sourceLineNumbers, attrib.Parent.Name.ToString(), attrib.Name.ToString()));
-                    }
-                }
-                else
-                {
-                    throw new WixException(WixErrors.UnsupportedExtensionAttribute(sourceLineNumbers, attrib.Parent.Name.ToString(), attrib.Name.ToString()));
-                }
-            }
-
-            string value = Common.GetInnerText(node);
-
-            if (null == id)
-            {
-                throw new WixException(WixErrors.ExpectedAttribute(sourceLineNumbers, "String", "Id"));
-            }
-            else if (0 == id.Length)
-            {
-                throw new WixException(WixErrors.IllegalIdentifier(sourceLineNumbers, "String", "Id", 0));
-            }
-
-            WixVariableRow wixVariableRow = new WixVariableRow(sourceLineNumbers, this.tableDefinitions["WixVariable"]);
-            wixVariableRow.Id = id;
-            wixVariableRow.Overridable = overridable;
-            wixVariableRow.Value = value;
-
-            WixVariableRow existingWixVariableRow = (WixVariableRow)this.variables[id];
-            if (null == existingWixVariableRow || (existingWixVariableRow.Overridable && !overridable))
-            {
-                this.variables.Add(id, wixVariableRow);
-            }
-            else if (!overridable)
-            {
-                throw new WixException(WixErrors.DuplicateLocalizationIdentifier(sourceLineNumbers, id));
-            }
-        }
-
-        /// <summary>
-        /// Parse a localized control.
-        /// </summary>
-        /// <param name="node">Element to parse.</param>
-        /// <param name="localization">The localization being parsed.</param>
-        private void ParseUI(XElement node)
-        {
-            string dialog = null;
-            string control = null;
-            int x = CompilerCore.IntegerNotSet;
-            int y = CompilerCore.IntegerNotSet;
-            int width = CompilerCore.IntegerNotSet;
-            int height = CompilerCore.IntegerNotSet;
-            int attribs = 0;
-            string text = null;
-            SourceLineNumber sourceLineNumbers = Preprocessor.GetSourceLineNumbers(node);
-
-            foreach (XAttribute attrib in node.Attributes())
-            {
-                if (String.IsNullOrEmpty(attrib.Name.NamespaceName) || Localization.WxlNamespace == attrib.Name.Namespace)
-                {
-                    switch (attrib.Name.LocalName)
-                    {
-                        case "Dialog":
-                            dialog = Common.GetAttributeIdentifierValue(sourceLineNumbers, attrib, null);
-                            break;
-                        case "Control":
-                            control = Common.GetAttributeIdentifierValue(sourceLineNumbers, attrib, null);
-                            break;
-                        case "X":
-                            x = Common.GetAttributeIntegerValue(sourceLineNumbers, attrib, 0, short.MaxValue, null);
-                            break;
-                        case "Y":
-                            y = Common.GetAttributeIntegerValue(sourceLineNumbers, attrib, 0, short.MaxValue, null);
-                            break;
-                        case "Width":
-                            width = Common.GetAttributeIntegerValue(sourceLineNumbers, attrib, 0, short.MaxValue, null);
-                            break;
-                        case "Height":
-                            height = Common.GetAttributeIntegerValue(sourceLineNumbers, attrib, 0, short.MaxValue, null);
-                            break;
-                        case "RightToLeft":
-                            if (YesNoType.Yes == Common.GetAttributeYesNoValue(sourceLineNumbers, attrib, null))
-                            {
-                                attribs |= MsiInterop.MsidbControlAttributesRTLRO;
-                            }
-                            break;
-                        case "RightAligned":
-                            if (YesNoType.Yes == Common.GetAttributeYesNoValue(sourceLineNumbers, attrib, null))
-                            {
-                                attribs |= MsiInterop.MsidbControlAttributesRightAligned;
-                            }
-                            break;
-                        case "LeftScroll":
-                            if (YesNoType.Yes == Common.GetAttributeYesNoValue(sourceLineNumbers, attrib, null))
-                            {
-                                attribs |= MsiInterop.MsidbControlAttributesLeftScroll;
-                            }
-                            break;
-                        default:
-                            Common.UnexpectedAttribute(sourceLineNumbers, attrib, Localization.OnMessage);
-                            break;
-                    }
-                }
-                else
-                {
-                    Common.UnsupportedExtensionAttribute(sourceLineNumbers, attrib, Localization.OnMessage);
-                }
-            }
-
-            text = Common.GetInnerText(node);
-
-            if (String.IsNullOrEmpty(control) && 0 < attribs)
-            {
-                if (MsiInterop.MsidbControlAttributesRTLRO == (attribs & MsiInterop.MsidbControlAttributesRTLRO))
-                {
-                    throw new WixException(WixErrors.IllegalAttributeWithoutOtherAttributes(sourceLineNumbers, node.Name.ToString(), "RightToLeft", "Control"));
-                }
-                else if (MsiInterop.MsidbControlAttributesRightAligned == (attribs & MsiInterop.MsidbControlAttributesRightAligned))
-                {
-                    throw new WixException(WixErrors.IllegalAttributeWithoutOtherAttributes(sourceLineNumbers, node.Name.ToString(), "RightAligned", "Control"));
-                }
-                else if (MsiInterop.MsidbControlAttributesLeftScroll == (attribs & MsiInterop.MsidbControlAttributesLeftScroll))
-                {
-                    throw new WixException(WixErrors.IllegalAttributeWithoutOtherAttributes(sourceLineNumbers, node.Name.ToString(), "LeftScroll", "Control"));
-                }
-            }
-
-            if (String.IsNullOrEmpty(control) && String.IsNullOrEmpty(dialog))
-            {
-                throw new WixException(WixErrors.ExpectedAttributesWithOtherAttribute(sourceLineNumbers, node.Name.ToString(), "Dialog", "Control"));
-            }
-
-            string key = LocalizedControl.GetKey(dialog, control);
-            if (this.localizedControls.ContainsKey(key))
-            {
-                if (String.IsNullOrEmpty(control))
-                {
-                    throw new WixException(WixErrors.DuplicatedUiLocalization(sourceLineNumbers, dialog));
-                }
-                else
-                {
-                    throw new WixException(WixErrors.DuplicatedUiLocalization(sourceLineNumbers, dialog, control));
-                }
-            }
-
-            this.localizedControls.Add(key, new LocalizedControl(x, y, width, height, attribs, text));
-        }
-
-        /// <summary>
-        /// Throws an exception for an error message event.
-        /// </summary>
-        /// <param name="mea">Message event arguments.</param>
-        public static void OnMessage(MessageEventArgs e)
-        {
-            WixErrorEventArgs errorEventArgs = e as WixErrorEventArgs;
-            if (null != errorEventArgs)
-            {
-                throw new WixException(errorEventArgs);
-            }
-        }
-    }
-
-    public class LocalizedControl
-    {
-        public int X { get; private set; }
-        public int Y { get; private set; }
-        public int Width { get; private set; }
-        public int Height { get; private set; }
-        public int Attributes { get; private set; }
-        public string Text { get; private set; }
-
-        public LocalizedControl(int x, int y, int width, int height, int attribs, string text)
-        {
-            this.X = x;
-            this.Y = y;
-            this.Width = width;
-            this.Height = height;
-            this.Attributes = attribs;
-            this.Text = text;
-        }
-
-        /// <summary>
-        /// Get key for a localized control.
-        /// </summary>
-        /// <param name="dialog">The optional id of the control's dialog.</param>
-        /// <param name="control">The id of the control.</param>
-        /// <returns>The localized control id.</returns>
-        public static string GetKey(string dialog, string control)
-        {
-            return String.Concat(String.IsNullOrEmpty(dialog) ? String.Empty : dialog, "/", String.IsNullOrEmpty(control) ? String.Empty : control);
-        }
-    }
-}
+//-------------------------------------------------------------------------------------------------
+// <copyright file="Localization.cs" company="Outercurve Foundation">
+//   Copyright (c) 2004, Outercurve Foundation.
+//   This software is released under Microsoft Reciprocal License (MS-RL).
+//   The license and further copyright text can be found in the file
+//   LICENSE.TXT at the root directory of the distribution.
+// </copyright>
+//
+// <summary>
+// Object that represents a localization file.
+// </summary>
+//-------------------------------------------------------------------------------------------------
+namespace WixToolset
+{
+    using System;
+    using System.Collections;
+    using System.Collections.Generic;
+    using System.Diagnostics;
+    using System.Diagnostics.CodeAnalysis;
+    using System.Globalization;
+    using System.IO;
+    using System.Linq;
+    using System.Reflection;
+    using System.Xml;
+    using System.Xml.Linq;
+    using System.Xml.Schema;
+    using WixToolset.Msi.Interop;
+
+    /// <summary>
+    /// Object that represents a localization file.
+    /// </summary>
+    public sealed class Localization
+    {
+        public static readonly XNamespace WxlNamespace = "http://wixtoolset.org/schemas/v4/wxl";
+        private static string XmlElementName = "WixLocalization";
+
+        private int codepage;
+        private string culture;
+        private Hashtable variables = new Hashtable();
+        private TableDefinitionCollection tableDefinitions;
+        private Dictionary<string, LocalizedControl> localizedControls = new Dictionary<string, LocalizedControl>();
+
+        /// <summary>
+        /// Protect the constructor.
+        /// </summary>
+        private Localization()
+        {
+        }
+
+        /// <summary>
+        /// Gets the codepage.
+        /// </summary>
+        /// <value>The codepage.</value>
+        public int Codepage
+        {
+            get { return this.codepage; }
+        }
+
+        /// <summary>
+        /// Gets the culture.
+        /// </summary>
+        /// <value>The culture.</value>
+        public string Culture
+        {
+            get { return this.culture; }
+        }
+
+        /// <summary>
+        /// Gets the variables.
+        /// </summary>
+        /// <value>The variables.</value>
+        public ICollection Variables
+        {
+            get { return this.variables.Values; }
+        }
+
+        /// <summary>
+        /// Gets the localized controls.
+        /// </summary>
+        /// <value>The localized controls.</value>
+        public ICollection<KeyValuePair<string, LocalizedControl>> LocalizedControls
+        {
+            get { return this.localizedControls; }
+        }
+
+        /// <summary>
+        /// Loads a localization file from a path on disk.
+        /// </summary>
+        /// <param name="path">Path to library file saved on disk.</param>
+        /// <param name="tableDefinitions">Collection containing TableDefinitions to use when loading the localization file.</param>
+        /// <param name="suppressSchema">Suppress xml schema validation while loading.</param>
+        /// <returns>Returns the loaded localization file.</returns>
+        public static Localization Load(string path, TableDefinitionCollection tableDefinitions, bool suppressSchema)
+        {
+            try
+            {
+                using (FileStream stream = File.OpenRead(path))
+                {
+                    return Load(stream, new Uri(Path.GetFullPath(path)), tableDefinitions, suppressSchema);
+                }
+            }
+            catch (FileNotFoundException)
+            {
+                throw new WixException(WixErrors.FileNotFound(null, Path.GetFullPath(path)));
+            }
+        }
+
+        /// <summary>
+        /// Persists a localization file into an XML format.
+        /// </summary>
+        /// <param name="writer">XmlWriter where the localization file should persist itself as XML.</param>
+        public void Persist(XmlWriter writer)
+        {
+            writer.WriteStartElement(Localization.XmlElementName, WxlNamespace.NamespaceName);
+
+            if (-1 != this.codepage)
+            {
+                writer.WriteAttributeString("Codepage", this.codepage.ToString(CultureInfo.InvariantCulture));
+            }
+
+            if (!String.IsNullOrEmpty(this.culture))
+            {
+                writer.WriteAttributeString("Culture", this.culture);
+            }
+
+            foreach (WixVariableRow wixVariableRow in this.variables.Values)
+            {
+                writer.WriteStartElement("String", WxlNamespace.NamespaceName);
+
+                writer.WriteAttributeString("Id", wixVariableRow.Id);
+
+                if (wixVariableRow.Overridable)
+                {
+                    writer.WriteAttributeString("Overridable", "yes");
+                }
+
+                writer.WriteCData(wixVariableRow.Value);
+
+                writer.WriteEndElement();
+            }
+
+            foreach (string controlKey in this.localizedControls.Keys)
+            {
+                writer.WriteStartElement("UI", WxlNamespace.NamespaceName);
+
+                string[] controlKeys = controlKey.Split('/');
+                string dialog = controlKeys[0];
+                string control = controlKeys[1];
+
+                if (!String.IsNullOrEmpty(dialog))
+                {
+                    writer.WriteAttributeString("Dialog", dialog);
+                }
+
+                if (!String.IsNullOrEmpty(control))
+                {
+                    writer.WriteAttributeString("Control", control);
+                }
+
+                LocalizedControl localizedControl = this.localizedControls[controlKey];
+
+                if (CompilerCore.IntegerNotSet != localizedControl.X)
+                {
+                    writer.WriteAttributeString("X", localizedControl.X.ToString());
+                }
+
+                if (CompilerCore.IntegerNotSet != localizedControl.Y)
+                {
+                    writer.WriteAttributeString("Y", localizedControl.Y.ToString());
+                }
+
+                if (CompilerCore.IntegerNotSet != localizedControl.Width)
+                {
+                    writer.WriteAttributeString("Width", localizedControl.Width.ToString());
+                }
+
+                if (CompilerCore.IntegerNotSet != localizedControl.Height)
+                {
+                    writer.WriteAttributeString("Height", localizedControl.Height.ToString());
+                }
+
+                if (MsiInterop.MsidbControlAttributesRTLRO == (localizedControl.Attributes & MsiInterop.MsidbControlAttributesRTLRO))
+                {
+                    writer.WriteAttributeString("RightToLeft", "yes");
+                }
+
+                if (MsiInterop.MsidbControlAttributesRightAligned == (localizedControl.Attributes & MsiInterop.MsidbControlAttributesRightAligned))
+                {
+                    writer.WriteAttributeString("RightAligned", "yes");
+                }
+
+                if (MsiInterop.MsidbControlAttributesLeftScroll == (localizedControl.Attributes & MsiInterop.MsidbControlAttributesLeftScroll))
+                {
+                    writer.WriteAttributeString("LeftScroll", "yes");
+                }
+
+                if (!String.IsNullOrEmpty(localizedControl.Text))
+                {
+                    writer.WriteCData(localizedControl.Text);
+                }
+
+                writer.WriteEndElement();
+            }
+
+            writer.WriteEndElement();
+        }
+
+        /// <summary>
+        /// Merge the information from another localization object into this one.
+        /// </summary>
+        /// <param name="localization">The localization object to be merged into this one.</param>
+        public void Merge(Localization localization)
+        {
+            foreach (WixVariableRow wixVariableRow in localization.Variables)
+            {
+                WixVariableRow existingWixVariableRow = (WixVariableRow)variables[wixVariableRow.Id];
+
+                if (null == existingWixVariableRow || (existingWixVariableRow.Overridable && !wixVariableRow.Overridable))
+                {
+                    variables[wixVariableRow.Id] = wixVariableRow;
+                }
+                else if (!wixVariableRow.Overridable)
+                {
+                    throw new WixException(WixErrors.DuplicateLocalizationIdentifier(wixVariableRow.SourceLineNumbers, wixVariableRow.Id));
+                }
+            }
+        }
+
+        /// <summary>
+        /// Loads a localization file from a stream.
+        /// </summary>
+        /// <param name="stream">Stream containing the localization file.</param>
+        /// <param name="uri">Uri for finding this stream.</param>
+        /// <param name="tableDefinitions">Collection containing TableDefinitions to use when loading the localization file.</param>
+        /// <param name="suppressSchema">Suppress xml schema validation while loading.</param>
+        /// <returns>Returns the loaded localization file.</returns>
+        internal static Localization Load(Stream stream, Uri uri, TableDefinitionCollection tableDefinitions, bool suppressSchema)
+        {
+            try
+            {
+                using (XmlReader reader = XmlReader.Create(stream, null, uri.AbsoluteUri))
+                {
+                    return Localization.Parse(reader, tableDefinitions, false);
+                }
+            }
+            catch (XmlException xe)
+            {
+                throw new WixException(WixErrors.InvalidXml(SourceLineNumber.CreateFromUri(uri.AbsoluteUri), "localization", xe.Message));
+            }
+            catch (XmlSchemaException xse)
+            {
+                throw new WixException(WixErrors.SchemaValidationFailed(SourceLineNumber.CreateFromUri(uri.AbsoluteUri), xse.Message, xse.LineNumber, xse.LinePosition));
+            }
+        }
+
+        /// <summary>
+        /// Parse a localization file from an XML format.
+        /// </summary>
+        /// <param name="reader">XmlReader where the localization file is persisted.</param>
+        /// <param name="tableDefinitions">Collection containing TableDefinitions to use when parsing the localization file.</param>
+        /// <returns>The parsed localization.</returns>
+        internal static Localization Parse(XmlReader reader, TableDefinitionCollection tableDefinitions, bool fragment)
+        {
+            XElement root =  fragment ? XElement.ReadFrom(reader) as XElement : XDocument.Load(reader).Root;
+
+            Localization localization = new Localization();
+            localization.tableDefinitions = tableDefinitions;
+            localization.Parse(root);
+
+            return localization;
+        }
+
+        /// <summary>
+        /// Parse a localization file from an XML document.
+        /// </summary>
+        /// <param name="document">XmlDocument where the localization file is persisted.</param>
+        internal void Parse(XElement root)
+        {
+            SourceLineNumber sourceLineNumbers = Preprocessor.GetSourceLineNumbers(root);
+            if (Localization.XmlElementName == root.Name.LocalName)
+            {
+                if (WxlNamespace == root.Name.Namespace)
+                {
+                    this.ParseWixLocalizationElement(root);
+                }
+                else // invalid or missing namespace
+                {
+                    if (null == root.Name.Namespace)
+                    {
+                        throw new WixException(WixErrors.InvalidWixXmlNamespace(sourceLineNumbers, Localization.XmlElementName, Localization.WxlNamespace.NamespaceName));
+                    }
+                    else
+                    {
+                        throw new WixException(WixErrors.InvalidWixXmlNamespace(sourceLineNumbers, Localization.XmlElementName, root.Name.LocalName, Localization.WxlNamespace.NamespaceName));
+                    }
+                }
+            }
+            else
+            {
+                throw new WixException(WixErrors.InvalidDocumentElement(sourceLineNumbers, root.Name.LocalName, "localization", Localization.XmlElementName));
+            }
+        }
+
+        /// <summary>
+        /// Parses the WixLocalization element.
+        /// </summary>
+        /// <param name="node">Element to parse.</param>
+        private void ParseWixLocalizationElement(XElement node)
+        {
+            int codepage = -1;
+            string culture = null;
+            SourceLineNumber sourceLineNumbers = Preprocessor.GetSourceLineNumbers(node);
+
+            foreach (XAttribute attrib in node.Attributes())
+            {
+                if (String.IsNullOrEmpty(attrib.Name.NamespaceName) || Localization.WxlNamespace == attrib.Name.Namespace)
+                {
+                    switch (attrib.Name.LocalName)
+                    {
+                        case "Codepage":
+                            codepage = Common.GetValidCodePage(attrib.Value, true);
+                            break;
+                        case "Culture":
+                            culture = attrib.Value;
+                            break;
+                        case "Language":
+                            // do nothing; @Language is used for locutil which can't convert Culture to lcid
+                            break;
+                        default:
+                            Common.UnexpectedAttribute(sourceLineNumbers, attrib, Localization.OnMessage);
+                            break;
+                    }
+                }
+                else
+                {
+                    Common.UnsupportedExtensionAttribute(sourceLineNumbers, attrib, Localization.OnMessage);
+                }
+            }
+
+            this.codepage = codepage;
+            this.culture = String.IsNullOrEmpty(culture) ? String.Empty : culture.ToLower(CultureInfo.InvariantCulture);
+
+            foreach (XElement child in node.Elements())
+            {
+                if (Localization.WxlNamespace == child.Name.Namespace)
+                {
+                    switch (child.Name.LocalName)
+                    {
+                        case "String":
+                            this.ParseString(child);
+                            break;
+                        case "UI":
+                            this.ParseUI(child);
+                            break;
+                        default:
+                            throw new WixException(WixErrors.UnexpectedElement(sourceLineNumbers, node.Name.ToString(), child.Name.ToString()));
+                    }
+                }
+                else
+                {
+                    throw new WixException(WixErrors.UnsupportedExtensionElement(sourceLineNumbers, node.Name.ToString(), child.Name.ToString()));
+                }
+            }
+        }
+
+
+        /// <summary>
+        /// Parse a localization string.
+        /// </summary>
+        /// <param name="node">Element to parse.</param>
+        private void ParseString(XElement node)
+        {
+            string id = null;
+            bool overridable = false;
+            SourceLineNumber sourceLineNumbers = Preprocessor.GetSourceLineNumbers(node);
+
+            foreach (XAttribute attrib in node.Attributes())
+            {
+                if (String.IsNullOrEmpty(attrib.Name.NamespaceName) || Localization.WxlNamespace == attrib.Name.Namespace)
+                {
+                    switch (attrib.Name.LocalName)
+                    {
+                        case "Id":
+                            id = Common.GetAttributeIdentifierValue(sourceLineNumbers, attrib, null);
+                            break;
+                        case "Overridable":
+                            overridable = YesNoType.Yes == Common.GetAttributeYesNoValue(sourceLineNumbers, attrib, null);
+                            break;
+                        case "Localizable":
+                            ; // do nothing
+                            break;
+                        default:
+                            throw new WixException(WixErrors.UnexpectedAttribute(sourceLineNumbers, attrib.Parent.Name.ToString(), attrib.Name.ToString()));
+                    }
+                }
+                else
+                {
+                    throw new WixException(WixErrors.UnsupportedExtensionAttribute(sourceLineNumbers, attrib.Parent.Name.ToString(), attrib.Name.ToString()));
+                }
+            }
+
+            string value = Common.GetInnerText(node);
+
+            if (null == id)
+            {
+                throw new WixException(WixErrors.ExpectedAttribute(sourceLineNumbers, "String", "Id"));
+            }
+            else if (0 == id.Length)
+            {
+                throw new WixException(WixErrors.IllegalIdentifier(sourceLineNumbers, "String", "Id", 0));
+            }
+
+            WixVariableRow wixVariableRow = new WixVariableRow(sourceLineNumbers, this.tableDefinitions["WixVariable"]);
+            wixVariableRow.Id = id;
+            wixVariableRow.Overridable = overridable;
+            wixVariableRow.Value = value;
+
+            WixVariableRow existingWixVariableRow = (WixVariableRow)this.variables[id];
+            if (null == existingWixVariableRow || (existingWixVariableRow.Overridable && !overridable))
+            {
+                this.variables.Add(id, wixVariableRow);
+            }
+            else if (!overridable)
+            {
+                throw new WixException(WixErrors.DuplicateLocalizationIdentifier(sourceLineNumbers, id));
+            }
+        }
+
+        /// <summary>
+        /// Parse a localized control.
+        /// </summary>
+        /// <param name="node">Element to parse.</param>
+        /// <param name="localization">The localization being parsed.</param>
+        private void ParseUI(XElement node)
+        {
+            string dialog = null;
+            string control = null;
+            int x = CompilerCore.IntegerNotSet;
+            int y = CompilerCore.IntegerNotSet;
+            int width = CompilerCore.IntegerNotSet;
+            int height = CompilerCore.IntegerNotSet;
+            int attribs = 0;
+            string text = null;
+            SourceLineNumber sourceLineNumbers = Preprocessor.GetSourceLineNumbers(node);
+
+            foreach (XAttribute attrib in node.Attributes())
+            {
+                if (String.IsNullOrEmpty(attrib.Name.NamespaceName) || Localization.WxlNamespace == attrib.Name.Namespace)
+                {
+                    switch (attrib.Name.LocalName)
+                    {
+                        case "Dialog":
+                            dialog = Common.GetAttributeIdentifierValue(sourceLineNumbers, attrib, null);
+                            break;
+                        case "Control":
+                            control = Common.GetAttributeIdentifierValue(sourceLineNumbers, attrib, null);
+                            break;
+                        case "X":
+                            x = Common.GetAttributeIntegerValue(sourceLineNumbers, attrib, 0, short.MaxValue, null);
+                            break;
+                        case "Y":
+                            y = Common.GetAttributeIntegerValue(sourceLineNumbers, attrib, 0, short.MaxValue, null);
+                            break;
+                        case "Width":
+                            width = Common.GetAttributeIntegerValue(sourceLineNumbers, attrib, 0, short.MaxValue, null);
+                            break;
+                        case "Height":
+                            height = Common.GetAttributeIntegerValue(sourceLineNumbers, attrib, 0, short.MaxValue, null);
+                            break;
+                        case "RightToLeft":
+                            if (YesNoType.Yes == Common.GetAttributeYesNoValue(sourceLineNumbers, attrib, null))
+                            {
+                                attribs |= MsiInterop.MsidbControlAttributesRTLRO;
+                            }
+                            break;
+                        case "RightAligned":
+                            if (YesNoType.Yes == Common.GetAttributeYesNoValue(sourceLineNumbers, attrib, null))
+                            {
+                                attribs |= MsiInterop.MsidbControlAttributesRightAligned;
+                            }
+                            break;
+                        case "LeftScroll":
+                            if (YesNoType.Yes == Common.GetAttributeYesNoValue(sourceLineNumbers, attrib, null))
+                            {
+                                attribs |= MsiInterop.MsidbControlAttributesLeftScroll;
+                            }
+                            break;
+                        default:
+                            Common.UnexpectedAttribute(sourceLineNumbers, attrib, Localization.OnMessage);
+                            break;
+                    }
+                }
+                else
+                {
+                    Common.UnsupportedExtensionAttribute(sourceLineNumbers, attrib, Localization.OnMessage);
+                }
+            }
+
+            text = Common.GetInnerText(node);
+
+            if (String.IsNullOrEmpty(control) && 0 < attribs)
+            {
+                if (MsiInterop.MsidbControlAttributesRTLRO == (attribs & MsiInterop.MsidbControlAttributesRTLRO))
+                {
+                    throw new WixException(WixErrors.IllegalAttributeWithoutOtherAttributes(sourceLineNumbers, node.Name.ToString(), "RightToLeft", "Control"));
+                }
+                else if (MsiInterop.MsidbControlAttributesRightAligned == (attribs & MsiInterop.MsidbControlAttributesRightAligned))
+                {
+                    throw new WixException(WixErrors.IllegalAttributeWithoutOtherAttributes(sourceLineNumbers, node.Name.ToString(), "RightAligned", "Control"));
+                }
+                else if (MsiInterop.MsidbControlAttributesLeftScroll == (attribs & MsiInterop.MsidbControlAttributesLeftScroll))
+                {
+                    throw new WixException(WixErrors.IllegalAttributeWithoutOtherAttributes(sourceLineNumbers, node.Name.ToString(), "LeftScroll", "Control"));
+                }
+            }
+
+            if (String.IsNullOrEmpty(control) && String.IsNullOrEmpty(dialog))
+            {
+                throw new WixException(WixErrors.ExpectedAttributesWithOtherAttribute(sourceLineNumbers, node.Name.ToString(), "Dialog", "Control"));
+            }
+
+            string key = LocalizedControl.GetKey(dialog, control);
+            if (this.localizedControls.ContainsKey(key))
+            {
+                if (String.IsNullOrEmpty(control))
+                {
+                    throw new WixException(WixErrors.DuplicatedUiLocalization(sourceLineNumbers, dialog));
+                }
+                else
+                {
+                    throw new WixException(WixErrors.DuplicatedUiLocalization(sourceLineNumbers, dialog, control));
+                }
+            }
+
+            this.localizedControls.Add(key, new LocalizedControl(x, y, width, height, attribs, text));
+        }
+
+        /// <summary>
+        /// Throws an exception for an error message event.
+        /// </summary>
+        /// <param name="mea">Message event arguments.</param>
+        public static void OnMessage(MessageEventArgs e)
+        {
+            WixErrorEventArgs errorEventArgs = e as WixErrorEventArgs;
+            if (null != errorEventArgs)
+            {
+                throw new WixException(errorEventArgs);
+            }
+        }
+    }
+
+    public class LocalizedControl
+    {
+        public int X { get; private set; }
+        public int Y { get; private set; }
+        public int Width { get; private set; }
+        public int Height { get; private set; }
+        public int Attributes { get; private set; }
+        public string Text { get; private set; }
+
+        public LocalizedControl(int x, int y, int width, int height, int attribs, string text)
+        {
+            this.X = x;
+            this.Y = y;
+            this.Width = width;
+            this.Height = height;
+            this.Attributes = attribs;
+            this.Text = text;
+        }
+
+        /// <summary>
+        /// Get key for a localized control.
+        /// </summary>
+        /// <param name="dialog">The optional id of the control's dialog.</param>
+        /// <param name="control">The id of the control.</param>
+        /// <returns>The localized control id.</returns>
+        public static string GetKey(string dialog, string control)
+        {
+            return String.Concat(String.IsNullOrEmpty(dialog) ? String.Empty : dialog, "/", String.IsNullOrEmpty(control) ? String.Empty : control);
+        }
+    }
+}