//-------------------------------------------------------------------------------------------------
// <copyright file="CompilerCore.cs" company="Outercurve Foundation">
//   Copyright (c) 2004, Outercurve Foundation.
//   This software is released under Microsoft Reciprocal License (MS-RL).
//   The license and further copyright text can be found in the file
//   LICENSE.TXT at the root directory of the distribution.
// </copyright>
//-------------------------------------------------------------------------------------------------

namespace WixToolset
{
    using System;
    using System.Collections;
    using System.Collections.Generic;
    using System.Diagnostics;
    using System.Diagnostics.CodeAnalysis;
    using System.Globalization;
    using System.IO;
    using System.Reflection;
    using System.Security.Cryptography;
    using System.Text;
    using System.Text.RegularExpressions;
    using System.Xml.Linq;
    using WixToolset.Data;
    using WixToolset.Data.Rows;
    using WixToolset.Extensibility;
    using Wix = WixToolset.Data.Serialize;

    internal enum ValueListKind
    {
        /// <summary>
        /// A list of values with nothing before the final value.
        /// </summary>
        None,

        /// <summary>
        /// A list of values with 'and' before the final value.
        /// </summary>
        And,

        /// <summary>
        /// A list of values with 'or' before the final value.
        /// </summary>
        Or
    }

    /// <summary>
    /// Core class for the compiler.
    /// </summary>
    internal sealed class CompilerCore : ICompilerCore
    {
        internal static readonly XNamespace W3SchemaPrefix = "http://www.w3.org/";
        internal static readonly XNamespace WixNamespace = "http://wixtoolset.org/schemas/v4/wxs";

        public const int DefaultMaximumUncompressedMediaSize = 200; // Default value is 200 MB
        public const int MinValueOfMaxCabSizeForLargeFileSplitting = 20; // 20 MB
        public const int MaxValueOfMaxCabSizeForLargeFileSplitting = 2 * 1024; // 2048 MB (i.e. 2 GB)

        private static readonly Regex AmbiguousFilename = new Regex(@"^.{6}\~\d", RegexOptions.Compiled);

        private const string IllegalLongFilenameCharacters = @"[\\\?|><:/\*""]"; // illegal: \ ? | > < : / * "
        private static readonly Regex IllegalLongFilename = new Regex(IllegalLongFilenameCharacters, RegexOptions.Compiled);

        private const string LegalLongFilenameCharacters = @"[^\\\?|><:/\*""]";  // opposite of illegal above.
        private static readonly Regex LegalLongFilename = new Regex(String.Concat("^", LegalLongFilenameCharacters, @"{1,259}$"), RegexOptions.Compiled);

        private const string LegalRelativeLongFilenameCharacters = @"[^\?|><:/\*""]"; // (like legal long, but we allow '\') illegal: ? | > < : / * "
        private static readonly Regex LegalRelativeLongFilename = new Regex(String.Concat("^", LegalRelativeLongFilenameCharacters, @"{1,259}$"), RegexOptions.Compiled);

        private const string LegalWildcardLongFilenameCharacters = @"[^\\|><:/""]"; // illegal: \ | > < : / "
        private static readonly Regex LegalWildcardLongFilename = new Regex(String.Concat("^", LegalWildcardLongFilenameCharacters, @"{1,259}$"));

        private static readonly Regex PutGuidHere = new Regex(@"PUT\-GUID\-(?:\d+\-)?HERE", RegexOptions.Singleline);

        private static readonly Regex LegalIdentifierWithAccess = new Regex(@"^((?<access>public|internal|protected|private)\s+)?(?<id>[_A-Za-z][0-9A-Za-z_\.]*)$", RegexOptions.Compiled | RegexOptions.ExplicitCapture);

        // Built-in variables (from burn\engine\variable.cpp, "vrgBuiltInVariables", around line 113)
        private static readonly List<String> BuiltinBundleVariables = new List<string>(
            new string[] {
                "AdminToolsFolder",
                "AppDataFolder",
                "CommonAppDataFolder",
                "CommonFiles64Folder",
                "CommonFilesFolder",
                "CompatibilityMode",
                "Date",
                "DesktopFolder",
                "FavoritesFolder",
                "FontsFolder",
                "InstallerName",
                "InstallerVersion",
                "LocalAppDataFolder",
                "LogonUser",
                "MyPicturesFolder",
                "NTProductType",
                "NTSuiteBackOffice",
                "NTSuiteDataCenter",
                "NTSuiteEnterprise",
                "NTSuitePersonal",
                "NTSuiteSmallBusiness",
                "NTSuiteSmallBusinessRestricted",
                "NTSuiteWebServer",
                "PersonalFolder",
                "Privileged",
                "ProgramFiles64Folder",
                "ProgramFiles6432Folder",
                "ProgramFilesFolder",
                "ProgramMenuFolder",
                "RebootPending",
                "SendToFolder",
                "ServicePackLevel",
                "StartMenuFolder",
                "StartupFolder",
                "System64Folder",
                "SystemFolder",
                "TempFolder",
                "TemplateFolder",
                "TerminalServer",
                "UserLanguageID",
                "VersionMsi",
                "VersionNT",
                "VersionNT64",
                "WindowsFolder",
                "WindowsVolume",
                "WixBundleAction",
                "WixBundleForcedRestartPackage",
                "WixBundleElevated",
                "WixBundleInstalled",
                "WixBundleProviderKey",
                "WixBundleTag",
                "WixBundleVersion",
            });

        private TableDefinitionCollection tableDefinitions;
        private Dictionary<XNamespace, ICompilerExtension> extensions;
        private Intermediate intermediate;
        private bool showPedanticMessages;

        /// <summary>
        /// Constructor for all compiler core.
        /// </summary>
        /// <param name="intermediate">The Intermediate object representing compiled source document.</param>
        /// <param name="tableDefinitions">The loaded table definition collection.</param>
        /// <param name="extensions">The WiX extensions collection.</param>
        internal CompilerCore(Intermediate intermediate, TableDefinitionCollection tableDefinitions, Dictionary<XNamespace, ICompilerExtension> extensions)
        {
            this.tableDefinitions = tableDefinitions;
            this.extensions = extensions;
            this.intermediate = intermediate;
        }

        /// <summary>
        /// Gets the section the compiler is currently emitting symbols into.
        /// </summary>
        /// <value>The section the compiler is currently emitting symbols into.</value>
        public Section ActiveSection { get; private set; }

        /// <summary>
        /// Gets or sets the platform which the compiler will use when defaulting 64-bit attributes and elements.
        /// </summary>
        /// <value>The platform which the compiler will use when defaulting 64-bit attributes and elements.</value>
        public Platform CurrentPlatform { get; set; }

        /// <summary>
        /// Gets whether the compiler core encountered an error while processing.
        /// </summary>
        /// <value>Flag if core encountered an error during processing.</value>
        public bool EncounteredError
        {
            get { return Messaging.Instance.EncounteredError; }
        }

        /// <summary>
        /// Gets or sets the option to show pedantic messages.
        /// </summary>
        /// <value>The option to show pedantic messages.</value>
        public bool ShowPedanticMessages
        {
            get { return this.showPedanticMessages; }
            set { this.showPedanticMessages = value; }
        }

        /// <summary>
        /// Gets the table definitions used by the compiler core.
        /// </summary>
        /// <value>Table definition collection.</value>
        public TableDefinitionCollection TableDefinitions
        {
            get { return this.tableDefinitions; }
        }

        /// <summary>
        /// Convert a bit array into an int value.
        /// </summary>
        /// <param name="bits">The bit array to convert.</param>
        /// <returns>The converted int value.</returns>
        public int CreateIntegerFromBitArray(BitArray bits)
        {
            if (32 != bits.Length)
            {
                throw new ArgumentException(String.Format("Can only convert a bit array with 32-bits to integer. Actual number of bits in array: {0}", bits.Length), "bits");
            }

            int[] intArray = new int[1];
            bits.CopyTo(intArray, 0);

            return intArray[0];
        }

        /// <summary>
        /// Sets a bit in a bit array based on the index at which an attribute name was found in a string array.
        /// </summary>
        /// <param name="attributeNames">Array of attributes that map to bits.</param>
        /// <param name="attributeName">Name of attribute to check.</param>
        /// <param name="attributeValue">Value of attribute to check.</param>
        /// <param name="bits">The bit array in which the bit will be set if found.</param>
        /// <param name="offset">The offset into the bit array.</param>
        /// <returns>true if the bit was set; false otherwise.</returns>
        public bool TrySetBitFromName(string[] attributeNames, string attributeName, YesNoType attributeValue, BitArray bits, int offset)
        {
            for (int i = 0; i < attributeNames.Length; i++)
            {
                if (attributeName.Equals(attributeNames[i], StringComparison.Ordinal))
                {
                    bits.Set(i + offset, YesNoType.Yes == attributeValue);
                    return true;
                }
            }

            return false;
        }

        /// <summary>
        /// Verifies that a filename is ambiguous.
        /// </summary>
        /// <param name="filename">Filename to verify.</param>
        /// <returns>true if the filename is ambiguous; false otherwise.</returns>
        public static bool IsAmbiguousFilename(string filename)
        {
            if (null == filename || 0 == filename.Length)
            {
                return false;
            }

            return CompilerCore.AmbiguousFilename.IsMatch(filename);
        }

        /// <summary>
        /// Verifies that a value is a legal identifier.
        /// </summary>
        /// <param name="value">The value to verify.</param>
        /// <returns>true if the value is an identifier; false otherwise.</returns>
        public bool IsValidIdentifier(string value)
        {
            return Common.IsIdentifier(value);
        }

        /// <summary>
        /// Verifies if an identifier is a valid loc identifier.
        /// </summary>
        /// <param name="identifier">Identifier to verify.</param>
        /// <returns>True if the identifier is a valid loc identifier.</returns>
        public bool IsValidLocIdentifier(string identifier)
        {
            if (String.IsNullOrEmpty(identifier))
            {
                return false;
            }

            Match match = Common.WixVariableRegex.Match(identifier);

            return (match.Success && "loc" == match.Groups["namespace"].Value && 0 == match.Index && identifier.Length == match.Length);
        }

        /// <summary>
        /// Verifies if a filename is a valid long filename.
        /// </summary>
        /// <param name="filename">Filename to verify.</param>
        /// <param name="allowWildcards">true if wildcards are allowed in the filename.</param>
        /// <param name="allowRelative">true if relative paths are allowed in the filename.</param>
        /// <returns>True if the filename is a valid long filename</returns>
        public bool IsValidLongFilename(string filename, bool allowWildcards = false, bool allowRelative = false)
        {
            if (String.IsNullOrEmpty(filename))
            {
                return false;
            }

            // check for a non-period character (all periods is not legal)
            bool nonPeriodFound = false;
            foreach (char character in filename)
            {
                if ('.' != character)
                {
                    nonPeriodFound = true;
                    break;
                }
            }

            if (allowWildcards)
            {
                return (nonPeriodFound && CompilerCore.LegalWildcardLongFilename.IsMatch(filename));
            }
            else if (allowRelative)
            {
                return (nonPeriodFound && CompilerCore.LegalRelativeLongFilename.IsMatch(filename));
            }
            else
            {
                return (nonPeriodFound && CompilerCore.LegalLongFilename.IsMatch(filename));
            }
        }

        /// <summary>
        /// Verifies if a filename is a valid short filename.
        /// </summary>
        /// <param name="filename">Filename to verify.</param>
        /// <param name="allowWildcards">true if wildcards are allowed in the filename.</param>
        /// <returns>True if the filename is a valid short filename</returns>
        public bool IsValidShortFilename(string filename, bool allowWildcards)
        {
            return Common.IsValidShortFilename(filename, allowWildcards);
        }

        /// <summary>
        /// Replaces the illegal filename characters to create a legal name.
        /// </summary>
        /// <param name="filename">Filename to make valid.</param>
        /// <param name="replace">Replacement string for invalid characters in filename.</param>
        /// <returns>Valid filename.</returns>
        public static string MakeValidLongFileName(string filename, string replace)
        {
            return CompilerCore.IllegalLongFilename.Replace(filename, replace);
        }

        /// <summary>
        /// Creates a short file/directory name using an identifier and long file/directory name as input.
        /// </summary>
        /// <param name="longName">The long file/directory name.</param>
        /// <param name="keepExtension">The option to keep the extension on generated short names.</param>
        /// <param name="allowWildcards">true if wildcards are allowed in the filename.</param>
        /// <param name="args">Any additional information to include in the hash for the generated short name.</param>
        /// <returns>The generated 8.3-compliant short file/directory name.</returns>
        public string CreateShortName(string longName, bool keepExtension, bool allowWildcards, params string[] args)
        {
            // canonicalize the long name if its not a localization identifier (they are case-sensitive)
            if (!this.IsValidLocIdentifier(longName))
            {
                longName = longName.ToLowerInvariant();
            }

            // collect all the data
            List<string> strings = new List<string>(1 + args.Length);
            strings.Add(longName);
            strings.AddRange(args);

            // prepare for hashing
            string stringData = String.Join("|", strings);
            byte[] data = Encoding.UTF8.GetBytes(stringData);

            // hash the data
            byte[] hash;
            using (SHA1 sha1 = new SHA1CryptoServiceProvider())
            {
                hash = sha1.ComputeHash(data);
            }

            // generate the short file/directory name without an extension
            StringBuilder shortName = new StringBuilder(Convert.ToBase64String(hash));
            shortName.Remove(8, shortName.Length - 8).Replace('+', '-').Replace('/', '_');

            if (keepExtension)
            {
                string extension = Path.GetExtension(longName);

                if (4 < extension.Length)
                {
                    extension = extension.Substring(0, 4);
                }

                shortName.Append(extension);

                // check the generated short name to ensure its still legal (the extension may not be legal)
                if (!this.IsValidShortFilename(shortName.ToString(), allowWildcards))
                {
                    // remove the extension (by truncating the generated file name back to the generated characters)
                    shortName.Length -= extension.Length;
                }
            }

            return shortName.ToString().ToLowerInvariant();
        }

        /// <summary>
        /// Verifies the given string is a valid product version.
        /// </summary>
        /// <param name="version">The product version to verify.</param>
        /// <returns>True if version is a valid product version</returns>
        public static bool IsValidProductVersion(string version)
        {
            if (!Common.IsValidBinderVariable(version))
            {
                Version ver = new Version(version);

                if (255 < ver.Major || 255 < ver.Minor || 65535 < ver.Build)
                {
                    return false;
                }
            }

            return true;
        }

        /// <summary>
        /// Verifies the given string is a valid module or bundle version.
        /// </summary>
        /// <param name="version">The version to verify.</param>
        /// <returns>True if version is a valid module or bundle version.</returns>
        public static bool IsValidModuleOrBundleVersion(string version)
        {
            if (!Common.IsValidBinderVariable(version))
            {
                Version ver = new Version(version);

                if (65535 < ver.Major || 65535 < ver.Minor || 65535 < ver.Build || 65535 < ver.Revision)
                {
                    return false;
                }
            }

            return true;
        }

        /// <summary>
        /// Get an element's inner text and trims any extra whitespace.
        /// </summary>
        /// <param name="element">The element with inner text to be trimmed.</param>
        /// <returns>The node's inner text trimmed.</returns>
        public string GetTrimmedInnerText(XElement element)
        {
            string value = Common.GetInnerText(element);
            return (null == value) ? null : value.Trim();
        }

        /// <summary>
        /// Gets element's inner text and ensure's it is safe for use in a condition by trimming any extra whitespace.
        /// </summary>
        /// <param name="element">The element to ensure inner text is a condition.</param>
        /// <returns>The value converted into a safe condition.</returns>
        [SuppressMessage("Microsoft.Design", "CA1059:MembersShouldNotExposeCertainConcreteTypes")]
        public string GetConditionInnerText(XElement element)
        {
            string value = element.Value;
            if (0 < value.Length)
            {
                value = value.Trim();
                value = value.Replace('\t', ' ');
                value = value.Replace('\r', ' ');
                value = value.Replace('\n', ' ');
            }
            else // return null for a non-existant condition
            {
                value = null;
            }

            return value;
        }

        /// <summary>
        /// Creates a version 3 name-based UUID.
        /// </summary>
        /// <param name="namespaceGuid">The namespace UUID.</param>
        /// <param name="value">The value.</param>
        /// <returns>The generated GUID for the given namespace and value.</returns>
        public string CreateGuid(Guid namespaceGuid, string value)
        {
            return Uuid.NewUuid(namespaceGuid, value).ToString("B").ToUpperInvariant();
        }

        /// <summary>
        /// Creates a row in the active section.
        /// </summary>
        /// <param name="sourceLineNumbers">Source and line number of current row.</param>
        /// <param name="tableName">Name of table to create row in.</param>
        /// <returns>New row.</returns>
        public Row CreateRow(SourceLineNumber sourceLineNumbers, string tableName, Identifier identifier = null)
        {
            return this.CreateRow(sourceLineNumbers, tableName, this.ActiveSection, identifier);
        }

        /// <summary>
        /// Creates a row in the active given <paramref name="section"/>.
        /// </summary>
        /// <param name="sourceLineNumbers">Source and line number of current row.</param>
        /// <param name="tableName">Name of table to create row in.</param>
        /// <param name="section">The section to which the row is added. If null, the row is added to the active section.</param>
        /// <returns>New row.</returns>
        internal Row CreateRow(SourceLineNumber sourceLineNumbers, string tableName, Section section, Identifier identifier = null)
        {
            TableDefinition tableDefinition = this.tableDefinitions[tableName];
            Table table = section.EnsureTable(tableDefinition);
            Row row = table.CreateRow(sourceLineNumbers);

            if (null != identifier)
            {
                row.Access = identifier.Access;
                row[0] = identifier.Id;
            }

            return row;
        }

        /// <summary>
        /// Creates directories using the inline directory syntax.
        /// </summary>
        /// <param name="sourceLineNumbers">Source line information.</param>
        /// <param name="attribute">The attribute to parse.</param>
        /// <param name="parentId">Optional identifier of parent directory.</param>
        /// <returns>Identifier of the leaf directory created.</returns>
        public string CreateDirectoryReferenceFromInlineSyntax(SourceLineNumber sourceLineNumbers, XAttribute attribute, string parentId)
        {
            string id = null;
            string[] inlineSyntax = this.GetAttributeInlineDirectorySyntax(sourceLineNumbers, attribute, true);

<<<<<<< HEAD
            if (null != inlineSyntax)
            {
                // Special case the single entry in the inline syntax since it is the most common case
                // and needs no extra processing. It's just a reference to an existing directory.
                if (1 == inlineSyntax.Length)
                {
                    id = inlineSyntax[0];
                    this.CreateSimpleReference(sourceLineNumbers, "Directory", id);
                }
                else // start creating rows for the entries in the inline syntax
                {
                    id = parentId;

                    int pathStartsAt = 0;
                    if (inlineSyntax[0].EndsWith(":"))
                    {
                        // TODO: should overriding the parent identifier with a specific id be an error or a warning or just let it slide?
                        //if (null != parentId)
                        //{
                        //    this.core.OnMessage(WixErrors.Xxx(sourceLineNumbers));
                        //}

                        id = inlineSyntax[0].TrimEnd(':');
                        this.CreateSimpleReference(sourceLineNumbers, "Directory", id);

                        pathStartsAt = 1;
                    }

                    for (int i = pathStartsAt; i < inlineSyntax.Length; ++i)
                    {
                        Identifier inlineId = this.CreateDirectoryRow(sourceLineNumbers, null, id, inlineSyntax[i]);
                        id = inlineId.Id;
                    }
                }
            }

            return id;
=======
        /// <summary>
        /// Creates a (bundle) Variable row in the active section.
        /// </summary>
        /// <param name="sourceLineNumbers">Source and line number of current row.</param>
        public void CreateVariableRow(SourceLineNumberCollection sourceLineNumbers, string name, string value, string type, bool hidden, bool persisted)
        {
            VariableRow variableRow = (VariableRow)this.CreateRow(sourceLineNumbers, "Variable");
            variableRow.Id = name;
            variableRow.Value = value;
            variableRow.Type = type;
            variableRow.Hidden = hidden;
            variableRow.Persisted = persisted;
        }

        /// <summary>
        /// Creates a WixCatalog row in the active section.
        /// </summary>
        /// <param name="sourceLineNumbers">Source and line number of current row.</param>
        public void CreateWixCatalogRow(SourceLineNumberCollection sourceLineNumbers, string id, string sourceFile)
        {
            WixCatalogRow wixCatalogRow = (WixCatalogRow)this.CreateRow(sourceLineNumbers, "WixCatalog");
            wixCatalogRow.Id = id;
            wixCatalogRow.SourceFile = sourceFile;
>>>>>>> 3063c8f7
        }

        /// <summary>
        /// Creates a patch resource reference to the list of resoures to be filtered when producing a patch. This method should only be used when processing children of a patch family.
        /// </summary>
        /// <param name="sourceLineNumbers">Source and line number of current row.</param>
        /// <param name="tableName">Name of table to create row in.</param>
        /// <param name="primaryKeys">Array of keys that make up the primary key of the table.</param>
        /// <returns>New row.</returns>
        public void CreatePatchFamilyChildReference(SourceLineNumber sourceLineNumbers, string tableName, params string[] primaryKeys)
        {
            Row patchReferenceRow = this.CreateRow(sourceLineNumbers, "WixPatchRef");
            patchReferenceRow[0] = tableName;
            patchReferenceRow[1] = String.Join("/", primaryKeys);
        }

        /// <summary>
        /// Creates a Registry row in the active section.
        /// </summary>
        /// <param name="sourceLineNumbers">Source and line number of the current row.</param>
        /// <param name="root">The registry entry root.</param>
        /// <param name="key">The registry entry key.</param>
        /// <param name="name">The registry entry name.</param>
        /// <param name="value">The registry entry value.</param>
        /// <param name="componentId">The component which will control installation/uninstallation of the registry entry.</param>
        /// <param name="escapeLeadingHash">If true, "escape" leading '#' characters so the value is written as a REG_SZ.</param>
        public Identifier CreateRegistryRow(SourceLineNumber sourceLineNumbers, int root, string key, string name, string value, string componentId, bool escapeLeadingHash)
        {
            Identifier id = null;

            if (!this.EncounteredError)
            {
                if (-1 > root || 3 < root)
                {
                    throw new ArgumentOutOfRangeException("root");
                }

                if (null == key)
                {
                    throw new ArgumentNullException("key");
                }

                if (null == componentId)
                {
                    throw new ArgumentNullException("componentId");
                }

                // escape the leading '#' character for string registry values
                if (escapeLeadingHash && null != value && value.StartsWith("#", StringComparison.Ordinal))
                {
                    value = String.Concat("#", value);
                }

                id = this.CreateIdentifier("reg", componentId, root.ToString(CultureInfo.InvariantCulture.NumberFormat), key.ToLowerInvariant(), (null != name ? name.ToLowerInvariant() : name));
                Row row = this.CreateRow(sourceLineNumbers, "Registry", id);
                row[1] = root;
                row[2] = key;
                row[3] = name;
                row[4] = value;
                row[5] = componentId;
            }

            return id;
        }

        /// <summary>
        /// Creates a Registry row in the active section.
        /// </summary>
        /// <param name="sourceLineNumbers">Source and line number of the current row.</param>
        /// <param name="root">The registry entry root.</param>
        /// <param name="key">The registry entry key.</param>
        /// <param name="name">The registry entry name.</param>
        /// <param name="value">The registry entry value.</param>
        /// <param name="componentId">The component which will control installation/uninstallation of the registry entry.</param>
        public Identifier CreateRegistryRow(SourceLineNumber sourceLineNumbers, int root, string key, string name, string value, string componentId)
        {
            return this.CreateRegistryRow(sourceLineNumbers, root, key, name, value, componentId, true);
        }

        /// <summary>
        /// Create a WixSimpleReference row in the active section.
        /// </summary>
        /// <param name="sourceLineNumbers">Source line information for the row.</param>
        /// <param name="tableName">The table name of the simple reference.</param>
        /// <param name="primaryKeys">The primary keys of the simple reference.</param>
        public void CreateSimpleReference(SourceLineNumber sourceLineNumbers, string tableName, params string[] primaryKeys)
        {
            if (!this.EncounteredError)
            {
                WixSimpleReferenceRow wixSimpleReferenceRow = (WixSimpleReferenceRow)this.CreateRow(sourceLineNumbers, "WixSimpleReference");
                wixSimpleReferenceRow.TableName = tableName;
                wixSimpleReferenceRow.PrimaryKeys = String.Join("/", primaryKeys);
            }
        }

        /// <summary>
        /// A row in the WixGroup table is added for this child node and its parent node.
        /// </summary>
        /// <param name="sourceLineNumbers">Source line information for the row.</param>
        /// <param name="parentType">Type of child's complex reference parent.</param>
        /// <param name="parentId">Id of the parenet node.</param>
        /// <param name="childType">Complex reference type of child</param>
        /// <param name="childId">Id of the Child Node.</param>
        public void CreateWixGroupRow(SourceLineNumber sourceLineNumbers, ComplexReferenceParentType parentType, string parentId, ComplexReferenceChildType childType, string childId)
        {
            if (!this.EncounteredError)
            {
                if (null == parentId || ComplexReferenceParentType.Unknown == parentType)
                {
                    return;
                }

                if (null == childId)
                {
                    throw new ArgumentNullException("childId");
                }

                Row WixGroupRow = this.CreateRow(sourceLineNumbers, "WixGroup");
                WixGroupRow[0] = parentId;
                WixGroupRow[1] = Enum.GetName(typeof(ComplexReferenceParentType), parentType);
                WixGroupRow[2] = childId;
                WixGroupRow[3] = Enum.GetName(typeof(ComplexReferenceChildType), childType);
            }
        }

        /// <summary>
        /// Add the appropriate rows to make sure that the given table shows up
        /// in the resulting output.
        /// </summary>
        /// <param name="sourceLineNumbers">Source line numbers.</param>
        /// <param name="tableName">Name of the table to ensure existance of.</param>
        public void EnsureTable(SourceLineNumber sourceLineNumbers, string tableName)
        {
            if (!this.EncounteredError)
            {
                Row row = this.CreateRow(sourceLineNumbers, "WixEnsureTable");
                row[0] = tableName;

                // We don't add custom table definitions to the tableDefinitions collection,
                // so if it's not in there, it better be a custom table. If the Id is just wrong,
                // instead of a custom table, we get an unresolved reference at link time.
                if (!this.tableDefinitions.Contains(tableName))
                {
                    this.CreateSimpleReference(sourceLineNumbers, "WixCustomTable", tableName);
                }
            }
        }

        /// <summary>
        /// Get an attribute value.
        /// </summary>
        /// <param name="sourceLineNumbers">Source line information about the owner element.</param>
        /// <param name="attribute">The attribute containing the value to get.</param>
        /// <param name="emptyRule">A rule for the contents of the value. If the contents do not follow the rule, an error is thrown.</param>
        /// <returns>The attribute's value.</returns>
        [SuppressMessage("Microsoft.Design", "CA1059:MembersShouldNotExposeCertainConcreteTypes")]
        public string GetAttributeValue(SourceLineNumber sourceLineNumbers, XAttribute attribute, EmptyRule emptyRule = EmptyRule.CanBeWhitespaceOnly)
        {
            return Common.GetAttributeValue(sourceLineNumbers, attribute, emptyRule);
        }

        /// <summary>
        /// Get a valid code page by web name or number from a string attribute.
        /// </summary>
        /// <param name="sourceLineNumbers">Source line information about the owner element.</param>
        /// <param name="attribute">The attribute containing the value to get.</param>
        /// <returns>A valid code page integer value.</returns>
        [SuppressMessage("Microsoft.Design", "CA1059:MembersShouldNotExposeCertainConcreteTypes")]
        public int GetAttributeCodePageValue(SourceLineNumber sourceLineNumbers, XAttribute attribute)
        {
            if (null == attribute)
            {
                throw new ArgumentNullException("attribute");
            }

            string value = this.GetAttributeValue(sourceLineNumbers, attribute);

            try
            {
                int codePage = Common.GetValidCodePage(value);
                return codePage;
            }
            catch (NotSupportedException)
            {
                this.OnMessage(WixErrors.IllegalCodepageAttribute(sourceLineNumbers, value, attribute.Parent.Name.LocalName, attribute.Name.LocalName));
            }

            return CompilerConstants.IllegalInteger;
        }

        /// <summary>
        /// Get a valid code page by web name or number from a string attribute.
        /// </summary>
        /// <param name="sourceLineNumbers">Source line information about the owner element.</param>
        /// <param name="attribute">The attribute containing the value to get.</param>
        /// <param name="onlyAscii">Whether to allow Unicode (UCS) or UTF code pages.</param>
        /// <returns>A valid code page integer value or variable expression.</returns>
        [SuppressMessage("Microsoft.Design", "CA1059:MembersShouldNotExposeCertainConcreteTypes")]
        public string GetAttributeLocalizableCodePageValue(SourceLineNumber sourceLineNumbers, XAttribute attribute, bool onlyAnsi = false)
        {
            if (null == attribute)
            {
                throw new ArgumentNullException("attribute");
            }

            string value = this.GetAttributeValue(sourceLineNumbers, attribute);

            // allow for localization of code page names and values
            if (IsValidLocIdentifier(value))
            {
                return value;
            }

            try
            {
                int codePage = Common.GetValidCodePage(value, false, onlyAnsi, sourceLineNumbers);
                return codePage.ToString(CultureInfo.InvariantCulture);
            }
            catch (NotSupportedException)
            {
                // not a valid windows code page
                this.OnMessage(WixErrors.IllegalCodepageAttribute(sourceLineNumbers, value, attribute.Parent.Name.LocalName, attribute.Name.LocalName));
            }
            catch (WixException e)
            {
                this.OnMessage(e.Error);
            }

            return null;
        }

        /// <summary>
        /// Get an integer attribute value and displays an error for an illegal integer value.
        /// </summary>
        /// <param name="sourceLineNumbers">Source line information about the owner element.</param>
        /// <param name="attribute">The attribute containing the value to get.</param>
        /// <param name="minimum">The minimum legal value.</param>
        /// <param name="maximum">The maximum legal value.</param>
        /// <returns>The attribute's integer value or a special value if an error occurred during conversion.</returns>
        [SuppressMessage("Microsoft.Design", "CA1059:MembersShouldNotExposeCertainConcreteTypes")]
        public int GetAttributeIntegerValue(SourceLineNumber sourceLineNumbers, XAttribute attribute, int minimum, int maximum)
        {
            return Common.GetAttributeIntegerValue(sourceLineNumbers, attribute, minimum, maximum);
        }

        /// <summary>
        /// Get a long integral attribute value and displays an error for an illegal long value.
        /// </summary>
        /// <param name="sourceLineNumbers">Source line information about the owner element.</param>
        /// <param name="attribute">The attribute containing the value to get.</param>
        /// <param name="minimum">The minimum legal value.</param>
        /// <param name="maximum">The maximum legal value.</param>
        /// <returns>The attribute's long value or a special value if an error occurred during conversion.</returns>
        public long GetAttributeLongValue(SourceLineNumber sourceLineNumbers, XAttribute attribute, long minimum, long maximum)
        {
            Debug.Assert(minimum > CompilerConstants.LongNotSet && minimum > CompilerConstants.IllegalLong, "The legal values for this attribute collide with at least one sentinel used during parsing.");

            string value = this.GetAttributeValue(sourceLineNumbers, attribute);

            if (0 < value.Length)
            {
                try
                {
                    long longValue = Convert.ToInt64(value, CultureInfo.InvariantCulture.NumberFormat);

                    if (CompilerConstants.LongNotSet == longValue || CompilerConstants.IllegalLong == longValue)
                    {
                        this.OnMessage(WixErrors.IntegralValueSentinelCollision(sourceLineNumbers, longValue));
                    }
                    else if (minimum > longValue || maximum < longValue)
                    {
                        this.OnMessage(WixErrors.IntegralValueOutOfRange(sourceLineNumbers, attribute.Parent.Name.LocalName, attribute.Name.LocalName, longValue, minimum, maximum));
                        longValue = CompilerConstants.IllegalLong;
                    }

                    return longValue;
                }
                catch (FormatException)
                {
                    this.OnMessage(WixErrors.IllegalLongValue(sourceLineNumbers, attribute.Parent.Name.LocalName, attribute.Name.LocalName, value));
                }
                catch (OverflowException)
                {
                    this.OnMessage(WixErrors.IllegalLongValue(sourceLineNumbers, attribute.Parent.Name.LocalName, attribute.Name.LocalName, value));
                }
            }

            return CompilerConstants.IllegalLong;
        }

        /// <summary>
        /// Get a date time attribute value and display errors for illegal values.
        /// </summary>
        /// <param name="sourceLineNumbers">Source line information about the owner element.</param>
        /// <param name="attribute">The attribute containing the value to get.</param>
        /// <returns>Int representation of the date time.</returns>
        [SuppressMessage("Microsoft.Design", "CA1059:MembersShouldNotExposeCertainConcreteTypes")]
        public int GetAttributeDateTimeValue(SourceLineNumber sourceLineNumbers, XAttribute attribute)
        {
            if (null == attribute)
            {
                throw new ArgumentNullException("attribute");
            }

            string value = this.GetAttributeValue(sourceLineNumbers, attribute);

            if (0 < value.Length)
            {
                try
                {
                    DateTime date = DateTime.Parse(value, CultureInfo.InvariantCulture.DateTimeFormat);

                    return ((((date.Year - 1980) * 512) + (date.Month * 32 + date.Day)) * 65536) +
                        (date.Hour * 2048) + (date.Minute * 32) + (date.Second / 2);
                }
                catch (ArgumentOutOfRangeException)
                {
                    this.OnMessage(WixErrors.InvalidDateTimeFormat(sourceLineNumbers, attribute.Parent.Name.LocalName, attribute.Name.LocalName, value));
                }
                catch (FormatException)
                {
                    this.OnMessage(WixErrors.InvalidDateTimeFormat(sourceLineNumbers, attribute.Parent.Name.LocalName, attribute.Name.LocalName, value));
                }
                catch (OverflowException)
                {
                    this.OnMessage(WixErrors.InvalidDateTimeFormat(sourceLineNumbers, attribute.Parent.Name.LocalName, attribute.Name.LocalName, value));
                }
            }

            return CompilerConstants.IllegalInteger;
        }

        /// <summary>
        /// Get an integer attribute value or localize variable and displays an error for
        /// an illegal value.
        /// </summary>
        /// <param name="sourceLineNumbers">Source line information about the owner element.</param>
        /// <param name="attribute">The attribute containing the value to get.</param>
        /// <param name="minimum">The minimum legal value.</param>
        /// <param name="maximum">The maximum legal value.</param>
        /// <returns>The attribute's integer value or localize variable as a string or a special value if an error occurred during conversion.</returns>
        public string GetAttributeLocalizableIntegerValue(SourceLineNumber sourceLineNumbers, XAttribute attribute, int minimum, int maximum)
        {
            if (null == attribute)
            {
                throw new ArgumentNullException("attribute");
            }

            Debug.Assert(minimum > CompilerConstants.IntegerNotSet && minimum > CompilerConstants.IllegalInteger, "The legal values for this attribute collide with at least one sentinel used during parsing.");

            string value = this.GetAttributeValue(sourceLineNumbers, attribute);

            if (0 < value.Length)
            {
                if (IsValidLocIdentifier(value) || Common.IsValidBinderVariable(value))
                {
                    return value;
                }
                else
                {
                    try
                    {
                        int integer = Convert.ToInt32(value, CultureInfo.InvariantCulture.NumberFormat);

                        if (CompilerConstants.IntegerNotSet == integer || CompilerConstants.IllegalInteger == integer)
                        {
                            this.OnMessage(WixErrors.IntegralValueSentinelCollision(sourceLineNumbers, integer));
                        }
                        else if (minimum > integer || maximum < integer)
                        {
                            this.OnMessage(WixErrors.IntegralValueOutOfRange(sourceLineNumbers, attribute.Parent.Name.LocalName, attribute.Name.LocalName, integer, minimum, maximum));
                            integer = CompilerConstants.IllegalInteger;
                        }

                        return value;
                    }
                    catch (FormatException)
                    {
                        this.OnMessage(WixErrors.IllegalIntegerValue(sourceLineNumbers, attribute.Parent.Name.LocalName, attribute.Name.LocalName, value));
                    }
                    catch (OverflowException)
                    {
                        this.OnMessage(WixErrors.IllegalIntegerValue(sourceLineNumbers, attribute.Parent.Name.LocalName, attribute.Name.LocalName, value));
                    }
                }
            }

            return null;
        }

        /// <summary>
        /// Get a guid attribute value and displays an error for an illegal guid value.
        /// </summary>
        /// <param name="sourceLineNumbers">Source line information about the owner element.</param>
        /// <param name="attribute">The attribute containing the value to get.</param>
        /// <param name="generatable">Determines whether the guid can be automatically generated.</param>
        /// <param name="canBeEmpty">If true, no error is raised on empty value. If false, an error is raised.</param>
        /// <returns>The attribute's guid value or a special value if an error occurred.</returns>
        [SuppressMessage("Microsoft.Design", "CA1059:MembersShouldNotExposeCertainConcreteTypes")]
        [SuppressMessage("Microsoft.Performance", "CA1807:AvoidUnnecessaryStringCreation")]
        public string GetAttributeGuidValue(SourceLineNumber sourceLineNumbers, XAttribute attribute, bool generatable = false, bool canBeEmpty = false)
        {
            if (null == attribute)
            {
                throw new ArgumentNullException("attribute");
            }

            EmptyRule emptyRule = canBeEmpty ? EmptyRule.CanBeEmpty : EmptyRule.CanBeWhitespaceOnly;
            string value = this.GetAttributeValue(sourceLineNumbers, attribute, emptyRule);

            if (String.IsNullOrEmpty(value) && canBeEmpty)
            {
                return String.Empty;
            }
            else if (!String.IsNullOrEmpty(value))
            {
                // If the value starts and ends with braces or parenthesis, accept that and strip them off.
                if ((value.StartsWith("{", StringComparison.Ordinal) && value.EndsWith("}", StringComparison.Ordinal))
                    || (value.StartsWith("(", StringComparison.Ordinal) && value.EndsWith(")", StringComparison.Ordinal)))
                {
                    value = value.Substring(1, value.Length - 2);
                }

                try
                {
                    Guid guid;

                    if (generatable && "*".Equals(value, StringComparison.Ordinal))
                    {
                        return value;
                    }

                    if (CompilerCore.PutGuidHere.IsMatch(value))
                    {
                        this.OnMessage(WixErrors.ExampleGuid(sourceLineNumbers, attribute.Parent.Name.LocalName, attribute.Name.LocalName, value));
                        return CompilerConstants.IllegalGuid;
                    }
                    else if (value.StartsWith("!(loc", StringComparison.Ordinal) || value.StartsWith("$(loc", StringComparison.Ordinal) || value.StartsWith("!(wix", StringComparison.Ordinal))
                    {
                        return value;
                    }
                    else
                    {
                        guid = new Guid(value);
                    }

                    string uppercaseGuid = guid.ToString().ToUpper(CultureInfo.InvariantCulture);

                    if (this.showPedanticMessages)
                    {
                        if (uppercaseGuid != value)
                        {
                            this.OnMessage(WixErrors.GuidContainsLowercaseLetters(sourceLineNumbers, attribute.Parent.Name.LocalName, attribute.Name.LocalName, value));
                        }
                    }

                    return String.Concat("{", uppercaseGuid, "}");
                }
                catch (FormatException)
                {
                    this.OnMessage(WixErrors.IllegalGuidValue(sourceLineNumbers, attribute.Parent.Name.LocalName, attribute.Name.LocalName, value));
                }
            }

            return CompilerConstants.IllegalGuid;
        }

        /// <summary>
        /// Get an identifier attribute value and displays an error for an illegal identifier value.
        /// </summary>
        /// <param name="sourceLineNumbers">Source line information about the owner element.</param>
        /// <param name="attribute">The attribute containing the value to get.</param>
        /// <returns>The attribute's identifier value or a special value if an error occurred.</returns>
        public Identifier GetAttributeIdentifier(SourceLineNumber sourceLineNumbers, XAttribute attribute)
        {
            string value = Common.GetAttributeValue(sourceLineNumbers, attribute, EmptyRule.CanBeEmpty);
            AccessModifier access = AccessModifier.Public;

            Match match = CompilerCore.LegalIdentifierWithAccess.Match(value);
            if (!match.Success)
            {
                return null;
            }
            else if (match.Groups["access"].Success)
            {
                access = (AccessModifier)Enum.Parse(typeof(AccessModifier), match.Groups["access"].Value, true);
            }

            return new Identifier(match.Groups["id"].Value, access);
        }

        /// <summary>
        /// Get an identifier attribute value and displays an error for an illegal identifier value.
        /// </summary>
        /// <param name="sourceLineNumbers">Source line information about the owner element.</param>
        /// <param name="attribute">The attribute containing the value to get.</param>
        /// <returns>The attribute's identifier value or a special value if an error occurred.</returns>
        public string GetAttributeIdentifierValue(SourceLineNumber sourceLineNumbers, XAttribute attribute)
        {
            return Common.GetAttributeIdentifierValue(sourceLineNumbers, attribute);
        }

        /// <summary>
        /// Gets a yes/no value and displays an error for an illegal yes/no value.
        /// </summary>
        /// <param name="sourceLineNumbers">Source line information about the owner element.</param>
        /// <param name="attribute">The attribute containing the value to get.</param>
        /// <returns>The attribute's YesNoType value.</returns>
        public YesNoType GetAttributeYesNoValue(SourceLineNumber sourceLineNumbers, XAttribute attribute)
        {
            string value = this.GetAttributeValue(sourceLineNumbers, attribute);

            YesNoType result = YesNoType.IllegalValue;
            if (value.Equals("yes") || value.Equals("true"))
            {
                result = YesNoType.Yes;
            }
            else if (value.Equals("no") || value.Equals("false"))
            {
                result = YesNoType.No;
            }
            else
            {
                this.OnMessage(WixErrors.IllegalYesNoValue(sourceLineNumbers, attribute.Parent.Name.LocalName, attribute.Name.LocalName, value));
            }

            return result;
        }

        /// <summary>
        /// Gets a yes/no/default value and displays an error for an illegal yes/no value.
        /// </summary>
        /// <param name="sourceLineNumbers">Source line information about the owner element.</param>
        /// <param name="attribute">The attribute containing the value to get.</param>
        /// <returns>The attribute's YesNoDefaultType value.</returns>
        [SuppressMessage("Microsoft.Design", "CA1059:MembersShouldNotExposeCertainConcreteTypes")]
        public YesNoDefaultType GetAttributeYesNoDefaultValue(SourceLineNumber sourceLineNumbers, XAttribute attribute)
        {
            string value = this.GetAttributeValue(sourceLineNumbers, attribute);

            if (0 < value.Length)
            {
                switch (Wix.Enums.ParseYesNoDefaultType(value))
                {
                    case Wix.YesNoDefaultType.@default:
                        return YesNoDefaultType.Default;
                    case Wix.YesNoDefaultType.no:
                        return YesNoDefaultType.No;
                    case Wix.YesNoDefaultType.yes:
                        return YesNoDefaultType.Yes;
                    case Wix.YesNoDefaultType.NotSet:
                        // Previous code never returned 'NotSet'!
                        break;
                    default:
                        this.OnMessage(WixErrors.IllegalYesNoDefaultValue(sourceLineNumbers, attribute.Parent.Name.LocalName, attribute.Name.LocalName, value));
                        break;
                }
            }

            return YesNoDefaultType.IllegalValue;
        }

        /// <summary>
        /// Gets a short filename value and displays an error for an illegal short filename value.
        /// </summary>
        /// <param name="sourceLineNumbers">Source line information about the owner element.</param>
        /// <param name="attribute">The attribute containing the value to get.</param>
        /// <param name="allowWildcards">true if wildcards are allowed in the filename.</param>
        /// <returns>The attribute's short filename value.</returns>
        public string GetAttributeShortFilename(SourceLineNumber sourceLineNumbers, XAttribute attribute, bool allowWildcards)
        {
            if (null == attribute)
            {
                throw new ArgumentNullException("attribute");
            }

            string value = this.GetAttributeValue(sourceLineNumbers, attribute);

            if (0 < value.Length)
            {
                if (!this.IsValidShortFilename(value, allowWildcards) && !this.IsValidLocIdentifier(value))
                {
                    this.OnMessage(WixErrors.IllegalShortFilename(sourceLineNumbers, attribute.Parent.Name.LocalName, attribute.Name.LocalName, value));
                }
                else if (CompilerCore.IsAmbiguousFilename(value))
                {
                    this.OnMessage(WixWarnings.AmbiguousFileOrDirectoryName(sourceLineNumbers, attribute.Parent.Name.LocalName, attribute.Name.LocalName, value));
                }
            }

            return value;
        }

        /// <summary>
        /// Gets a long filename value and displays an error for an illegal long filename value.
        /// </summary>
        /// <param name="sourceLineNumbers">Source line information about the owner element.</param>
        /// <param name="attribute">The attribute containing the value to get.</param>
        /// <param name="allowWildcards">true if wildcards are allowed in the filename.</param>
        /// <param name="allowRelative">true if relative paths are allowed in the filename.</param>
        /// <returns>The attribute's long filename value.</returns>
        [SuppressMessage("Microsoft.Design", "CA1059:MembersShouldNotExposeCertainConcreteTypes")]
        public string GetAttributeLongFilename(SourceLineNumber sourceLineNumbers, XAttribute attribute, bool allowWildcards = false, bool allowRelative = false)
        {
            if (null == attribute)
            {
                throw new ArgumentNullException("attribute");
            }

            string value = this.GetAttributeValue(sourceLineNumbers, attribute);

            if (0 < value.Length)
            {
                if (!this.IsValidLongFilename(value, allowWildcards, allowRelative) && !this.IsValidLocIdentifier(value))
                {
                    if (allowRelative)
                    {
                        this.OnMessage(WixErrors.IllegalRelativeLongFilename(sourceLineNumbers, attribute.Parent.Name.LocalName, attribute.Name.LocalName, value));
                    }
                    else
                    {
                        this.OnMessage(WixErrors.IllegalLongFilename(sourceLineNumbers, attribute.Parent.Name.LocalName, attribute.Name.LocalName, value));
                    }
                }
                else if (CompilerCore.IsAmbiguousFilename(value))
                {
                    this.OnMessage(WixWarnings.AmbiguousFileOrDirectoryName(sourceLineNumbers, attribute.Parent.Name.LocalName, attribute.Name.LocalName, value));
                }
            }

            return value;
        }

        /// <summary>
        /// Gets a version value or possibly a binder variable and displays an error for an illegal version value.
        /// </summary>
        /// <param name="sourceLineNumbers">Source line information about the owner element.</param>
        /// <param name="attribute">The attribute containing the value to get.</param>
        /// <returns>The attribute's version value.</returns>
        public string GetAttributeVersionValue(SourceLineNumber sourceLineNumbers, XAttribute attribute)
        {
            string value = this.GetAttributeValue(sourceLineNumbers, attribute);

            if (!String.IsNullOrEmpty(value))
            {
                try
                {
                    return new Version(value).ToString();
                }
                catch (FormatException) // illegal integer in version
                {
                    // Allow versions to contain binder variables.
                    if (Common.ContainsValidBinderVariable(value))
                    {
                        return value;
                    }

                    this.OnMessage(WixErrors.IllegalVersionValue(sourceLineNumbers, attribute.Parent.Name.LocalName, attribute.Name.LocalName, value));
                }
                catch (ArgumentException)
                {
                    this.OnMessage(WixErrors.IllegalVersionValue(sourceLineNumbers, attribute.Parent.Name.LocalName, attribute.Name.LocalName, value));
                }
            }

            return null;
        }

        /// <summary>
        /// Gets a RegistryRoot value and displays an error for an illegal value.
        /// </summary>
        /// <param name="sourceLineNumbers">Source line information about the owner element.</param>
        /// <param name="attribute">The attribute containing the value to get.</param>
        /// <param name="allowHkmu">Whether HKMU is considered a valid value.</param>
        /// <returns>The attribute's RegisitryRootType value.</returns>
        [SuppressMessage("Microsoft.Design", "CA1059:MembersShouldNotExposeCertainConcreteTypes")]
        public Wix.RegistryRootType GetAttributeRegistryRootValue(SourceLineNumber sourceLineNumbers, XAttribute attribute, bool allowHkmu)
        {
            Wix.RegistryRootType registryRoot = Wix.RegistryRootType.NotSet;
            string value = this.GetAttributeValue(sourceLineNumbers, attribute);

            if (0 < value.Length)
            {
                registryRoot = Wix.Enums.ParseRegistryRootType(value);

                if (Wix.RegistryRootType.IllegalValue == registryRoot || (!allowHkmu && Wix.RegistryRootType.HKMU == registryRoot))
                {
                    // TODO: Find a way to expose the valid values programatically!
                    if (allowHkmu)
                    {
                        this.OnMessage(WixErrors.IllegalAttributeValue(sourceLineNumbers, attribute.Parent.Name.LocalName, attribute.Name.LocalName, value,
                            "HKMU", "HKCR", "HKCU", "HKLM", "HKU"));
                    }
                    else
                    {
                        this.OnMessage(WixErrors.IllegalAttributeValue(sourceLineNumbers, attribute.Parent.Name.LocalName, attribute.Name.LocalName, value,
                            "HKCR", "HKCU", "HKLM", "HKU"));
                    }
                }
            }

            return registryRoot;
        }

        /// <summary>
        /// Gets a RegistryRoot as a MsiInterop.MsidbRegistryRoot value and displays an error for an illegal value.
        /// </summary>
        /// <param name="sourceLineNumbers">Source line information about the owner element.</param>
        /// <param name="attribute">The attribute containing the value to get.</param>
        /// <param name="allowHkmu">Whether HKMU is returned as -1 (true), or treated as an error (false).</param>
        /// <returns>The attribute's RegisitryRootType value.</returns>
        [SuppressMessage("Microsoft.Design", "CA1059:MembersShouldNotExposeCertainConcreteTypes")]
        public int GetAttributeMsidbRegistryRootValue(SourceLineNumber sourceLineNumbers, XAttribute attribute, bool allowHkmu)
        {
            Wix.RegistryRootType registryRoot = this.GetAttributeRegistryRootValue(sourceLineNumbers, attribute, allowHkmu);

            switch (registryRoot)
            {
                case Wix.RegistryRootType.NotSet:
                    return CompilerConstants.IntegerNotSet;
                case Wix.RegistryRootType.HKCR:
                    return Msi.Interop.MsiInterop.MsidbRegistryRootClassesRoot;
                case Wix.RegistryRootType.HKCU:
                    return Msi.Interop.MsiInterop.MsidbRegistryRootCurrentUser;
                case Wix.RegistryRootType.HKLM:
                    return Msi.Interop.MsiInterop.MsidbRegistryRootLocalMachine;
                case Wix.RegistryRootType.HKU:
                    return Msi.Interop.MsiInterop.MsidbRegistryRootUsers;
                case Wix.RegistryRootType.HKMU:
                    // This is gross, but there was *one* registry root parsing instance
                    // (in Compiler.ParseRegistrySearchElement()) that did not explicitly
                    // handle HKMU and it fell through to the default error case. The
                    // others treated it as -1, which is what we do here.
                    if (allowHkmu)
                    {
                        return -1;
                    }
                    break;
            }

            return CompilerConstants.IntegerNotSet;
        }

        /// <summary>
        /// Gets an InstallUninstallType value and displays an error for an illegal value.
        /// </summary>
        /// <param name="sourceLineNumbers">Source line information about the owner element.</param>
        /// <param name="attribute">The attribute containing the value to get.</param>
        /// <returns>The attribute's InstallUninstallType value.</returns>
        [SuppressMessage("Microsoft.Design", "CA1059:MembersShouldNotExposeCertainConcreteTypes")]
        public Wix.InstallUninstallType GetAttributeInstallUninstallValue(SourceLineNumber sourceLineNumbers, XAttribute attribute)
        {
            Wix.InstallUninstallType installUninstall = Wix.InstallUninstallType.NotSet;
            string value = this.GetAttributeValue(sourceLineNumbers, attribute);

            if (0 < value.Length)
            {
                installUninstall = Wix.Enums.ParseInstallUninstallType(value);

                if (Wix.InstallUninstallType.IllegalValue == installUninstall)
                {
                    // TODO: Find a way to expose the valid values programatically!
                    this.OnMessage(WixErrors.IllegalAttributeValue(sourceLineNumbers, attribute.Parent.Name.LocalName, attribute.Name.LocalName, value,
                         "install", "uninstall", "both"));
                }
            }

            return installUninstall;
        }

        /// <summary>
        /// Gets an ExitType value and displays an error for an illegal value.
        /// </summary>
        /// <param name="sourceLineNumbers">Source line information about the owner element.</param>
        /// <param name="attribute">The attribute containing the value to get.</param>
        /// <returns>The attribute's ExitType value.</returns>
        [SuppressMessage("Microsoft.Design", "CA1059:MembersShouldNotExposeCertainConcreteTypes")]
        public Wix.ExitType GetAttributeExitValue(SourceLineNumber sourceLineNumbers, XAttribute attribute)
        {
            string value = this.GetAttributeValue(sourceLineNumbers, attribute);

            Wix.ExitType result = Wix.ExitType.NotSet;
            if (!Enum.TryParse<Wix.ExitType>(value, out result))
            {
                result = Wix.ExitType.IllegalValue;

                // TODO: Find a way to expose the valid values programatically!
                this.OnMessage(WixErrors.IllegalAttributeValue(sourceLineNumbers, attribute.Parent.Name.LocalName, attribute.Name.LocalName, value,
                     "success", "cancel", "error", "suspend"));
            }

            return result;
        }

        /// <summary>
        /// Gets a Bundle variable value and displays an error for an illegal value.
        /// </summary>
        /// <param name="sourceLineNumbers">Source line information about the owner element.</param>
        /// <param name="attribute">The attribute containing the value to get.</param>
        /// <returns>The attribute's value.</returns>
        [SuppressMessage("Microsoft.Design", "CA1059:MembersShouldNotExposeCertainConcreteTypes")]
        public string GetAttributeBundleVariableValue(SourceLineNumber sourceLineNumbers, XAttribute attribute)
        {
            string value = this.GetAttributeValue(sourceLineNumbers, attribute);

            if (!String.IsNullOrEmpty(value))
            {
                if (CompilerCore.BuiltinBundleVariables.Contains(value))
                {
                    string illegalValues = CompilerCore.CreateValueList(ValueListKind.Or, CompilerCore.BuiltinBundleVariables);
                    this.OnMessage(WixErrors.IllegalAttributeValueWithIllegalList(sourceLineNumbers, attribute.Parent.Name.LocalName, attribute.Name.LocalName, value, illegalValues));
                }
            }

            return value;
        }

        /// <summary>
        /// Checks if the string contains a property (i.e. "foo[Property]bar")
        /// </summary>
        /// <param name="possibleProperty">String to evaluate for properties.</param>
        /// <returns>True if a property is found in the string.</returns>
        public bool ContainsProperty(string possibleProperty)
        {
            return Common.ContainsProperty(possibleProperty);
        }

        /// <summary>
        /// Generate an identifier by hashing data from the row.
        /// </summary>
        /// <param name="prefix">Three letter or less prefix for generated row identifier.</param>
        /// <param name="args">Information to hash.</param>
        /// <returns>The generated identifier.</returns>
        [SuppressMessage("Microsoft.Globalization", "CA1303:DoNotPassLiteralsAsLocalizedParameters", MessageId = "System.InvalidOperationException.#ctor(System.String)")]
        public Identifier CreateIdentifier(string prefix, params string[] args)
        {
            string id = Common.GenerateIdentifier(prefix, args);
            return new Identifier(id, AccessModifier.Private);
        }

        /// <summary>
        /// Create an identifier based on passed file name
        /// </summary>
        /// <param name="name">File name to generate identifer from</param>
        /// <returns></returns>
        public Identifier CreateIdentifierFromFilename(string filename)
        {
            string id = Common.GetIdentifierFromName(filename);
            return new Identifier(id, AccessModifier.Private);
        }

        /// <summary>
        /// Attempts to use an extension to parse the attribute.
        /// </summary>
        /// <param name="element">Element containing attribute to be parsed.</param>
        /// <param name="attribute">Attribute to be parsed.</param>
        /// <param name="context">Extra information about the context in which this element is being parsed.</param>
        public void ParseExtensionAttribute(XElement element, XAttribute attribute, IDictionary<string, string> context = null)
        {
            // Ignore attributes defined by the W3C because we'll assume they are always right.
            if ((String.IsNullOrEmpty(attribute.Name.NamespaceName) && attribute.Name.LocalName.Equals("xmlns", StringComparison.Ordinal)) ||
                attribute.Name.NamespaceName.StartsWith(CompilerCore.W3SchemaPrefix.NamespaceName, StringComparison.Ordinal))
            {
                return;
            }

            ICompilerExtension extension;
            if (this.TryFindExtension(attribute.Name.NamespaceName, out extension))
            {
                extension.ParseAttribute(element, attribute, context);
            }
            else
            {
                SourceLineNumber sourceLineNumbers = Preprocessor.GetSourceLineNumbers(element);
                this.OnMessage(WixErrors.UnhandledExtensionAttribute(sourceLineNumbers, element.Name.LocalName, attribute.Name.LocalName, attribute.Name.NamespaceName));
            }
        }

        /// <summary>
        /// Attempts to use an extension to parse the element.
        /// </summary>
        /// <param name="parentElement">Element containing element to be parsed.</param>
        /// <param name="element">Element to be parsed.</param>
        /// <param name="context">Extra information about the context in which this element is being parsed.</param>
        public void ParseExtensionElement(XElement parentElement, XElement element, IDictionary<string, string> context = null)
        {
            ICompilerExtension extension;
            if (this.TryFindExtension(element.Name.Namespace, out extension))
            {
                SourceLineNumber sourceLineNumbers = Preprocessor.GetSourceLineNumbers(parentElement);
                extension.ParseElement(parentElement, element, context);
            }
            else
            {
                SourceLineNumber childSourceLineNumbers = Preprocessor.GetSourceLineNumbers(element);
                this.OnMessage(WixErrors.UnhandledExtensionElement(childSourceLineNumbers, parentElement.Name.LocalName, element.Name.LocalName, element.Name.NamespaceName));
            }
        }

        /// <summary>
        /// Process all children of the element looking for extensions and erroring on the unexpected.
        /// </summary>
        /// <param name="element">Element to parse children.</param>
        public void ParseForExtensionElements(XElement element)
        {
            foreach (XElement child in element.Elements())
            {
                if (element.Name.Namespace == child.Name.Namespace)
                {
                    this.UnexpectedElement(element, child);
                }
                else
                {
                    this.ParseExtensionElement(element, child);
                }
            }
        }

        /// <summary>
        /// Attempts to use an extension to parse the element, with support for setting component keypath.
        /// </summary>
        /// <param name="parentElement">Element containing element to be parsed.</param>
        /// <param name="element">Element to be parsed.</param>
        /// <param name="contextValues">Extra information about the context in which this element is being parsed.</param>
        public ComponentKeyPath ParsePossibleKeyPathExtensionElement(XElement parentElement, XElement element, IDictionary<string, string> context)
        {
            ComponentKeyPath keyPath = null;

            ICompilerExtension extension;
            if (this.TryFindExtension(element.Name.Namespace, out extension))
            {
                keyPath = extension.ParsePossibleKeyPathElement(parentElement, element, context);
            }
            else
            {
                SourceLineNumber childSourceLineNumbers = Preprocessor.GetSourceLineNumbers(element);
                this.OnMessage(WixErrors.UnhandledExtensionElement(childSourceLineNumbers, parentElement.Name.LocalName, element.Name.LocalName, element.Name.NamespaceName));
            }

            return keyPath;
        }

        /// <summary>
        /// Displays an unexpected attribute error if the attribute is not the namespace attribute.
        /// </summary>
        /// <param name="element">Element containing unexpected attribute.</param>
        /// <param name="attribute">The unexpected attribute.</param>
        public void UnexpectedAttribute(XElement element, XAttribute attribute)
        {
            SourceLineNumber sourceLineNumbers = Preprocessor.GetSourceLineNumbers(element);
            Common.UnexpectedAttribute(sourceLineNumbers, attribute);
        }

        /// <summary>
        /// Display an unexepected element error.
        /// </summary>
        /// <param name="parentElement">The parent element.</param>
        /// <param name="childElement">The unexpected child element.</param>
        public void UnexpectedElement(XElement parentElement, XElement childElement)
        {
            SourceLineNumber sourceLineNumbers = Preprocessor.GetSourceLineNumbers(childElement);

            this.OnMessage(WixErrors.UnexpectedElement(sourceLineNumbers, parentElement.Name.LocalName, childElement.Name.LocalName));
        }

        /// <summary>
        /// Sends a message to the message delegate if there is one.
        /// </summary>
        /// <param name="mea">Message event arguments.</param>
        public void OnMessage(MessageEventArgs e)
        {
            Messaging.Instance.OnMessage(e);
        }

        /// <summary>
        /// Verifies that the calling assembly version is equal to or newer than the given <paramref name="requiredVersion"/>.
        /// </summary>
        /// <param name="sourceLineNumbers">Source line information about the owner element.</param>
        /// <param name="requiredVersion">The version required of the calling assembly.</param>
        internal void VerifyRequiredVersion(SourceLineNumber sourceLineNumbers, string requiredVersion)
        {
            // an null or empty string means any version will work
            if (!string.IsNullOrEmpty(requiredVersion))
            {
                Assembly caller = Assembly.GetCallingAssembly();
                AssemblyName name = caller.GetName();
                FileVersionInfo fv = FileVersionInfo.GetVersionInfo(caller.Location);

                Version versionRequired = new Version(requiredVersion);
                Version versionCurrent = new Version(fv.FileVersion);

                if (versionRequired > versionCurrent)
                {
                    if (this.GetType().Assembly.Equals(caller))
                    {
                        this.OnMessage(WixErrors.InsufficientVersion(sourceLineNumbers, versionCurrent, versionRequired));
                    }
                    else
                    {
                        this.OnMessage(WixErrors.InsufficientVersion(sourceLineNumbers, versionCurrent, versionRequired, name.Name));
                    }
                }
            }
        }

        /// <summary>
        /// Creates a new section and makes it the active section in the core.
        /// </summary>
        /// <param name="id">Unique identifier for the section.</param>
        /// <param name="type">Type of section to create.</param>
        /// <param name="codepage">Codepage for the resulting database for this ection.</param>
        /// <returns>New section.</returns>
        internal Section CreateActiveSection(string id, SectionType type, int codepage)
        {
            this.ActiveSection = this.CreateSection(id, type, codepage);
            return this.ActiveSection;
        }

        /// <summary>
        /// Creates a new section.
        /// </summary>
        /// <param name="id">Unique identifier for the section.</param>
        /// <param name="type">Type of section to create.</param>
        /// <param name="codepage">Codepage for the resulting database for this ection.</param>
        /// <returns>New section.</returns>
        internal Section CreateSection(string id, SectionType type, int codepage)
        {
            Section newSection = new Section(id, type, codepage);
            this.intermediate.AddSection(newSection);

            return newSection;
        }

        /// <summary>
        /// Creates a WiX complex reference in the active section.
        /// </summary>
        /// <param name="sourceLineNumbers">Source line information.</param>
        /// <param name="parentType">The parent type.</param>
        /// <param name="parentId">The parent id.</param>
        /// <param name="parentLanguage">The parent language.</param>
        /// <param name="childType">The child type.</param>
        /// <param name="childId">The child id.</param>
        /// <param name="isPrimary">Whether the child is primary.</param>
        internal void CreateWixComplexReferenceRow(SourceLineNumber sourceLineNumbers, ComplexReferenceParentType parentType, string parentId, string parentLanguage, ComplexReferenceChildType childType, string childId, bool isPrimary)
        {
            if (!this.EncounteredError)
            {
                WixComplexReferenceRow wixComplexReferenceRow = (WixComplexReferenceRow)this.CreateRow(sourceLineNumbers, "WixComplexReference");
                wixComplexReferenceRow.ParentId = parentId;
                wixComplexReferenceRow.ParentType = parentType;
                wixComplexReferenceRow.ParentLanguage = parentLanguage;
                wixComplexReferenceRow.ChildId = childId;
                wixComplexReferenceRow.ChildType = childType;
                wixComplexReferenceRow.IsPrimary = isPrimary;
            }
        }

        /// <summary>
        /// Creates WixComplexReference and WixGroup rows in the active section.
        /// </summary>
        /// <param name="sourceLineNumbers">Source line information.</param>
        /// <param name="parentType">The parent type.</param>
        /// <param name="parentId">The parent id.</param>
        /// <param name="parentLanguage">The parent language.</param>
        /// <param name="childType">The child type.</param>
        /// <param name="childId">The child id.</param>
        /// <param name="isPrimary">Whether the child is primary.</param>
        public void CreateComplexReference(SourceLineNumber sourceLineNumbers, ComplexReferenceParentType parentType, string parentId, string parentLanguage, ComplexReferenceChildType childType, string childId, bool isPrimary)
        {
            this.CreateWixComplexReferenceRow(sourceLineNumbers, parentType, parentId, parentLanguage, childType, childId, isPrimary);
            this.CreateWixGroupRow(sourceLineNumbers, parentType, parentId, childType, childId);
        }

        /// <summary>
        /// Creates a directory row from a name.
        /// </summary>
        /// <param name="sourceLineNumbers">Source line information.</param>
        /// <param name="id">Optional identifier for the new row.</param>
        /// <param name="parentId">Optional identifier for the parent row.</param>
        /// <param name="name">Long name of the directory.</param>
        /// <param name="shortName">Optional short name of the directory.</param>
        /// <param name="sourceName">Optional source name for the directory.</param>
        /// <param name="shortSourceName">Optional short source name for the directory.</param>
        /// <returns>Identifier for the newly created row.</returns>
        internal Identifier CreateDirectoryRow(SourceLineNumber sourceLineNumbers, Identifier id, string parentId, string name, string shortName = null, string sourceName = null, string shortSourceName = null)
        {
            string defaultDir = null;

            if (name.Equals("SourceDir") || this.IsValidShortFilename(name, false))
            {
                defaultDir = name;
            }
            else
            {
                if (String.IsNullOrEmpty(shortName))
                {
                    shortName = this.CreateShortName(name, false, false, "Directory", parentId);
                }

                defaultDir = String.Concat(shortName, "|", name);
            }

            if (!String.IsNullOrEmpty(sourceName))
            {
                if (this.IsValidShortFilename(sourceName, false))
                {
                    defaultDir = String.Concat(defaultDir, ":", sourceName);
                }
                else
                {
                    if (String.IsNullOrEmpty(shortSourceName))
                    {
                        shortSourceName = this.CreateShortName(sourceName, false, false, "Directory", parentId);
                    }

                    defaultDir = String.Concat(defaultDir, ":", shortSourceName, "|", sourceName);
                }
            }

            if (null == id)
            {
                id = this.CreateIdentifier("dir", parentId, name, shortName, sourceName, shortSourceName);
            }

            Row row = this.CreateRow(sourceLineNumbers, "Directory", id);
            row[1] = parentId;
            row[2] = defaultDir;
            return id;
        }

        /// <summary>
        /// Gets the attribute value as inline directory syntax.
        /// </summary>
        /// <param name="sourceLineNumbers">Source line information.</param>
        /// <param name="attribute">Attribute containing the value to get.</param>
        /// <param name="resultUsedToCreateReference">Flag indicates whether the inline directory syntax should be processed to create a directory row or to create a directory reference.</param>
        /// <returns>Inline directory syntax split into array of strings or null if the syntax did not parse.</returns>
        internal string[] GetAttributeInlineDirectorySyntax(SourceLineNumber sourceLineNumbers, XAttribute attribute, bool resultUsedToCreateReference = false)
        {
            string[] result = null;
            string value = this.GetAttributeValue(sourceLineNumbers, attribute);

            if (!String.IsNullOrEmpty(value))
            {
                int pathStartsAt = 0;
                result = value.Split(new char[] { '\\'}, StringSplitOptions.RemoveEmptyEntries);
                if (result[0].EndsWith(":", StringComparison.Ordinal))
                {
                    string id = result[0].TrimEnd(':');
                    if (1 == result.Length)
                    {
                        this.OnMessage(WixErrors.InlineDirectorySyntaxRequiresPath(sourceLineNumbers, attribute.Parent.Name.LocalName, attribute.Name.LocalName, value, id));
                        return null;
                    }
                    else if (!this.IsValidIdentifier(id))
                    {
                        this.OnMessage(WixErrors.IllegalIdentifier(sourceLineNumbers, attribute.Parent.Name.LocalName, attribute.Name.LocalName, value, id));
                        return null;
                    }

                    pathStartsAt = 1;
                }
                else if (resultUsedToCreateReference && 1 == result.Length)
                {
                    if (value.EndsWith("\\"))
                    {
                        if (!this.IsValidLongFilename(result[0]))
                        {
                            this.OnMessage(WixErrors.IllegalLongFilename(sourceLineNumbers, attribute.Parent.Name.LocalName, attribute.Name.LocalName, value, result[0]));
                            return null;
                        }
                    }
                    else if (!this.IsValidIdentifier(result[0]))
                    {
                        this.OnMessage(WixErrors.IllegalIdentifier(sourceLineNumbers, attribute.Parent.Name.LocalName, attribute.Name.LocalName, value, result[0]));
                        return null;
                    }

                    return result; // return early to avoid additional checks below.
                }

                // Check each part of the relative path to ensure that it is a valid directory name.
                for (int i = pathStartsAt; i < result.Length; ++i)
                {
                    if (!this.IsValidLongFilename(result[i]))
                    {
                        this.OnMessage(WixErrors.IllegalLongFilename(sourceLineNumbers, attribute.Parent.Name.LocalName, attribute.Name.LocalName, value, result[i]));
                        return null;
                    }
                }

                if (1 < result.Length && !value.EndsWith("\\"))
                {
                    this.OnMessage(WixWarnings.BackslashTerminateInlineDirectorySyntax(sourceLineNumbers, attribute.Parent.Name.LocalName, attribute.Name.LocalName, value));
                }
            }

            return result;
        }

        /// <summary>
        /// Finds a compiler extension by namespace URI.
        /// </summary>
        /// <param name="ns">Namespace the extension supports.</param>
        /// <returns>True if found compiler extension or false if nothing matches namespace URI.</returns>
        private bool TryFindExtension(XNamespace ns, out ICompilerExtension extension)
        {
            return this.extensions.TryGetValue(ns, out extension);
        }

        private static string CreateValueList(ValueListKind kind, IEnumerable<string> values)
        {
            // Ideally, we could denote the list kind (and the list itself) directly in the
            // message XML, and detect and expand in the MessageHandler.GenerateMessageString()
            // method.  Doing so would make vararg-style messages much easier, but impacts
            // every single message we format.  For now, callers just have to know when a
            // message takes a list of values in a single string argument, the caller will
            // have to do the expansion themselves.  (And, unfortunately, hard-code the knowledge
            // that the list is an 'and' or 'or' list.)

            // For a localizable solution, we need to be able to get the list format string
            // from resources. We aren't currently localized right now, so the values are
            // just hard-coded.
            const string valueFormat = "'{0}'";
            const string valueSeparator = ", ";
            string terminalTerm = String.Empty;

            switch (kind)
            {
                case ValueListKind.None:
                    terminalTerm = "";
                    break;
                case ValueListKind.And:
                    terminalTerm = "and ";
                    break;
                case ValueListKind.Or:
                    terminalTerm = "or ";
                    break;
            }

            StringBuilder list = new StringBuilder();

            // This weird construction helps us determine when we're adding the last value
            // to the list.  Instead of adding them as we encounter them, we cache the current
            // value and append the *previous* one.
            string previousValue = null;
            bool haveValues = false;
            foreach (string value in values)
            {
                if (null != previousValue)
                {
                    if (haveValues)
                    {
                        list.Append(valueSeparator);
                    }
                    list.AppendFormat(valueFormat, previousValue);
                    haveValues = true;
                }

                previousValue = value;
            }

            // If we have no previous value, that means that the list contained no values, and
            // something has gone very wrong.
            Debug.Assert(null != previousValue);
            if (null != previousValue)
            {
                if (haveValues)
                {
                    list.Append(valueSeparator);
                    list.Append(terminalTerm);
                }
                list.AppendFormat(valueFormat, previousValue);
                haveValues = true;
            }

            return list.ToString();
        }
    }
}<|MERGE_RESOLUTION|>--- conflicted
+++ resolved
@@ -522,7 +522,6 @@
             string id = null;
             string[] inlineSyntax = this.GetAttributeInlineDirectorySyntax(sourceLineNumbers, attribute, true);
 
-<<<<<<< HEAD
             if (null != inlineSyntax)
             {
                 // Special case the single entry in the inline syntax since it is the most common case
@@ -560,31 +559,17 @@
             }
 
             return id;
-=======
-        /// <summary>
-        /// Creates a (bundle) Variable row in the active section.
+        }
+
+        /// <summary>
+        /// Creates a WixCatalog row in the active section.
         /// </summary>
         /// <param name="sourceLineNumbers">Source and line number of current row.</param>
-        public void CreateVariableRow(SourceLineNumberCollection sourceLineNumbers, string name, string value, string type, bool hidden, bool persisted)
-        {
-            VariableRow variableRow = (VariableRow)this.CreateRow(sourceLineNumbers, "Variable");
-            variableRow.Id = name;
-            variableRow.Value = value;
-            variableRow.Type = type;
-            variableRow.Hidden = hidden;
-            variableRow.Persisted = persisted;
-        }
-
-        /// <summary>
-        /// Creates a WixCatalog row in the active section.
-        /// </summary>
-        /// <param name="sourceLineNumbers">Source and line number of current row.</param>
-        public void CreateWixCatalogRow(SourceLineNumberCollection sourceLineNumbers, string id, string sourceFile)
+        public void CreateWixCatalogRow(SourceLineNumber sourceLineNumbers, string id, string sourceFile)
         {
             WixCatalogRow wixCatalogRow = (WixCatalogRow)this.CreateRow(sourceLineNumbers, "WixCatalog");
             wixCatalogRow.Id = id;
             wixCatalogRow.SourceFile = sourceFile;
->>>>>>> 3063c8f7
         }
 
         /// <summary>
