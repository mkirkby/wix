--- conflicted
+++ resolved
@@ -711,14 +711,6 @@
         /// <param name="sourceLineNumbers">Source and line number of current row.</param>
         public void CreateVariableRow(SourceLineNumberCollection sourceLineNumbers, string name, string value, string type, bool hidden, bool persisted)
         {
-<<<<<<< HEAD
-            Row row = this.CreateRow(sourceLineNumbers, "Variable");
-            row[0] = name;
-            row[1] = value;
-            row[2] = type;
-            row[3] = hidden ? 1 : 0;
-            row[4] = persisted ? 1 : 0;
-=======
             VariableRow variableRow = (VariableRow)this.CreateRow(sourceLineNumbers, "Variable");
             variableRow.Id = name;
             variableRow.Value = value;
@@ -736,7 +728,6 @@
             WixCatalogRow wixCatalogRow = (WixCatalogRow)this.CreateRow(sourceLineNumbers, "WixCatalog");
             wixCatalogRow.Id = id;
             wixCatalogRow.SourceFile = sourceFile;
->>>>>>> 255bd6bd
         }
 
         /// <summary>
