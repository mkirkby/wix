﻿<?xml version="1.0" encoding="utf-8"?>
<!--
  <copyright file="Wix.csproj" company="Outercurve Foundation">
    Copyright (c) 2004, Outercurve Foundation.
    This software is released under Microsoft Reciprocal License (MS-RL).
    The license and further copyright text can be found in the file
    LICENSE.TXT at the root directory of the distribution.
  </copyright>
-->
<Project DefaultTargets="Build" xmlns="http://schemas.microsoft.com/developer/msbuild/2003" ToolsVersion="4.0">
  <PropertyGroup>
    <ProjectGuid>{9E03A94C-C70E-45C6-A269-E737BBD8B319}</ProjectGuid>
    <AssemblyName>wix</AssemblyName>
    <OutputType>Library</OutputType>
    <RootNamespace>WixToolset</RootNamespace>
    <NoWarn>618</NoWarn>
    <AllowUnsafeBlocks>true</AllowUnsafeBlocks>
  </PropertyGroup>
  <ItemGroup>
    <Compile Include="AssemblyInfo.cs" />
    <Compile Include="AutoMediaAssigner.cs" />
    <Compile Include="Binder.cs" />
    <Compile Include="BinderCore.cs" />
    <Compile Include="BinderFileManagerCore.cs" />
    <Compile Include="BinderFileManager.cs" />
    <Compile Include="BundleChainAttributes.cs" />
    <Compile Include="BundlePackageAttributes.cs" />
    <Compile Include="BurnCommon.cs" />
    <Compile Include="BurnReader.cs" />
    <Compile Include="BurnWriter.cs" />
    <Compile Include="CabinetBuilder.cs" />
    <Compile Include="CabinetWorkItem.cs" />
    <Compile Include="Cab\CabinetFileInfo.cs" />
    <Compile Include="Cab\Interop\CabInterop.cs" />
    <Compile Include="Cab\WixCreateCab.cs" />
    <Compile Include="Cab\WixEnumerateCab.cs" />
    <Compile Include="Cab\WixExtractCab.cs" />
    <Compile Include="CLR\Interop\CLRInterop.cs" />
    <Compile Include="CommandLine.cs" />
    <Compile Include="Common.cs" />
    <Compile Include="Compiler.cs" />
    <Compile Include="CompilerCore.cs" />
    <Compile Include="ConsoleMessageHandler.cs" />
    <Compile Include="Extensibility\AssemblyDefaultFabricatorExtensionAttribute.cs" />
    <Compile Include="Extensibility\AssemblyDefaultHeatExtensionAttribute.cs" />
    <Compile Include="Extensibility\HarvesterExtension.cs" />
    <Compile Include="Extensibility\HeatExtension.cs" />
    <Compile Include="Extensibility\IHarvesterCore.cs" />
    <Compile Include="Extensibility\IHeatCore.cs" />
    <Compile Include="Extensibility\MutatorExtension.cs" />
    <Compile Include="Extensibility\ValidatorExtension.cs" />
    <Compile Include="ExtensionManager.cs" />
    <Compile Include="ExtractEmbeddedFiles.cs" />
    <Compile Include="FileTransfer.cs" />
    <Compile Include="Link\FindEntrySectionAndLoadSymbolsCommand.cs" />
    <Compile Include="IfDefEventHandler.cs" />
    <Compile Include="Inscriber.cs" />
    <Compile Include="InspectorCore.cs" />
    <Compile Include="Link\ReportConflictingSymbolsCommand.cs" />
    <Compile Include="Localizer.cs" />
    <Compile Include="Patch.cs" />
    <Compile Include="PatchAPI\PatchInterop.cs" />
    <Compile Include="PatchTransform.cs" />
    <Compile Include="ResolvedVariableEventHandler.cs" />
    <Compile Include="Link\ResolveReferencesCommand.cs" />
    <Compile Include="Uuid.cs" />
    <Compile Include="Differ.cs" />
    <Compile Include="FabricatorCore.cs" />
    <Compile Include="Fabricator.cs" />
    <Compile Include="Ole32\Storage.cs" />
    <Compile Include="WixDistributionSpecificStrings.Designer.cs">
      <AutoGen>True</AutoGen>
      <DesignTime>True</DesignTime>
      <DependentUpon>WixDistributionSpecificStrings.resx</DependentUpon>
    </Compile>
    <Compile Include="ConnectToFeature.cs" />
    <Compile Include="ConnectToFeatureCollection.cs" />
    <Compile Include="ConnectToModule.cs" />
    <Compile Include="ConnectToModuleCollection.cs" />
    <Compile Include="Decompiler.cs" />
    <Compile Include="DecompilerCore.cs" />
    <Compile Include="Exceptions\WixFileNotFoundException.cs" />
    <Compile Include="GlobalSuppressions.cs" />
    <Compile Include="Harvester.cs" />
    <Compile Include="HarvesterCore.cs" />
    <Compile Include="HeatCore.cs" />
    <Compile Include="IfContext.cs" />
    <Compile Include="IncludedFileEventHandler.cs" />
    <Compile Include="Librarian.cs" />
    <Compile Include="Linker.cs" />
    <Compile Include="Melter.cs" />
    <Compile Include="MelterCore.cs" />
    <Compile Include="MergeMod\NativeMethods.cs" />
    <Compile Include="Msi\Database.cs" />
    <Compile Include="Msi\Installer.cs" />
    <Compile Include="Msi\Interop\MsiInterop.cs" />
    <Compile Include="Msi\MsiException.cs" />
    <Compile Include="Msi\MsiHandle.cs" />
    <Compile Include="Msi\Record.cs" />
    <Compile Include="Msi\Session.cs" />
    <Compile Include="Msi\SummaryInformation.cs" />
    <Compile Include="Msi\View.cs" />
    <Compile Include="Mutator.cs" />
    <Compile Include="Preprocessor.cs" />
    <Compile Include="PreprocessorCore.cs" />
    <Compile Include="ProcessedStreamEventHandler.cs" />
    <Compile Include="Unbinder.cs" />
    <Compile Include="Util.cs" />
    <Compile Include="Validator.cs" />
    <Compile Include="VerboseEventArgs.cs" />
    <Compile Include="VerifyInterop.cs" />
    <Compile Include="AppCommon.cs" />
    <Compile Include="WixGenericMessageEventArgs.cs" />
    <Compile Include="WixGroupingOrdering.cs" />
    <Compile Include="WixStrings.Designer.cs">
      <AutoGen>True</AutoGen>
      <DesignTime>True</DesignTime>
      <DependentUpon>WixStrings.resx</DependentUpon>
    </Compile>
    <Compile Include="WixVariableResolver.cs" />
    <Compile Include="CatalogInfo.cs" />
    <Compile Include="WixCatalogRow.cs" />
    <Compile Include="ChainInfo.cs" />
    <Compile Include="ChainPackageInfo.cs" />
    <Compile Include="ContainerInfo.cs" />
    <Compile Include="ExitCodeInfo.cs" />
    <Compile Include="MsiFeature.cs" />
    <Compile Include="MsiPropertyInfo.cs" />
    <Compile Include="ProvidesDependency.cs" />
    <Compile Include="ProvidesDependencyCollection.cs" />
    <Compile Include="RegistrationInfo.cs" />
    <Compile Include="RelatedBundleInfo.cs" />
    <Compile Include="RelatedPackage.cs" />
    <Compile Include="ResolvedDirectory.cs" />
    <Compile Include="RollbackBoundaryInfo.cs" />
    <Compile Include="VariableInfo.cs" />
    <Compile Include="VariableRow.cs" />
    <Compile Include="WixComponentSearchInfo.cs" />
    <Compile Include="WixFileSearchInfo.cs" />
    <Compile Include="WixProductSearchInfo.cs" />
    <Compile Include="WixRegistrySearchInfo.cs" />
    <Compile Include="WixSearchInfo.cs" />
  </ItemGroup>
  <ItemGroup>
    <EmbeddedNativeResource Include="wixdll.rc" />
    <MsgGenSource Include="Data\messages.xml">
      <ResourcesLogicalName>$(RootNamespace).Data.messages.resources</ResourcesLogicalName>
      <SubType>Designer</SubType>
    </MsgGenSource>
  </ItemGroup>
  <ItemGroup>
    <EmbeddedResource Include="WixDistributionSpecificStrings.resx">
      <Generator>ResXFileCodeGenerator</Generator>
      <LastGenOutput>WixDistributionSpecificStrings.Designer.cs</LastGenOutput>
      <SubType>Designer</SubType>
    </EmbeddedResource>
    <EmbeddedResource Include="WixStrings.resx">
      <SubType>Designer</SubType>
      <Generator>ResXFileCodeGenerator</Generator>
      <LastGenOutput>WixStrings.Designer.cs</LastGenOutput>
    </EmbeddedResource>
  </ItemGroup>
  <ItemGroup>
    <Service Include="{B4F97281-0DBD-4835-9ED8-7DFB966E87FF}" />
  </ItemGroup>
  <ItemGroup>
    <Reference Include="System" />
    <Reference Include="System.configuration" />
    <Reference Include="System.Data" />
    <Reference Include="System.Windows.Forms" />
    <Reference Include="System.Xml" />
    <Reference Include="System.Xml.Linq" />
  </ItemGroup>
<<<<<<< HEAD
=======
  
>>>>>>> 3063c8f7
  <ItemGroup>
    <ProjectReference Include="..\..\DTF\Libraries\Resources\Resources.csproj">
      <Project>{44931ECB-8D6F-4C12-A872-64E261B6A98E}</Project>
      <Name>Resources</Name>
    </ProjectReference>
    <ProjectReference Include="..\..\DTF\Libraries\WindowsInstaller\WindowsInstaller.csproj">
      <Project>{24121677-0ED0-41B5-833F-1B9A18E87BF4}</Project>
      <Name>WindowsInstaller</Name>
    </ProjectReference>
    <ProjectReference Include="..\..\libs\WixToolset.Data\WixToolset.Data.csproj">
      <Project>{6a98499e-40ec-4335-9c31-96a2511d47c6}</Project>
      <Name>WixToolset.Data</Name>
    </ProjectReference>
    <ProjectReference Include="..\..\libs\WixToolset.Extensibility\WixToolset.Extensibility.csproj">
      <Project>{eee88c2a-45a0-4e48-a40a-431a4ba458d8}</Project>
      <Name>WixToolset.Extensibility</Name>
    </ProjectReference>
    <ProjectReference Include="..\winterop\winterop.vcxproj">
      <Private>False</Private>
      <Project>{26D45E58-E703-431D-B67E-493C72C9DA0B}</Project>
      <Name>winterop</Name>
    </ProjectReference>
  </ItemGroup>
<<<<<<< HEAD
  <ItemGroup />
=======
  
>>>>>>> 3063c8f7
  <Import Project="$([MSBuild]::GetDirectoryNameOfFileAbove($(MSBuildProjectDirectory), wix.proj))\tools\WixBuild.targets" />
</Project><|MERGE_RESOLUTION|>--- conflicted
+++ resolved
@@ -171,10 +171,6 @@
     <Reference Include="System.Xml" />
     <Reference Include="System.Xml.Linq" />
   </ItemGroup>
-<<<<<<< HEAD
-=======
-  
->>>>>>> 3063c8f7
   <ItemGroup>
     <ProjectReference Include="..\..\DTF\Libraries\Resources\Resources.csproj">
       <Project>{44931ECB-8D6F-4C12-A872-64E261B6A98E}</Project>
@@ -198,10 +194,6 @@
       <Name>winterop</Name>
     </ProjectReference>
   </ItemGroup>
-<<<<<<< HEAD
   <ItemGroup />
-=======
-  
->>>>>>> 3063c8f7
   <Import Project="$([MSBuild]::GetDirectoryNameOfFileAbove($(MSBuildProjectDirectory), wix.proj))\tools\WixBuild.targets" />
 </Project>