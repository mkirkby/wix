//-------------------------------------------------------------------------------------------------
// <copyright file="Table.cs" company="Outercurve Foundation">
//   Copyright (c) 2004, Outercurve Foundation.
//   This software is released under Microsoft Reciprocal License (MS-RL).
//   The license and further copyright text can be found in the file
//   LICENSE.TXT at the root directory of the distribution.
// </copyright>
// 
// <summary>
// Object that represents a table in a database.
// </summary>
//-------------------------------------------------------------------------------------------------

namespace Microsoft.Tools.WindowsInstallerXml
{
    using System;
    using System.Collections;
    using System.Diagnostics;
    using System.Diagnostics.CodeAnalysis;
    using System.IO;
    using System.Globalization;
    using System.Text;
    using System.Xml;

    /// <summary>
    /// The table transform operations.
    /// </summary>
    public enum TableOperation
    {
        /// <summary>
        /// No operation.
        /// </summary>
        None,

        /// <summary>
        /// Added table.
        /// </summary>
        Add,

        /// <summary>
        /// Dropped table.
        /// </summary>
        Drop,
    }

    /// <summary>
    /// Object that represents a table in a database.
    /// </summary>
    public sealed class Table
    {
        private Section section;
        private TableDefinition tableDefinition;
        private TableOperation operation;
        private RowCollection rows;

        /// <summary>
        /// Creates a table in a section.
        /// </summary>
        /// <param name="section">Section to add table to.</param>
        /// <param name="tableDefinition">Definition of the table.</param>
        public Table(Section section, TableDefinition tableDefinition)
        {
            this.section = section;
            this.tableDefinition = tableDefinition;
            this.rows = new RowCollection();
        }

        /// <summary>
        /// Gets the section for the table.
        /// </summary>
        /// <value>Section for the table.</value>
        public Section Section
        {
            get { return this.section; }
        }

        /// <summary>
        /// Gets the table definition.
        /// </summary>
        /// <value>Definition of the table.</value>
        public TableDefinition Definition
        {
            get { return this.tableDefinition; }
        }

        /// <summary>
        /// Gets the name of the table.
        /// </summary>
        /// <value>Name of the table.</value>
        public string Name
        {
            get { return this.tableDefinition.Name; }
        }

        /// <summary>
        /// Gets or sets the table transform operation.
        /// </summary>
        /// <value>The table transform operation.</value>
        public TableOperation Operation
        {
            get { return this.operation; }
            set { this.operation = value; }
        }

        /// <summary>
        /// Gets the rows contained in the table.
        /// </summary>
        /// <value>Rows contained in the table.</value>
        public RowCollection Rows
        {
            get { return this.rows; }
        }

        /// <summary>
        /// Creates a new row in the table.
        /// </summary>
        /// <param name="sourceLineNumbers">Original source lines for this row.</param>
        /// <returns>Row created in table.</returns>
        public Row CreateRow(SourceLineNumberCollection sourceLineNumbers)
        {
            return this.CreateRow(sourceLineNumbers, true);
        }

        /// <summary>
        /// Creates a new row in the table.
        /// </summary>
        /// <param name="sourceLineNumbers">Original source lines for this row.</param>
        /// <param name="add">Specifies whether to only create the row or add it to the table automatically.</param>
        /// <returns>Row created in table.</returns>
        public Row CreateRow(SourceLineNumberCollection sourceLineNumbers, bool add)
        {
            Row row;

            switch (this.Name)
            {
                case "BBControl":
                    row = new BBControlRow(sourceLineNumbers, this);
                    break;
                case "ChainMsiPackage":
                    row = new ChainMsiPackageRow(sourceLineNumbers, this);
                    break;
                case "Component":
                    row = new ComponentRow(sourceLineNumbers, this);
                    break;
                case "Control":
                    row = new ControlRow(sourceLineNumbers, this);
                    break;
                case "File":
                    row = new FileRow(sourceLineNumbers, this);
                    break;
                case "Media":
                    row = new MediaRow(sourceLineNumbers, this);
                    break;
                case "PayloadInfo":
                    row = new PayloadInfoRow(sourceLineNumbers, this);
                    break;
                case "Upgrade":
                    row = new UpgradeRow(sourceLineNumbers, this);
                    break;
<<<<<<< HEAD
                case "WixAction":
                    row = new WixActionRow(sourceLineNumbers, this);
                    break;
=======
                case "Variable":
                    row = new VariableRow(sourceLineNumbers, this);
                    break;
                case "WixAction":
                    row = new WixActionRow(sourceLineNumbers, this);
                    break;
                case "WixBundle":
                    row = new WixBundleRow(sourceLineNumbers, this);
                    break;
                case "WixBundlePatchTargetCode":
                    row = new WixBundlePatchTargetCodeRow(sourceLineNumbers, this);
                    break;
                case "WixBundleUpdate":
                    row = new WixBundleUpdateRow(sourceLineNumbers, this);
                    break;
                case "WixCatalog":
                    row = new WixCatalogRow(sourceLineNumbers, this);
                    break;
>>>>>>> 255bd6bd
                case "WixComplexReference":
                    row = new WixComplexReferenceRow(sourceLineNumbers, this);
                    break;
                case "WixFile":
                    row = new WixFileRow(sourceLineNumbers, this);
                    break;
                case "WixMedia":
                    row = new WixMediaRow(sourceLineNumbers, this);
                    break;
                case "WixMediaTemplate":
                    row = new WixMediaTemplateRow(sourceLineNumbers, this);
                    break;
                case "WixMerge":
                    row = new WixMergeRow(sourceLineNumbers, this);
                    break;
                case "WixProperty":
                    row = new WixPropertyRow(sourceLineNumbers, this);
                    break;
<<<<<<< HEAD
                case "WixBundle":
                    row = new WixBundleRow(sourceLineNumbers, this);
                    break;
                case "WixBundlePatchTargetCode":
                    row = new WixBundlePatchTargetCodeRow(sourceLineNumbers, this);
                    break;
                case "WixBundleUpdate":
                    row = new WixBundleUpdateRow(sourceLineNumbers, this);
=======
                case "WixSimpleReference":
                    row = new WixSimpleReferenceRow(sourceLineNumbers, this);
>>>>>>> 255bd6bd
                    break;
                case "WixUpdateRegistration":
                    row = new WixUpdateRegistrationRow(sourceLineNumbers, this);
                    break;
<<<<<<< HEAD
                case "WixSimpleReference":
                    row = new WixSimpleReferenceRow(sourceLineNumbers, this);
                    break;
=======
>>>>>>> 255bd6bd
                case "WixVariable":
                    row = new WixVariableRow(sourceLineNumbers, this);
                    break;

                default:
                    row = new Row(sourceLineNumbers, this);
                    break;
            }

            if (add)
            {
                this.rows.Add(row);
            }

            return row;
        }

        /// <summary>
        /// Parse a table from the xml.
        /// </summary>
        /// <param name="reader">XmlReader where the intermediate is persisted.</param>
        /// <param name="section">Section to populate with persisted data.</param>
        /// <param name="tableDefinitions">TableDefinitions to use in the intermediate.</param>
        /// <returns>The parsed table.</returns>
        internal static Table Parse(XmlReader reader, Section section, TableDefinitionCollection tableDefinitions)
        {
            Debug.Assert("table" == reader.LocalName);

            bool empty = reader.IsEmptyElement;
            TableOperation operation = TableOperation.None;
            string name = null;

            while (reader.MoveToNextAttribute())
            {
                switch (reader.LocalName)
                {
                    case "name":
                        name = reader.Value;
                        break;
                    case "op":
                        switch (reader.Value)
                        {
                            case "add":
                                operation = TableOperation.Add;
                                break;
                            case "drop":
                                operation = TableOperation.Drop;
                                break;
                            default:
                                throw new WixException(WixErrors.IllegalAttributeValue(SourceLineNumberCollection.FromUri(reader.BaseURI), "table", reader.Name, reader.Value, "Add", "Drop"));
                        }
                        break;
                    default:
                        if (!reader.NamespaceURI.StartsWith("http://www.w3.org/", StringComparison.Ordinal))
                        {
                            throw new WixException(WixErrors.UnexpectedAttribute(SourceLineNumberCollection.FromUri(reader.BaseURI), "table", reader.Name));
                        }
                        break;
                }
            }

            if (null == name)
            {
                throw new WixException(WixErrors.ExpectedAttribute(SourceLineNumberCollection.FromUri(reader.BaseURI), "table", "name"));
            }

            TableDefinition tableDefinition = tableDefinitions[name];
            Table table = new Table(section, tableDefinition);
            table.Operation = operation;

            if (!empty)
            {
                bool done = false;

                // loop through all the rows in a table
                while (!done && reader.Read())
                {
                    switch (reader.NodeType)
                    {
                        case XmlNodeType.Element:
                            switch (reader.LocalName)
                            {
                                case "row":
                                    Row.Parse(reader, table);
                                    break;
                                default:
                                    throw new WixException(WixErrors.UnexpectedElement(SourceLineNumberCollection.FromUri(reader.BaseURI), "table", reader.Name));
                            }
                            break;
                        case XmlNodeType.EndElement:
                            done = true;
                            break;
                    }
                }

                if (!done)
                {
                    throw new WixException(WixErrors.ExpectedEndElement(SourceLineNumberCollection.FromUri(reader.BaseURI), "table"));
                }
            }

            return table;
        }

        /// <summary>
        /// Modularize the table.
        /// </summary>
        /// <param name="modularizationGuid">String containing the GUID of the Merge Module, if appropriate.</param>
        /// <param name="suppressModularizationIdentifiers">Optional collection of identifiers that should not be modularized.</param>
        internal void Modularize(string modularizationGuid, Hashtable suppressModularizationIdentifiers)
        {
            ArrayList modularizedColumns = new ArrayList();

            // find the modularized columns
            for (int i = 0; i < this.Definition.Columns.Count; i++)
            {
                if (ColumnModularizeType.None != this.Definition.Columns[i].ModularizeType)
                {
                    modularizedColumns.Add(i);
                }
            }

            if (0 < modularizedColumns.Count)
            {
                foreach (Row row in this.rows)
                {
                    foreach (int modularizedColumn in modularizedColumns)
                    {
                        Field field = row.Fields[modularizedColumn];

                        if (null != field.Data)
                        {
                            field.Data = row.GetModularizedValue(field, modularizationGuid, suppressModularizationIdentifiers);
                        }
                    }
                }
            }
        }

        /// <summary>
        /// Persists a row in an XML format.
        /// </summary>
        /// <param name="writer">XmlWriter where the Row should persist itself as XML.</param>
        [SuppressMessage("Microsoft.Globalization", "CA1308:NormalizeStringsToUppercase", Justification = "Changing the way this string normalizes would result " +
                         "in a change to the way the intermediate files are generated, potentially causing extra churn in patches on an MSI built from an older version of WiX. " +
                         "Furthermore, there is no security hole here, as the strings won't need to make a round trip")]
        internal void Persist(XmlWriter writer)
        {
            if (null == writer)
            {
                throw new ArgumentNullException("writer");
            }

            writer.WriteStartElement("table", Intermediate.XmlNamespaceUri);
            writer.WriteAttributeString("name", this.Name);

            if (TableOperation.None != this.operation)
            {
                writer.WriteAttributeString("op", this.operation.ToString(CultureInfo.InvariantCulture).ToLower(CultureInfo.InvariantCulture));
            }

            foreach (Row row in this.rows)
            {
                row.Persist(writer);
            }

            writer.WriteEndElement();
        }

        /// <summary>
        /// Returns the table in a format usable in IDT files.
        /// </summary>
        /// <param name="keepAddedColumns">Whether to keep columns added in a transform.</param>
        /// <returns>null if OutputTable is unreal, or string with tab delimited field values otherwise</returns>
        internal void ToIdtDefinition(StreamWriter writer, IMessageHandler messageHandler, bool keepAddedColumns)
        {
            string rowString = String.Empty;
            byte[] rowBytes = {};
            // Create a new encoding that replaces characters with question marks, and doesn't throw, used in case of errors
            Encoding convertEncoding = Encoding.GetEncoding(writer.Encoding.CodePage);

            if (this.tableDefinition.IsUnreal)
            {
                return;
            }

            // tack on the table header, and flush before we start writing bytes directly to the stream
            writer.Write(this.tableDefinition.ToIdtDefinition(keepAddedColumns));
            writer.Flush();

            BufferedStream buffStream = new BufferedStream(writer.BaseStream);

            foreach (Row row in this.rows)
            {
                rowString = row.ToIdtDefinition(keepAddedColumns);

                try
                {
                    // GetBytes will throw an exception if any character doesn't match our current encoding
                    rowBytes = writer.Encoding.GetBytes(rowString);
                }
                catch (EncoderFallbackException)
                {
                    rowBytes = convertEncoding.GetBytes(rowString);

                    messageHandler.OnMessage(WixErrors.InvalidStringForCodepage(row.SourceLineNumbers, Convert.ToString(writer.Encoding.WindowsCodePage, CultureInfo.InvariantCulture)));
                }

                buffStream.Write(rowBytes, 0, rowBytes.Length);
            }

            buffStream.Flush();
        }

        /// <summary>
        /// Validates the rows of this OutputTable and throws if it collides on
        /// primary keys.
        /// </summary>
        internal void ValidateRows()
        {
            Hashtable primaryKeys = new Hashtable(this.Rows.Count);

            foreach (Row row in this.Rows)
            {
                string primaryKey = row.GetPrimaryKey('/');

                // check for collisions
                if (primaryKeys.Contains(primaryKey))
                {
                    throw new WixException(WixErrors.DuplicatePrimaryKey((SourceLineNumberCollection)primaryKeys[primaryKey], primaryKey, this.tableDefinition.Name));
                }

                primaryKeys.Add(primaryKey, row.SourceLineNumbers);
            }
        }
    }
}<|MERGE_RESOLUTION|>--- conflicted
+++ resolved
@@ -157,17 +157,12 @@
                 case "Upgrade":
                     row = new UpgradeRow(sourceLineNumbers, this);
                     break;
-<<<<<<< HEAD
+                case "Variable":
+                    row = new VariableRow(sourceLineNumbers, this);
+                    break;
                 case "WixAction":
                     row = new WixActionRow(sourceLineNumbers, this);
                     break;
-=======
-                case "Variable":
-                    row = new VariableRow(sourceLineNumbers, this);
-                    break;
-                case "WixAction":
-                    row = new WixActionRow(sourceLineNumbers, this);
-                    break;
                 case "WixBundle":
                     row = new WixBundleRow(sourceLineNumbers, this);
                     break;
@@ -180,7 +175,6 @@
                 case "WixCatalog":
                     row = new WixCatalogRow(sourceLineNumbers, this);
                     break;
->>>>>>> 255bd6bd
                 case "WixComplexReference":
                     row = new WixComplexReferenceRow(sourceLineNumbers, this);
                     break;
@@ -199,29 +193,12 @@
                 case "WixProperty":
                     row = new WixPropertyRow(sourceLineNumbers, this);
                     break;
-<<<<<<< HEAD
-                case "WixBundle":
-                    row = new WixBundleRow(sourceLineNumbers, this);
-                    break;
-                case "WixBundlePatchTargetCode":
-                    row = new WixBundlePatchTargetCodeRow(sourceLineNumbers, this);
-                    break;
-                case "WixBundleUpdate":
-                    row = new WixBundleUpdateRow(sourceLineNumbers, this);
-=======
                 case "WixSimpleReference":
                     row = new WixSimpleReferenceRow(sourceLineNumbers, this);
->>>>>>> 255bd6bd
                     break;
                 case "WixUpdateRegistration":
                     row = new WixUpdateRegistrationRow(sourceLineNumbers, this);
                     break;
-<<<<<<< HEAD
-                case "WixSimpleReference":
-                    row = new WixSimpleReferenceRow(sourceLineNumbers, this);
-                    break;
-=======
->>>>>>> 255bd6bd
                 case "WixVariable":
                     row = new WixVariableRow(sourceLineNumbers, this);
                     break;
