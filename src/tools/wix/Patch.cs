<<<<<<< HEAD
//-------------------------------------------------------------------------------------------------
// <copyright file="Patch.cs" company="Outercurve Foundation">
//   Copyright (c) 2004, Outercurve Foundation.
//   This software is released under Microsoft Reciprocal License (MS-RL).
//   The license and further copyright text can be found in the file
//   LICENSE.TXT at the root directory of the distribution.
// </copyright>
// 
// <summary>
// Contains output tables and logic for building an MSP package.
// </summary>
//-------------------------------------------------------------------------------------------------

namespace Microsoft.Tools.WindowsInstallerXml
{
    using System;
    using System.Collections;
    using System.Collections.Generic;
    using System.ComponentModel;
    using System.Diagnostics.CodeAnalysis;
    using System.Globalization;
    using System.Text;
    using Microsoft.Tools.WindowsInstallerXml.Msi;
    using Microsoft.Tools.WindowsInstallerXml.Msi.Interop;

    /// <summary>
    /// Values for the OptimizeCA MsiPatchMetdata property, which indicates whether custom actions can be skipped when applying the patch.
    /// </summary>
    [Flags]
    internal enum OptimizeCA
    {
        /// <summary>
        /// No custom actions are skipped.
        /// </summary>
        None = 0,

        /// <summary>
        /// Skip property (type 51) and directory (type 35) assignment custom actions.
        /// </summary>
        SkipAssignment = 1,

        /// <summary>
        /// Skip immediate custom actions that are not property or directory assignment custom actions.
        /// </summary>
        SkipImmediate = 2,

        /// <summary>
        /// Skip custom actions that run within the script.
        /// </summary>
        SkipDeferred = 4,
    }

    /// <summary>
    /// Contains output tables and logic for building an MSP package.
    /// </summary>
    public class Patch
    {
        private List<InspectorExtension> inspectorExtensions;
        private Output patch;
        private TableDefinitionCollection tableDefinitions;
        public event MessageEventHandler Message;

        public Output PatchOutput
        {
            get { return this.patch; }
        }

        public Patch()
        {
            this.inspectorExtensions = new List<InspectorExtension>();
            this.tableDefinitions = Installer.GetTableDefinitions();
        }

        /// <summary>
        /// Adds an extension.
        /// </summary>
        /// <param name="extension">The extension to add.</param>
        public void AddExtension(WixExtension extension)
        {
            if (null != extension.InspectorExtension)
            {
                this.inspectorExtensions.Add(extension.InspectorExtension);
            }
        }

        public void Load(string patchPath)
        {
            this.patch = Output.Load(patchPath, false, false);
        }

        /// <summary>
        /// Include transforms in a patch.
        /// </summary>
        /// <param name="transforms">List of transforms to attach.</param>
        [SuppressMessage("Microsoft.Globalization", "CA1303:DoNotPassLiteralsAsLocalizedParameters", MessageId = "System.InvalidOperationException.#ctor(System.String)")]
        public void AttachTransforms(ArrayList transforms)
        {
            InspectorCore inspectorCore = new InspectorCore(this.Message);

            // Track if at least one transform gets attached.
            bool attachedTransform = false;

            if (transforms == null || transforms.Count == 0)
            {
                throw new WixException(WixErrors.PatchWithoutTransforms());
            }

            // Get the patch id from the WixPatchId table.
            string patchId = null;
            string clientPatchId = null;
            Table wixPatchIdTable = this.patch.Tables["WixPatchId"];
            if (null != wixPatchIdTable && 0 < wixPatchIdTable.Rows.Count)
            {
                Row patchIdRow = wixPatchIdTable.Rows[0];
                if (null != patchIdRow)
                {
                    patchId = patchIdRow[0].ToString();
                    clientPatchId = patchIdRow[1].ToString();
                }
            }

            if (null == patchId)
            {
                throw new WixException(WixErrors.ExpectedPatchIdInWixMsp());
            }
            if (null == clientPatchId)
            {
                throw new WixException(WixErrors.ExpectedClientPatchIdInWixMsp());
            }

            // enumerate patch.Media to map diskId to Media row
            Table patchMediaTable = patch.Tables["Media"];

            if (null == patchMediaTable || patchMediaTable.Rows.Count == 0)
            {
                throw new WixException(WixErrors.ExpectedMediaRowsInWixMsp());
            }

            Hashtable mediaRows = new Hashtable(patchMediaTable.Rows.Count);
            foreach (MediaRow row in patchMediaTable.Rows)
            {
                int media = row.DiskId;
                mediaRows[media] = row;
            }

            // enumerate patch.WixPatchBaseline to map baseline to diskId
            Table patchBaselineTable = patch.Tables["WixPatchBaseline"];

            int numPatchBaselineRows = (null != patchBaselineTable) ? patchBaselineTable.Rows.Count : 0;

            Hashtable baselineMedia = new Hashtable(numPatchBaselineRows);
            if (patchBaselineTable != null)
            {
                foreach (Row row in patchBaselineTable.Rows)
                {
                    string baseline = (string)row[0];
                    int media = (int)row[1];
                    int validationFlags = (int)row[2];
                    if (baselineMedia.Contains(baseline))
                    {
                        this.OnMessage(WixErrors.SamePatchBaselineId(row.SourceLineNumbers, baseline));
                    }
                    baselineMedia[baseline] = new int[] { media, validationFlags };
                }
            }

            // populate MSP summary information
            Table patchSummaryInfo = patch.EnsureTable(this.tableDefinitions["_SummaryInformation"]);

            // Remove properties that will be calculated or are reserved.
            for (int i = patchSummaryInfo.Rows.Count - 1; i >= 0; i--)
            {
                Row row = patchSummaryInfo.Rows[i];
                switch ((SummaryInformation.Patch)row[0])
                {
                    case SummaryInformation.Patch.ProductCodes:
                    case SummaryInformation.Patch.TransformNames:
                    case SummaryInformation.Patch.PatchCode:
                    case SummaryInformation.Patch.InstallerRequirement:
                    case SummaryInformation.Patch.Reserved11:
                    case SummaryInformation.Patch.Reserved14:
                    case SummaryInformation.Patch.Reserved16:
                        patchSummaryInfo.Rows.RemoveAt(i);
                        break;
                }
            }

            // Index remaining summary properties.
            SummaryInfoRowCollection summaryInfo = new SummaryInfoRowCollection(patchSummaryInfo);

            // PID_CODEPAGE
            if (!summaryInfo.Contains((int)SummaryInformation.Patch.CodePage))
            {
                // set the code page by default to the same code page for the
                // string pool in the database.
                Row codePage = patchSummaryInfo.CreateRow(null);
                codePage[0] = (int)SummaryInformation.Patch.CodePage;
                codePage[1] = this.patch.Codepage.ToString(CultureInfo.InvariantCulture);
            }

            // GUID patch code for the patch. 
            Row revisionRow = patchSummaryInfo.CreateRow(null);
            revisionRow[0] = (int)SummaryInformation.Patch.PatchCode;
            revisionRow[1] = patchId;

            // Indicates the minimum Windows Installer version that is required to install the patch. 
            Row wordsRow = patchSummaryInfo.CreateRow(null);
            wordsRow[0] = (int)SummaryInformation.Patch.InstallerRequirement;
            wordsRow[1] = ((int)SummaryInformation.InstallerRequirement.Version31).ToString(CultureInfo.InvariantCulture);

            if (!summaryInfo.Contains((int)SummaryInformation.Patch.Security))
            {
                Row security = patchSummaryInfo.CreateRow(null);
                security[0] = (int)SummaryInformation.Patch.Security;
                security[1] = "4"; // Read-only enforced
            }

            // use authored comments or default to DisplayName (required)
            string comments = null;

            Table msiPatchMetadataTable = patch.Tables["MsiPatchMetadata"];
            Hashtable metadataTable = new Hashtable();
            if (null != msiPatchMetadataTable)
            {
                foreach (Row row in msiPatchMetadataTable.Rows)
                {
                    metadataTable.Add(row.Fields[1].Data.ToString(), row.Fields[2].Data.ToString());
                }

                if (!summaryInfo.Contains((int)SummaryInformation.Patch.Title) && metadataTable.Contains("DisplayName"))
                {
                    string displayName = (string)metadataTable["DisplayName"];

                    Row title = patchSummaryInfo.CreateRow(null);
                    title[0] = (int)SummaryInformation.Patch.Title;
                    title[1] = displayName;

                    // default comments use DisplayName as-is (no loc)
                    comments = displayName;
                }

                if (!summaryInfo.Contains((int)SummaryInformation.Patch.CodePage) && metadataTable.Contains("CodePage"))
                {
                    Row codePage = patchSummaryInfo.CreateRow(null);
                    codePage[0] = (int)SummaryInformation.Patch.CodePage;
                    codePage[1] = metadataTable["CodePage"];
                }

                if (!summaryInfo.Contains((int)SummaryInformation.Patch.PackageName) && metadataTable.Contains("Description"))
                {
                    Row subject = patchSummaryInfo.CreateRow(null);
                    subject[0] = (int)SummaryInformation.Patch.PackageName;
                    subject[1] = metadataTable["Description"];
                }

                if (!summaryInfo.Contains((int)SummaryInformation.Patch.Manufacturer) && metadataTable.Contains("ManufacturerName"))
                {
                    Row author = patchSummaryInfo.CreateRow(null);
                    author[0] = (int)SummaryInformation.Patch.Manufacturer;
                    author[1] = metadataTable["ManufacturerName"];
                }
            }

            // special metadata marshalled through the build
            Table wixPatchMetadataTable = patch.Tables["WixPatchMetadata"];
            Hashtable wixMetadataTable = new Hashtable();
            if (null != wixPatchMetadataTable)
            {
                foreach (Row row in wixPatchMetadataTable.Rows)
                {
                    wixMetadataTable.Add(row.Fields[0].Data.ToString(), row.Fields[1].Data.ToString());
                }

                if (wixMetadataTable.Contains("Comments"))
                {
                    comments = (string)wixMetadataTable["Comments"];
                }
            }

            // write the package comments to summary info
            if (!summaryInfo.Contains((int)SummaryInformation.Patch.Comments) && null != comments)
            {
                Row commentsRow = patchSummaryInfo.CreateRow(null);
                commentsRow[0] = (int)SummaryInformation.Patch.Comments;
                commentsRow[1] = comments;
            }

            // enumerate transforms
            Dictionary<string, object> productCodes = new Dictionary<string, object>();
            ArrayList transformNames = new ArrayList();
            ArrayList validTransform = new ArrayList();
            int transformCount = 0;
            foreach (PatchTransform mainTransform in transforms)
            {
                string baseline = null;
                int media = -1;
                int validationFlags = 0;

                if (baselineMedia.Contains(mainTransform.Baseline))
                {
                    int[] baselineData = (int[])baselineMedia[mainTransform.Baseline];
                    int newMedia = baselineData[0];
                    if (media != -1 && media != newMedia)
                    {
                        throw new InvalidOperationException(String.Format(CultureInfo.CurrentUICulture, WixStrings.EXP_TransformAuthoredIntoMultipleMedia, media, newMedia));
                    }
                    baseline = mainTransform.Baseline;
                    media = newMedia;
                    validationFlags = baselineData[1];
                }

                if (media == -1)
                {
                    // transform's baseline not attached to any Media
                    continue;
                }

                Table patchRefTable = patch.Tables["WixPatchRef"];
                if (patchRefTable != null && patchRefTable.Rows.Count > 0)
                {
                    if (!Patch.ReduceTransform(mainTransform.Transform, patchRefTable))
                    {
                        // transform has none of the content authored into this patch
                        continue;
                    }
                }

                // Validate the transform doesn't break any patch specific rules.
                mainTransform.Validate();

                // ensure consistent File.Sequence within each Media
                MediaRow mediaRow = (MediaRow)mediaRows[media];

                // Ensure that files are sequenced after the last file in any transform.
                Table transformMediaTable = mainTransform.Transform.Tables["Media"];
                if (null != transformMediaTable && 0 < transformMediaTable.Rows.Count)
                {
                    foreach (MediaRow transformMediaRow in transformMediaTable.Rows)
                    {
                        if (mediaRow.LastSequence < transformMediaRow.LastSequence)
                        {
                            // The Binder will pre-increment the sequence.
                            mediaRow.LastSequence = transformMediaRow.LastSequence;
                        }
                    }
                }
                
                // Use the Media/@DiskId if greater for backward compatibility.
                if (mediaRow.LastSequence < mediaRow.DiskId)
                {
                    mediaRow.LastSequence = mediaRow.DiskId;
                }

                // ignore media table from transform.
                mainTransform.Transform.Tables.Remove("Media");
                mainTransform.Transform.Tables.Remove("WixMedia");
                mainTransform.Transform.Tables.Remove("MsiDigitalSignature");

                string productCode;
                Output pairedTransform = this.BuildPairedTransform(patchId, clientPatchId, mainTransform.Transform, mediaRow, validationFlags, out productCode);
                productCodes[productCode] = null;
                DictionaryEntry entry = new DictionaryEntry();
                entry.Key = productCode;
                entry.Value = mainTransform.Transform;
                validTransform.Add(entry);

                // attach these transforms to the patch object
                // TODO: is this an acceptable way to auto-generate transform stream names?
                string transformName = baseline + "." + (++transformCount).ToString(CultureInfo.InvariantCulture);
                patch.SubStorages.Add(new SubStorage(transformName, mainTransform.Transform));
                patch.SubStorages.Add(new SubStorage("#" + transformName, pairedTransform));
                transformNames.Add(":" + transformName);
                transformNames.Add(":#" + transformName);
                attachedTransform = true;
            }

            if (!attachedTransform)
            {
                throw new WixException(WixErrors.PatchWithoutValidTransforms());
            }

            // Validate that a patch authored as removable is actually removable
            if (metadataTable.Contains("AllowRemoval"))
            {
                if ("1" == metadataTable["AllowRemoval"].ToString())
                {
                    ArrayList tables = Patch.GetPatchUninstallBreakingTables();
                    bool result = true;
                    foreach (DictionaryEntry entry in validTransform)
                    {
                        result &= this.CheckUninstallableTransform(entry.Key.ToString(), (Output)entry.Value, tables);
                    }

                    if (!result)
                    {
                        throw new WixException(WixErrors.PatchNotRemovable());
                    }
                }
            }

            // Finish filling tables with transform-dependent data.
            // Semicolon delimited list of the product codes that can accept the patch.
            Table wixPatchTargetTable = patch.Tables["WixPatchTarget"];
            if (null != wixPatchTargetTable)
            {
                Dictionary<string, object> targets = new Dictionary<string, object>();
                bool replace = true;
                foreach (Row wixPatchTargetRow in wixPatchTargetTable.Rows)
                {
                    string target = wixPatchTargetRow[0].ToString();
                    if (0 == String.CompareOrdinal("*", target))
                    {
                        replace = false;
                    }
                    else
                    {
                        targets[target] = null;
                    }
                }

                // Replace the target ProductCodes with the authored list.
                if (replace)
                {
                    productCodes = targets;
                }
                else
                {
                    // Copy the authored target ProductCodes into the list.
                    foreach (string target in targets.Keys)
                    {
                        productCodes[target] = null;
                    }
                }
            }

            string[] uniqueProductCodes = new string[productCodes.Keys.Count];
            productCodes.Keys.CopyTo(uniqueProductCodes, 0);

            Row templateRow = patchSummaryInfo.CreateRow(null);
            templateRow[0] = (int)SummaryInformation.Patch.ProductCodes;
            templateRow[1] = String.Join(";", uniqueProductCodes);

            // Semicolon delimited list of transform substorage names in the order they are applied.
            Row savedbyRow = patchSummaryInfo.CreateRow(null);
            savedbyRow[0] = (int)SummaryInformation.Patch.TransformNames;
            savedbyRow[1] = String.Join(";", (string[])transformNames.ToArray(typeof(string)));

            // inspect the patch and filtered transforms
            foreach (InspectorExtension inspectorExtension in this.inspectorExtensions)
            {
                inspectorExtension.Core = inspectorCore;
                inspectorExtension.InspectPatch(this.patch);

                // reset
                inspectorExtension.Core = null;
            }
        }

        /// <summary>
        /// Ensure transform is uninstallable.
        /// </summary>
        /// <param name="productCode">Product code in transform.</param>
        /// <param name="transform">Transform generated by torch.</param>
        /// <param name="tables">Tables to be checked</param>
        /// <returns>True if the transform is uninstallable</returns>
        private bool CheckUninstallableTransform(string productCode, Output transform, ArrayList tables)
        {
            bool ret = true;
            foreach (string table in tables)
            {
                Table wixTable = transform.Tables[table];
                if (null != wixTable)
                {
                    foreach (Row row in wixTable.Rows)
                    {
                        if (row.Operation == RowOperation.Add)
                        {
                            ret = false;
                            string primaryKey = row.GetPrimaryKey('/');
                            if (null == primaryKey)
                            {
                                primaryKey = string.Empty;
                            }
                            this.OnMessage(WixErrors.NewRowAddedInTable(row.SourceLineNumbers, productCode, wixTable.Name, primaryKey));
                        }
                    }
                }
            }

            return ret;
        }

        /// <summary>
        /// Tables affect patch uninstall.
        /// </summary>
        /// <returns>list of tables to be checked</returns>
        private static ArrayList GetPatchUninstallBreakingTables()
        {
            ArrayList tables = new ArrayList();
            tables.Add("BindImage");
            tables.Add("Class");
            tables.Add("Complus");
            tables.Add("CreateFolder");
            tables.Add("DuplicateFile");
            tables.Add("Environment");
            tables.Add("Extension");
            tables.Add("Font");
            tables.Add("IniFile");
            tables.Add("IsolatedComponent");
            tables.Add("LockPermissions");
            tables.Add("MIME");
            tables.Add("MoveFile");
            tables.Add("ODBCAttribute");
            tables.Add("ODBCDataSource");
            tables.Add("ODBCDriver");
            tables.Add("ODBCSourceAttribute");
            tables.Add("ODBCTranslator");
            tables.Add("ProgId");
            tables.Add("PublishComponent");
            tables.Add("RemoveIniFile");
            tables.Add("SelfReg");
            tables.Add("ServiceControl");
            tables.Add("ServiceInstall");
            tables.Add("TypeLib");
            tables.Add("Verb");

            return tables;
        }

        /// <summary>
        /// Reduce the transform according to the patch references.
        /// </summary>
        /// <param name="transform">transform generated by torch.</param>
        /// <param name="patchRefTable">Table contains patch family filter.</param>
        /// <returns>true if the transform is not empty</returns>
        public static bool ReduceTransform(Output transform, Table patchRefTable)
        {
            // identify sections to keep
            Hashtable oldSections = new Hashtable(patchRefTable.Rows.Count);
            Hashtable newSections = new Hashtable(patchRefTable.Rows.Count);
            Hashtable tableKeyRows = new Hashtable();
            ArrayList sequenceList = new ArrayList();
            Hashtable componentFeatureAddsIndex = new Hashtable();
            Hashtable customActionTable = new Hashtable();
            Hashtable directoryTableAdds = new Hashtable();
            Hashtable featureTableAdds = new Hashtable();
            Hashtable keptComponents = new Hashtable();
            Hashtable keptDirectories = new Hashtable();
            Hashtable keptFeatures = new Hashtable();
            Hashtable keptLockPermissions = new Hashtable();
            Hashtable keptMsiLockPermissionExs = new Hashtable();
            
            Dictionary<string, List<string>> componentCreateFolderIndex = new Dictionary<string,List<string>>();
            Dictionary<string, List<Row>> directoryLockPermissionsIndex = new Dictionary<string,List<Row>>();
            Dictionary<string, List<Row>> directoryMsiLockPermissionsExIndex = new Dictionary<string,List<Row>>();

            foreach (Row patchRefRow in patchRefTable.Rows)
            {
                string tableName = (string)patchRefRow[0];
                string key = (string)patchRefRow[1];

                Table table = transform.Tables[tableName];
                if (table == null)
                {
                    // table not found
                    continue;
                }

                // index this table
                if (!tableKeyRows.Contains(tableName))
                {
                    Hashtable newKeyRows = new Hashtable();
                    foreach (Row newRow in table.Rows)
                    {
                        newKeyRows[newRow.GetPrimaryKey('/')] = newRow;
                    }
                    tableKeyRows[tableName] = newKeyRows;
                }
                Hashtable keyRows = (Hashtable)tableKeyRows[tableName];

                Row row = (Row)keyRows[key];
                if (row == null)
                {
                    // row not found
                    continue;
                }

                // Differ.sectionDelimiter
                string[] sections = row.SectionId.Split('/');
                oldSections[sections[0]] = row;
                newSections[sections[1]] = row;
            }

            // throw away sections not referenced
            int keptRows = 0;
            Table directoryTable = null;
            Table featureTable = null;;
            Table lockPermissionsTable = null;
            Table msiLockPermissionsTable = null;

            foreach (Table table in transform.Tables)
            {
                if ("_SummaryInformation" == table.Name)
                {
                    continue;
                }

                if (table.Name == "AdminExecuteSequence"
                    || table.Name == "AdminUISequence"
                    || table.Name == "AdvtExecuteSequence"
                    || table.Name == "InstallUISequence"
                    || table.Name == "InstallExecuteSequence")
                {
                    sequenceList.Add(table);
                    continue;
                }

                for (int i = 0; i < table.Rows.Count; i++)
                {
                    Row row = table.Rows[i];

                    if (table.Name == "CreateFolder")
                    {
                        string createFolderComponentId = (string)row[1];

                        List<string> directoryList;
                        if (!componentCreateFolderIndex.TryGetValue(createFolderComponentId, out directoryList))
                        {
                            directoryList = new List<string>();
                            componentCreateFolderIndex.Add(createFolderComponentId, directoryList);
                        }

                        directoryList.Add((string)row[0]);
                    }

                    if (table.Name == "CustomAction")
                    {
                        customActionTable.Add(row[0], row);
                    }

                    if (table.Name == "Directory")
                    {
                        directoryTable = table;
                        if (RowOperation.Add == row.Operation)
                        {
                            directoryTableAdds.Add(row[0], row);
                        }
                    }

                    if (table.Name == "Feature")
                    {
                        featureTable = table;
                        if (RowOperation.Add == row.Operation)
                        {
                            featureTableAdds.Add(row[0], row);
                        }
                    }

                    if (table.Name == "FeatureComponents")
                    {
                        if (RowOperation.Add == row.Operation)
                        {
                            string featureId = (string)row[0];
                            string componentId = (string)row[1];

                            if (componentFeatureAddsIndex.ContainsKey(componentId))
                            {
                                ArrayList featureList = (ArrayList)componentFeatureAddsIndex[componentId];
                                featureList.Add(featureId);
                            }
                            else
                            {
                                ArrayList featureList = new ArrayList();
                                componentFeatureAddsIndex.Add(componentId, featureList);
                                featureList.Add(featureId);
                            }
                        }
                    }

                    if (table.Name == "LockPermissions")
                    {
                        lockPermissionsTable = table;
                        if ("CreateFolder" == (string)row[1])
                        {
                            string directoryId = (string)row[0];

                            List<Row> rowList;
                            if (!directoryLockPermissionsIndex.TryGetValue(directoryId, out rowList))
                            {
                                rowList = new List<Row>();
                                directoryLockPermissionsIndex.Add(directoryId, rowList);
                            }

                            rowList.Add(row);
                        }
                    }

                    if (table.Name == "MsiLockPermissionsEx")
                    {
                        msiLockPermissionsTable = table;
                        if ("CreateFolder" == (string)row[1])
                        {
                            string directoryId = (string)row[0];

                            List<Row> rowList;
                            if (!directoryMsiLockPermissionsExIndex.TryGetValue(directoryId, out rowList))
                            {
                                rowList = new List<Row>();
                                directoryMsiLockPermissionsExIndex.Add(directoryId, rowList);
                            }

                            rowList.Add(row);
                        }
                    }

                    if (null == row.SectionId)
                    {
                        table.Rows.RemoveAt(i);
                        i--;
                    }
                    else
                    {
                        string[] sections = row.SectionId.Split('/');
                        // ignore the row without section id.
                        if (0 == sections[0].Length && 0 == sections[1].Length)
                        {
                            table.Rows.RemoveAt(i);
                            i--;
                        }
                        else if (IsInPatchFamily(sections[0], sections[1], oldSections, newSections))
                        {
                            if ("Component" == table.Name)
                            {
                                keptComponents.Add((string)row[0], row);
                            }

                            if ("Directory" == table.Name)
                            {
                                keptDirectories.Add(row[0], row);
                            }

                            if ("Feature" == table.Name)
                            {
                                keptFeatures.Add(row[0], row);
                            }

                            keptRows++;
                        }
                        else
                        {
                            table.Rows.RemoveAt(i);
                            i--;
                        }
                    }
                }
            }

            keptRows += ReduceTransformSequenceTable(sequenceList, oldSections, newSections, customActionTable);

            if (null != directoryTable)
            {
                foreach (Row componentRow in keptComponents.Values)
                {
                    string componentId = (string)componentRow[0];

                    if (RowOperation.Add == componentRow.Operation)
                    {
                        // make sure each added component has its required directory and feature heirarchy.
                        string directoryId = (string)componentRow[2];
                        while (null != directoryId && directoryTableAdds.ContainsKey(directoryId))
                        {
                            Row directoryRow = (Row)directoryTableAdds[directoryId];

                            if (!keptDirectories.ContainsKey(directoryId))
                            {
                                directoryTable.Rows.Add(directoryRow);
                                keptDirectories.Add(directoryRow[0], null);
                                keptRows++;
                            }

                            directoryId = (string)directoryRow[1];
                        }

                        if (componentFeatureAddsIndex.ContainsKey(componentId))
                        {
                            foreach (string featureId in (ArrayList)componentFeatureAddsIndex[componentId])
                            {
                                string currentFeatureId = featureId;
                                while (null != currentFeatureId && featureTableAdds.ContainsKey(currentFeatureId))
                                {
                                    Row featureRow = (Row)featureTableAdds[currentFeatureId];

                                    if (!keptFeatures.ContainsKey(currentFeatureId))
                                    {
                                        featureTable.Rows.Add(featureRow);
                                        keptFeatures.Add(featureRow[0], null);
                                        keptRows++;
                                    }

                                    currentFeatureId = (string)featureRow[1];
                                }
                            }
                        }
                    }

                    // Hook in changes LockPermissions and MsiLockPermissions for folders for each component that has been kept.
                    foreach (string keptComponentId in keptComponents.Keys)
                    {
                        List<string> directoryList;
                        if (componentCreateFolderIndex.TryGetValue(keptComponentId, out directoryList))
                        {
                            foreach (string directoryId in directoryList)
                            {
                                List<Row> lockPermissionsRowList;
                                if (directoryLockPermissionsIndex.TryGetValue(directoryId, out lockPermissionsRowList))
                                {
                                    foreach (Row lockPermissionsRow in lockPermissionsRowList)
                                    {
                                        string key = lockPermissionsRow.GetPrimaryKey('/');
                                        if (!keptLockPermissions.ContainsKey(key))
                                        {
                                            lockPermissionsTable.Rows.Add(lockPermissionsRow);
                                            keptLockPermissions.Add(key, null);
                                            keptRows++;
                                        }
                                    }
                                }

                                List<Row> msiLockPermissionsExRowList;
                                if (directoryMsiLockPermissionsExIndex.TryGetValue(directoryId, out msiLockPermissionsExRowList))
                                {
                                    foreach (Row msiLockPermissionsExRow in msiLockPermissionsExRowList)
                                    {
                                        string key = msiLockPermissionsExRow.GetPrimaryKey('/');
                                        if (!keptMsiLockPermissionExs.ContainsKey(key))
                                        {
                                            msiLockPermissionsTable.Rows.Add(msiLockPermissionsExRow);
                                            keptMsiLockPermissionExs.Add(key, null);
                                            keptRows++;
                                        }
                                    }
                                }
                            }
                        }
                    }
                }
            }

            keptRows += ReduceTransformSequenceTable(sequenceList, oldSections, newSections, customActionTable);

            // Delete tables that are empty.
            ArrayList tablesToDelete = new ArrayList();
            foreach (Table table in transform.Tables)
            {
                if (0 == table.Rows.Count)
                {
                    tablesToDelete.Add(table.Name);
                }
            }

            // delete separately to avoid messing up enumeration
            foreach (string tableName in tablesToDelete)
            {
                transform.Tables.Remove(tableName);
            }

            return keptRows > 0;
        }

        /// <summary>
        /// Check if the section is in a PatchFamily.
        /// </summary>
        /// <param name="oldSection">Section id in target wixout</param>
        /// <param name="newSection">Section id in upgrade wixout</param>
        /// <param name="oldSections">Hashtable contains section id should be kept in the baseline wixout.</param>
        /// <param name="newSections">Hashtable contains section id should be kept in the upgrade wixout.</param>
        /// <returns>true if section in patch family</returns>
        private static bool IsInPatchFamily(string oldSection, string newSection, Hashtable oldSections, Hashtable newSections)
        {
            bool result = false;

            if ((String.IsNullOrEmpty(oldSection) && newSections.Contains(newSection)) || (String.IsNullOrEmpty(newSection) && oldSections.Contains(oldSection)))
            {
                result = true;
            }
            else if (!String.IsNullOrEmpty(oldSection) && !String.IsNullOrEmpty(newSection) && (oldSections.Contains(oldSection) || newSections.Contains(newSection)))
            {
                result = true;
            }

            return result;
        }

        /// <summary>
        /// Reduce the transform sequence tables.
        /// </summary>
        /// <param name="sequenceList">ArrayList of tables to be reduced</param>
        /// <param name="oldSections">Hashtable contains section id should be kept in the baseline wixout.</param>
        /// <param name="newSections">Hashtable contains section id should be kept in the target wixout.</param>
        /// <param name="customAction">Hashtable contains all the rows in the CustomAction table.</param>
        /// <returns>Number of rows left</returns>
        private static int ReduceTransformSequenceTable(ArrayList sequenceList, Hashtable oldSections, Hashtable newSections, Hashtable customAction)
        {
            int keptRows = 0;

            foreach (Table currentTable in sequenceList)
            {
                for (int i = 0; i < currentTable.Rows.Count; i++)
                {
                    Row row = currentTable.Rows[i];
                    string actionName = row.Fields[0].Data.ToString();
                    string[] sections = row.SectionId.Split('/');
                    bool isSectionIdEmpty = (sections[0].Length == 0 && sections[1].Length == 0);

                    if (row.Operation == RowOperation.None)
                    {
                        // ignore the rows without section id.
                        if (isSectionIdEmpty)
                        {
                            currentTable.Rows.RemoveAt(i);
                            i--;
                        }
                        else if (IsInPatchFamily(sections[0], sections[1], oldSections, newSections))
                        {
                            keptRows++;
                        }
                        else
                        {
                            currentTable.Rows.RemoveAt(i);
                            i--;
                        }
                    }
                    else if (row.Operation == RowOperation.Modify)
                    {
                        bool sequenceChanged = row.Fields[2].Modified;
                        bool conditionChanged = row.Fields[1].Modified;

                        if (sequenceChanged && !conditionChanged)
                        {
                            keptRows++;
                        }
                        else if (!sequenceChanged && conditionChanged)
                        {
                            if (isSectionIdEmpty)
                            {
                                currentTable.Rows.RemoveAt(i);
                                i--;
                            }
                            else if (IsInPatchFamily(sections[0], sections[1], oldSections, newSections))
                            {
                                keptRows++;
                            }
                            else
                            {
                                currentTable.Rows.RemoveAt(i);
                                i--;
                            }
                        }
                        else if (sequenceChanged && conditionChanged)
                        {
                            if (isSectionIdEmpty)
                            {
                                row.Fields[1].Modified = false;
                                keptRows++;
                            }
                            else if (IsInPatchFamily(sections[0], sections[1], oldSections, newSections))
                            {
                                keptRows++;
                            }
                            else
                            {
                                row.Fields[1].Modified = false;
                                keptRows++;
                            }
                        }
                    }
                    else if (row.Operation == RowOperation.Delete)
                    {
                        if (isSectionIdEmpty)
                        {
                            // it is a stardard action which is added by wix, we should keep this action.
                            row.Operation = RowOperation.None;
                            keptRows++;
                        }
                        else if (IsInPatchFamily(sections[0], sections[1], oldSections, newSections))
                        {
                            keptRows++;
                        }
                        else
                        {
                            if (customAction.ContainsKey(actionName))
                            {
                                currentTable.Rows.RemoveAt(i);
                                i--;
                            }
                            else
                            {
                                // it is a stardard action, we should keep this action.
                                row.Operation = RowOperation.None;
                                keptRows++;
                            }
                        }
                    }
                    else if (row.Operation == RowOperation.Add)
                    {
                        if (isSectionIdEmpty)
                        {
                            keptRows++;
                        }
                        else if (IsInPatchFamily(sections[0], sections[1], oldSections, newSections))
                        {
                            keptRows++;
                        }
                        else
                        {
                            if (customAction.ContainsKey(actionName))
                            {
                                currentTable.Rows.RemoveAt(i);
                                i--;
                            }
                            else
                            {
                                keptRows++;
                            }
                        }
                    }
                }
            }

            return keptRows;
        }

        /// <summary>
        /// Create the #transform for the given main transform.
        /// </summary>
        /// <param name="patchId">Patch GUID from patch authoring.</param>
        /// <param name="clientPatchId">Easily referenced identity for this patch.</param>
        /// <param name="mainTransform">Transform generated by torch.</param>
        /// <param name="mediaRow">Media authored into patch.</param>
        /// <param name="validationFlags">Transform validation flags for the summary information stream.</param>
        /// <param name="productCode">Output string to receive ProductCode.</param>
        [SuppressMessage("Microsoft.Globalization", "CA1303:DoNotPassLiteralsAsLocalizedParameters", MessageId = "System.InvalidOperationException.#ctor(System.String)")]
        public Output BuildPairedTransform(string patchId, string clientPatchId, Output mainTransform, MediaRow mediaRow, int validationFlags, out string productCode)
        {
            productCode = null;
            Output pairedTransform = new Output(null);
            pairedTransform.Type = OutputType.Transform;
            pairedTransform.Codepage = mainTransform.Codepage;

            // lookup productVersion property to correct summaryInformation
            string newProductVersion = null;
            Table mainPropertyTable = mainTransform.Tables["Property"];
            if (null != mainPropertyTable)
            {
                foreach (Row row in mainPropertyTable.Rows)
                {
                    if ("ProductVersion" == (string)row[0])
                    {
                        newProductVersion = (string)row[1];
                    }
                }
            }

            // TODO: build class for manipulating SummaryInformation table
            Table mainSummaryTable = mainTransform.Tables["_SummaryInformation"];
            // add required properties
            Hashtable mainSummaryRows = new Hashtable();
            foreach (Row mainSummaryRow in mainSummaryTable.Rows)
            {
                mainSummaryRows[mainSummaryRow[0]] = mainSummaryRow;
            }
            if (!mainSummaryRows.Contains((int)SummaryInformation.Transform.ValidationFlags))
            {
                Row mainSummaryRow = mainSummaryTable.CreateRow(null);
                mainSummaryRow[0] = (int)SummaryInformation.Transform.ValidationFlags;
                mainSummaryRow[1] = validationFlags.ToString(CultureInfo.InvariantCulture);
            }

            // copy summary information from core transform
            Table pairedSummaryTable = pairedTransform.EnsureTable(this.tableDefinitions["_SummaryInformation"]);
            foreach (Row mainSummaryRow in mainSummaryTable.Rows)
            {
                string value = (string)mainSummaryRow[1];
                switch ((SummaryInformation.Transform)mainSummaryRow[0])
                {
                    case SummaryInformation.Transform.ProductCodes:
                        string[] propertyData = value.Split(';');
                        string oldProductVersion = propertyData[0].Substring(38);
                        string upgradeCode = propertyData[2];
                        productCode = propertyData[0].Substring(0, 38);
                        if (newProductVersion == null)
                        {
                            newProductVersion = oldProductVersion;
                        }

                        // force mainTranform to old;new;upgrade and pairedTransform to new;new;upgrade
                        mainSummaryRow[1] = String.Concat(productCode, oldProductVersion, ';', productCode, newProductVersion, ';', upgradeCode);
                        value = String.Concat(productCode, newProductVersion, ';', productCode, newProductVersion, ';', upgradeCode);
                        break;
                    case SummaryInformation.Transform.ValidationFlags:
                        // use validation flags authored into the patch XML
                        mainSummaryRow[1] = value = validationFlags.ToString(CultureInfo.InvariantCulture);
                        break;
                }
                Row pairedSummaryRow = pairedSummaryTable.CreateRow(null);
                pairedSummaryRow[0] = mainSummaryRow[0];
                pairedSummaryRow[1] = value;
            }

            if (productCode == null)
            {
                throw new InvalidOperationException(WixStrings.EXP_CouldnotDetermineProductCodeFromTransformSummaryInfo);
            }

            // copy File table
            Table mainFileTable = mainTransform.Tables["File"];
            if (null != mainFileTable && 0 < mainFileTable.Rows.Count)
            {
                // We require file source information.
                Table mainWixFileTable = mainTransform.Tables["WixFile"];
                if (null == mainWixFileTable)
                {
                    throw new WixException(WixErrors.AdminImageRequired(productCode));
                }

                FileRowCollection mainFileRows = new FileRowCollection();
                mainFileRows.AddRange(mainFileTable.Rows);

                Table pairedFileTable = pairedTransform.EnsureTable(mainFileTable.Definition);
                foreach (WixFileRow mainWixFileRow in mainWixFileTable.Rows)
                {
                    FileRow mainFileRow = mainFileRows[mainWixFileRow.File];

                    // set File.Sequence to non null to satisfy transform bind
                    mainFileRow.Sequence = 1;

                    // delete's don't need rows in the paired transform
                    if (mainFileRow.Operation == RowOperation.Delete)
                    {
                        continue;
                    }

                    FileRow pairedFileRow = (FileRow)pairedFileTable.CreateRow(null);
                    pairedFileRow.Operation = RowOperation.Modify;
                    for (int i = 0; i < mainFileRow.Fields.Length; i++)
                    {
                        pairedFileRow[i] = mainFileRow[i];
                    }

                    // override authored media for patch bind
                    // TODO: consider using File/@DiskId for patch media
                    mainFileRow.DiskId = mediaRow.DiskId;
                    mainWixFileRow.DiskId = mediaRow.DiskId;
                    // suppress any change to File.Sequence to avoid bloat
                    mainFileRow.Fields[7].Modified = false;

                    // force File row to appear in the transform
                    switch (mainFileRow.Operation)
                    {
                        case RowOperation.Modify:
                        case RowOperation.Add:
                            // set msidbFileAttributesPatchAdded
                            pairedFileRow.Attributes |= MsiInterop.MsidbFileAttributesPatchAdded;
                            pairedFileRow.Fields[6].Modified = true;
                            pairedFileRow.Operation = mainFileRow.Operation;
                            break;
                        default:
                            pairedFileRow.Fields[6].Modified = false;
                            break;
                    }
                }
            }

            // add Media row to pairedTransform
            Table pairedMediaTable = pairedTransform.EnsureTable(this.tableDefinitions["Media"]);
            Row pairedMediaRow = pairedMediaTable.CreateRow(null);
            pairedMediaRow.Operation = RowOperation.Add;
            for (int i = 0; i < mediaRow.Fields.Length; i++)
            {
                pairedMediaRow[i] = mediaRow[i];
            }

            // add PatchPackage for this Media
            Table pairedPackageTable = pairedTransform.EnsureTable(this.tableDefinitions["PatchPackage"]);
            pairedPackageTable.Operation = TableOperation.Add;
            Row pairedPackageRow = pairedPackageTable.CreateRow(null);
            pairedPackageRow.Operation = RowOperation.Add;
            pairedPackageRow[0] = patchId;
            pairedPackageRow[1] = mediaRow.DiskId;

            // add property to both identify client patches and whether those patches are removable or not
            int allowRemoval = 0;
            Table msiPatchMetadataTable = this.patch.Tables["MsiPatchMetadata"];
            if (null != msiPatchMetadataTable)
            {
                foreach (Row msiPatchMetadataRow in msiPatchMetadataTable.Rows)
                {
                    // get the value of the standard AllowRemoval property, if present
                    string company = (string)msiPatchMetadataRow[0];
                    if ((null == company || 0 == company.Length) && "AllowRemoval" == (string)msiPatchMetadataRow[1])
                    {
                        allowRemoval = Int32.Parse((string)msiPatchMetadataRow[2], CultureInfo.InvariantCulture);
                    }
                }
            }

            // add the property to the patch transform's Property table
            Table pairedPropertyTable = pairedTransform.EnsureTable(this.tableDefinitions["Property"]);
            pairedPropertyTable.Operation = TableOperation.Add;
            Row pairedPropertyRow = pairedPropertyTable.CreateRow(null);
            pairedPropertyRow.Operation = RowOperation.Add;
            pairedPropertyRow[0] = string.Concat(clientPatchId, ".AllowRemoval");
            pairedPropertyRow[1] = allowRemoval.ToString(CultureInfo.InvariantCulture);

            // add this patch code GUID to the patch transform to identify
            // which patches are installed, including in multi-patch
            // installations.
            pairedPropertyRow = pairedPropertyTable.CreateRow(null);
            pairedPropertyRow.Operation = RowOperation.Add;
            pairedPropertyRow[0] = string.Concat(clientPatchId, ".PatchCode");
            pairedPropertyRow[1] = patchId;

            // add PATCHNEWPACKAGECODE to apply to admin layouts
            pairedPropertyRow = pairedPropertyTable.CreateRow(null);
            pairedPropertyRow.Operation = RowOperation.Add;
            pairedPropertyRow[0] = "PATCHNEWPACKAGECODE";
            pairedPropertyRow[1] = patchId;

            // add PATCHNEWSUMMARYCOMMENTS and PATCHNEWSUMMARYSUBJECT to apply to admin layouts
            Table _summaryInformationTable = this.patch.Tables["_SummaryInformation"];
            if (null != _summaryInformationTable)
            {
                foreach (Row row in _summaryInformationTable.Rows)
                {
                    if (3 == (int)row[0]) // PID_SUBJECT
                    {
                        pairedPropertyRow = pairedPropertyTable.CreateRow(null);
                        pairedPropertyRow.Operation = RowOperation.Add;
                        pairedPropertyRow[0] = "PATCHNEWSUMMARYSUBJECT";
                        pairedPropertyRow[1] = row[1];
                    }
                    else if (6 == (int)row[0]) // PID_COMMENTS
                    {
                        pairedPropertyRow = pairedPropertyTable.CreateRow(null);
                        pairedPropertyRow.Operation = RowOperation.Add;
                        pairedPropertyRow[0] = "PATCHNEWSUMMARYCOMMENTS";
                        pairedPropertyRow[1] = row[1];
                    }
                }
            }

            return pairedTransform;
        }

        /// <summary>
        /// Sends a message to the message delegate if there is one.
        /// </summary>
        /// <param name="mea">Message event arguments.</param>
        public void OnMessage(MessageEventArgs mea)
        {
            WixErrorEventArgs errorEventArgs = mea as WixErrorEventArgs;

            if (null != this.Message)
            {
                this.Message(this, mea);
            }
            else if (null != errorEventArgs)
            {
                throw new WixException(errorEventArgs);
            }
        }
    }
}
=======
//-------------------------------------------------------------------------------------------------
// <copyright file="Patch.cs" company="Outercurve Foundation">
//   Copyright (c) 2004, Outercurve Foundation.
//   This software is released under Microsoft Reciprocal License (MS-RL).
//   The license and further copyright text can be found in the file
//   LICENSE.TXT at the root directory of the distribution.
// </copyright>
// 
// <summary>
// Contains output tables and logic for building an MSP package.
// </summary>
//-------------------------------------------------------------------------------------------------

namespace Microsoft.Tools.WindowsInstallerXml
{
    using System;
    using System.Collections;
    using System.Collections.Generic;
    using System.ComponentModel;
    using System.Diagnostics.CodeAnalysis;
    using System.Globalization;
    using System.Text;
    using Microsoft.Tools.WindowsInstallerXml.Msi;
    using Microsoft.Tools.WindowsInstallerXml.Msi.Interop;

    /// <summary>
    /// Values for the OptimizeCA MsiPatchMetdata property, which indicates whether custom actions can be skipped when applying the patch.
    /// </summary>
    [Flags]
    internal enum OptimizeCA
    {
        /// <summary>
        /// No custom actions are skipped.
        /// </summary>
        None = 0,

        /// <summary>
        /// Skip property (type 51) and directory (type 35) assignment custom actions.
        /// </summary>
        SkipAssignment = 1,

        /// <summary>
        /// Skip immediate custom actions that are not property or directory assignment custom actions.
        /// </summary>
        SkipImmediate = 2,

        /// <summary>
        /// Skip custom actions that run within the script.
        /// </summary>
        SkipDeferred = 4,
    }

    /// <summary>
    /// Contains output tables and logic for building an MSP package.
    /// </summary>
    public class Patch
    {
        private List<InspectorExtension> inspectorExtensions;
        private Output patch;
        private TableDefinitionCollection tableDefinitions;
        public event MessageEventHandler Message;

        public Output PatchOutput
        {
            get { return this.patch; }
        }

        public Patch()
        {
            this.inspectorExtensions = new List<InspectorExtension>();
            this.tableDefinitions = Installer.GetTableDefinitions();
        }

        /// <summary>
        /// Adds an extension.
        /// </summary>
        /// <param name="extension">The extension to add.</param>
        public void AddExtension(WixExtension extension)
        {
            if (null != extension.InspectorExtension)
            {
                this.inspectorExtensions.Add(extension.InspectorExtension);
            }
        }

        public void Load(string patchPath)
        {
            this.patch = Output.Load(patchPath, false, false);
        }

        /// <summary>
        /// Include transforms in a patch.
        /// </summary>
        /// <param name="transforms">List of transforms to attach.</param>
        [SuppressMessage("Microsoft.Globalization", "CA1303:DoNotPassLiteralsAsLocalizedParameters", MessageId = "System.InvalidOperationException.#ctor(System.String)")]
        public void AttachTransforms(ArrayList transforms)
        {
            InspectorCore inspectorCore = new InspectorCore(this.Message);

            // Track if at least one transform gets attached.
            bool attachedTransform = false;

            if (transforms == null || transforms.Count == 0)
            {
                throw new WixException(WixErrors.PatchWithoutTransforms());
            }

            // Get the patch id from the WixPatchId table.
            string patchId = null;
            string clientPatchId = null;
            Table wixPatchIdTable = this.patch.Tables["WixPatchId"];
            if (null != wixPatchIdTable && 0 < wixPatchIdTable.Rows.Count)
            {
                Row patchIdRow = wixPatchIdTable.Rows[0];
                if (null != patchIdRow)
                {
                    patchId = patchIdRow[0].ToString();
                    clientPatchId = patchIdRow[1].ToString();
                }
            }

            if (null == patchId)
            {
                throw new WixException(WixErrors.ExpectedPatchIdInWixMsp());
            }
            if (null == clientPatchId)
            {
                throw new WixException(WixErrors.ExpectedClientPatchIdInWixMsp());
            }

            // enumerate patch.Media to map diskId to Media row
            Table patchMediaTable = patch.Tables["Media"];

            if (null == patchMediaTable || patchMediaTable.Rows.Count == 0)
            {
                throw new WixException(WixErrors.ExpectedMediaRowsInWixMsp());
            }

            Hashtable mediaRows = new Hashtable(patchMediaTable.Rows.Count);
            foreach (MediaRow row in patchMediaTable.Rows)
            {
                int media = row.DiskId;
                mediaRows[media] = row;
            }

            // enumerate patch.WixPatchBaseline to map baseline to diskId
            Table patchBaselineTable = patch.Tables["WixPatchBaseline"];

            int numPatchBaselineRows = (null != patchBaselineTable) ? patchBaselineTable.Rows.Count : 0;

            Hashtable baselineMedia = new Hashtable(numPatchBaselineRows);
            if (patchBaselineTable != null)
            {
                foreach (Row row in patchBaselineTable.Rows)
                {
                    string baseline = (string)row[0];
                    int media = (int)row[1];
                    int validationFlags = (int)row[2];
                    if (baselineMedia.Contains(baseline))
                    {
                        this.OnMessage(WixErrors.SamePatchBaselineId(row.SourceLineNumbers, baseline));
                    }
                    baselineMedia[baseline] = new int[] { media, validationFlags };
                }
            }

            // populate MSP summary information
            Table patchSummaryInfo = patch.EnsureTable(this.tableDefinitions["_SummaryInformation"]);

            // Remove properties that will be calculated or are reserved.
            for (int i = patchSummaryInfo.Rows.Count - 1; i >= 0; i--)
            {
                Row row = patchSummaryInfo.Rows[i];
                switch ((SummaryInformation.Patch)row[0])
                {
                    case SummaryInformation.Patch.ProductCodes:
                    case SummaryInformation.Patch.TransformNames:
                    case SummaryInformation.Patch.PatchCode:
                    case SummaryInformation.Patch.InstallerRequirement:
                    case SummaryInformation.Patch.Reserved11:
                    case SummaryInformation.Patch.Reserved14:
                    case SummaryInformation.Patch.Reserved16:
                        patchSummaryInfo.Rows.RemoveAt(i);
                        break;
                }
            }

            // Index remaining summary properties.
            SummaryInfoRowCollection summaryInfo = new SummaryInfoRowCollection(patchSummaryInfo);

            // PID_CODEPAGE
            if (!summaryInfo.Contains((int)SummaryInformation.Patch.CodePage))
            {
                // set the code page by default to the same code page for the
                // string pool in the database.
                Row codePage = patchSummaryInfo.CreateRow(null);
                codePage[0] = (int)SummaryInformation.Patch.CodePage;
                codePage[1] = this.patch.Codepage.ToString(CultureInfo.InvariantCulture);
            }

            // GUID patch code for the patch. 
            Row revisionRow = patchSummaryInfo.CreateRow(null);
            revisionRow[0] = (int)SummaryInformation.Patch.PatchCode;
            revisionRow[1] = patchId;

            // Indicates the minimum Windows Installer version that is required to install the patch. 
            Row wordsRow = patchSummaryInfo.CreateRow(null);
            wordsRow[0] = (int)SummaryInformation.Patch.InstallerRequirement;
            wordsRow[1] = ((int)SummaryInformation.InstallerRequirement.Version31).ToString(CultureInfo.InvariantCulture);

            if (!summaryInfo.Contains((int)SummaryInformation.Patch.Security))
            {
                Row security = patchSummaryInfo.CreateRow(null);
                security[0] = (int)SummaryInformation.Patch.Security;
                security[1] = "4"; // Read-only enforced
            }

            // use authored comments or default to DisplayName (required)
            string comments = null;

            Table msiPatchMetadataTable = patch.Tables["MsiPatchMetadata"];
            Hashtable metadataTable = new Hashtable();
            if (null != msiPatchMetadataTable)
            {
                foreach (Row row in msiPatchMetadataTable.Rows)
                {
                    metadataTable.Add(row.Fields[1].Data.ToString(), row.Fields[2].Data.ToString());
                }

                if (!summaryInfo.Contains((int)SummaryInformation.Patch.Title) && metadataTable.Contains("DisplayName"))
                {
                    string displayName = (string)metadataTable["DisplayName"];

                    Row title = patchSummaryInfo.CreateRow(null);
                    title[0] = (int)SummaryInformation.Patch.Title;
                    title[1] = displayName;

                    // default comments use DisplayName as-is (no loc)
                    comments = displayName;
                }

                if (!summaryInfo.Contains((int)SummaryInformation.Patch.CodePage) && metadataTable.Contains("CodePage"))
                {
                    Row codePage = patchSummaryInfo.CreateRow(null);
                    codePage[0] = (int)SummaryInformation.Patch.CodePage;
                    codePage[1] = metadataTable["CodePage"];
                }

                if (!summaryInfo.Contains((int)SummaryInformation.Patch.PackageName) && metadataTable.Contains("Description"))
                {
                    Row subject = patchSummaryInfo.CreateRow(null);
                    subject[0] = (int)SummaryInformation.Patch.PackageName;
                    subject[1] = metadataTable["Description"];
                }

                if (!summaryInfo.Contains((int)SummaryInformation.Patch.Manufacturer) && metadataTable.Contains("ManufacturerName"))
                {
                    Row author = patchSummaryInfo.CreateRow(null);
                    author[0] = (int)SummaryInformation.Patch.Manufacturer;
                    author[1] = metadataTable["ManufacturerName"];
                }
            }

            // special metadata marshalled through the build
            Table wixPatchMetadataTable = patch.Tables["WixPatchMetadata"];
            Hashtable wixMetadataTable = new Hashtable();
            if (null != wixPatchMetadataTable)
            {
                foreach (Row row in wixPatchMetadataTable.Rows)
                {
                    wixMetadataTable.Add(row.Fields[0].Data.ToString(), row.Fields[1].Data.ToString());
                }

                if (wixMetadataTable.Contains("Comments"))
                {
                    comments = (string)wixMetadataTable["Comments"];
                }
            }

            // write the package comments to summary info
            if (!summaryInfo.Contains((int)SummaryInformation.Patch.Comments) && null != comments)
            {
                Row commentsRow = patchSummaryInfo.CreateRow(null);
                commentsRow[0] = (int)SummaryInformation.Patch.Comments;
                commentsRow[1] = comments;
            }

            // enumerate transforms
            Dictionary<string, object> productCodes = new Dictionary<string, object>();
            ArrayList transformNames = new ArrayList();
            ArrayList validTransform = new ArrayList();
            int transformCount = 0;
            foreach (PatchTransform mainTransform in transforms)
            {
                string baseline = null;
                int media = -1;
                int validationFlags = 0;

                if (baselineMedia.Contains(mainTransform.Baseline))
                {
                    int[] baselineData = (int[])baselineMedia[mainTransform.Baseline];
                    int newMedia = baselineData[0];
                    if (media != -1 && media != newMedia)
                    {
                        throw new InvalidOperationException(String.Format(CultureInfo.CurrentUICulture, WixStrings.EXP_TransformAuthoredIntoMultipleMedia, media, newMedia));
                    }
                    baseline = mainTransform.Baseline;
                    media = newMedia;
                    validationFlags = baselineData[1];
                }

                if (media == -1)
                {
                    // transform's baseline not attached to any Media
                    continue;
                }

                Table patchRefTable = patch.Tables["WixPatchRef"];
                if (patchRefTable != null && patchRefTable.Rows.Count > 0)
                {
                    if (!Patch.ReduceTransform(mainTransform.Transform, patchRefTable))
                    {
                        // transform has none of the content authored into this patch
                        continue;
                    }
                }

                // Validate the transform doesn't break any patch specific rules.
                mainTransform.Validate();

                // ensure consistent File.Sequence within each Media
                MediaRow mediaRow = (MediaRow)mediaRows[media];

                // Ensure that files are sequenced after the last file in any transform.
                Table transformMediaTable = mainTransform.Transform.Tables["Media"];
                if (null != transformMediaTable && 0 < transformMediaTable.Rows.Count)
                {
                    foreach (MediaRow transformMediaRow in transformMediaTable.Rows)
                    {
                        if (mediaRow.LastSequence < transformMediaRow.LastSequence)
                        {
                            // The Binder will pre-increment the sequence.
                            mediaRow.LastSequence = transformMediaRow.LastSequence;
                        }
                    }
                }
                
                // Use the Media/@DiskId if greater for backward compatibility.
                if (mediaRow.LastSequence < mediaRow.DiskId)
                {
                    mediaRow.LastSequence = mediaRow.DiskId;
                }

                // ignore media table from transform.
                mainTransform.Transform.Tables.Remove("Media");
                mainTransform.Transform.Tables.Remove("WixMedia");
                mainTransform.Transform.Tables.Remove("MsiDigitalSignature");

                string productCode;
                Output pairedTransform = this.BuildPairedTransform(patchId, clientPatchId, mainTransform.Transform, mediaRow, validationFlags, out productCode);
                productCodes[productCode] = null;
                DictionaryEntry entry = new DictionaryEntry();
                entry.Key = productCode;
                entry.Value = mainTransform.Transform;
                validTransform.Add(entry);

                // attach these transforms to the patch object
                // TODO: is this an acceptable way to auto-generate transform stream names?
                string transformName = baseline + "." + (++transformCount).ToString(CultureInfo.InvariantCulture);
                patch.SubStorages.Add(new SubStorage(transformName, mainTransform.Transform));
                patch.SubStorages.Add(new SubStorage("#" + transformName, pairedTransform));
                transformNames.Add(":" + transformName);
                transformNames.Add(":#" + transformName);
                attachedTransform = true;
            }

            if (!attachedTransform)
            {
                throw new WixException(WixErrors.PatchWithoutValidTransforms());
            }

            // Validate that a patch authored as removable is actually removable
            if (metadataTable.Contains("AllowRemoval"))
            {
                if ("1" == metadataTable["AllowRemoval"].ToString())
                {
                    ArrayList tables = Patch.GetPatchUninstallBreakingTables();
                    bool result = true;
                    foreach (DictionaryEntry entry in validTransform)
                    {
                        result &= this.CheckUninstallableTransform(entry.Key.ToString(), (Output)entry.Value, tables);
                    }

                    if (!result)
                    {
                        throw new WixException(WixErrors.PatchNotRemovable());
                    }
                }
            }

            // Finish filling tables with transform-dependent data.
            // Semicolon delimited list of the product codes that can accept the patch.
            Table wixPatchTargetTable = patch.Tables["WixPatchTarget"];
            if (null != wixPatchTargetTable)
            {
                Dictionary<string, object> targets = new Dictionary<string, object>();
                bool replace = true;
                foreach (Row wixPatchTargetRow in wixPatchTargetTable.Rows)
                {
                    string target = wixPatchTargetRow[0].ToString();
                    if (0 == String.CompareOrdinal("*", target))
                    {
                        replace = false;
                    }
                    else
                    {
                        targets[target] = null;
                    }
                }

                // Replace the target ProductCodes with the authored list.
                if (replace)
                {
                    productCodes = targets;
                }
                else
                {
                    // Copy the authored target ProductCodes into the list.
                    foreach (string target in targets.Keys)
                    {
                        productCodes[target] = null;
                    }
                }
            }

            string[] uniqueProductCodes = new string[productCodes.Keys.Count];
            productCodes.Keys.CopyTo(uniqueProductCodes, 0);

            Row templateRow = patchSummaryInfo.CreateRow(null);
            templateRow[0] = (int)SummaryInformation.Patch.ProductCodes;
            templateRow[1] = String.Join(";", uniqueProductCodes);

            // Semicolon delimited list of transform substorage names in the order they are applied.
            Row savedbyRow = patchSummaryInfo.CreateRow(null);
            savedbyRow[0] = (int)SummaryInformation.Patch.TransformNames;
            savedbyRow[1] = String.Join(";", (string[])transformNames.ToArray(typeof(string)));

            // inspect the patch and filtered transforms
            foreach (InspectorExtension inspectorExtension in this.inspectorExtensions)
            {
                inspectorExtension.Core = inspectorCore;
                inspectorExtension.InspectPatch(this.patch);

                // reset
                inspectorExtension.Core = null;
            }
        }

        /// <summary>
        /// Ensure transform is uninstallable.
        /// </summary>
        /// <param name="productCode">Product code in transform.</param>
        /// <param name="transform">Transform generated by torch.</param>
        /// <param name="tables">Tables to be checked</param>
        /// <returns>True if the transform is uninstallable</returns>
        private bool CheckUninstallableTransform(string productCode, Output transform, ArrayList tables)
        {
            bool ret = true;
            foreach (string table in tables)
            {
                Table wixTable = transform.Tables[table];
                if (null != wixTable)
                {
                    foreach (Row row in wixTable.Rows)
                    {
                        if (row.Operation == RowOperation.Add)
                        {
                            ret = false;
                            string primaryKey = row.GetPrimaryKey('/');
                            if (null == primaryKey)
                            {
                                primaryKey = string.Empty;
                            }
                            this.OnMessage(WixErrors.NewRowAddedInTable(row.SourceLineNumbers, productCode, wixTable.Name, primaryKey));
                        }
                    }
                }
            }

            return ret;
        }

        /// <summary>
        /// Tables affect patch uninstall.
        /// </summary>
        /// <returns>list of tables to be checked</returns>
        private static ArrayList GetPatchUninstallBreakingTables()
        {
            ArrayList tables = new ArrayList();
            tables.Add("BindImage");
            tables.Add("Class");
            tables.Add("Complus");
            tables.Add("CreateFolder");
            tables.Add("DuplicateFile");
            tables.Add("Environment");
            tables.Add("Extension");
            tables.Add("Font");
            tables.Add("IniFile");
            tables.Add("IsolatedComponent");
            tables.Add("LockPermissions");
            tables.Add("MIME");
            tables.Add("MoveFile");
            tables.Add("ODBCAttribute");
            tables.Add("ODBCDataSource");
            tables.Add("ODBCDriver");
            tables.Add("ODBCSourceAttribute");
            tables.Add("ODBCTranslator");
            tables.Add("ProgId");
            tables.Add("PublishComponent");
            tables.Add("RemoveIniFile");
            tables.Add("SelfReg");
            tables.Add("ServiceControl");
            tables.Add("ServiceInstall");
            tables.Add("TypeLib");
            tables.Add("Verb");

            return tables;
        }

        /// <summary>
        /// Reduce the transform according to the patch references.
        /// </summary>
        /// <param name="transform">transform generated by torch.</param>
        /// <param name="patchRefTable">Table contains patch family filter.</param>
        /// <returns>true if the transform is not empty</returns>
        public static bool ReduceTransform(Output transform, Table patchRefTable)
        {
            // identify sections to keep
            Hashtable oldSections = new Hashtable(patchRefTable.Rows.Count);
            Hashtable newSections = new Hashtable(patchRefTable.Rows.Count);
            Hashtable tableKeyRows = new Hashtable();
            ArrayList sequenceList = new ArrayList();
            Hashtable componentFeatureAddsIndex = new Hashtable();
            Hashtable customActionTable = new Hashtable();
            Hashtable directoryTableAdds = new Hashtable();
            Hashtable featureTableAdds = new Hashtable();
            Hashtable keptComponents = new Hashtable();
            Hashtable keptDirectories = new Hashtable();
            Hashtable keptFeatures = new Hashtable();
            Hashtable keptLockPermissions = new Hashtable();
            Hashtable keptMsiLockPermissionExs = new Hashtable();
            
            Dictionary<string, List<string>> componentCreateFolderIndex = new Dictionary<string,List<string>>();
            Dictionary<string, List<Row>> directoryLockPermissionsIndex = new Dictionary<string,List<Row>>();
            Dictionary<string, List<Row>> directoryMsiLockPermissionsExIndex = new Dictionary<string,List<Row>>();

            foreach (Row patchRefRow in patchRefTable.Rows)
            {
                string tableName = (string)patchRefRow[0];
                string key = (string)patchRefRow[1];

                // Short circuit filtering if all changes should be included.
                if ("*" == tableName && "*" == key)
                {
                    Patch.RemoveProductCodeFromTransform(transform);
                    return true;
                }

                Table table = transform.Tables[tableName];
                if (table == null)
                {
                    // table not found
                    continue;
                }

                // index this table
                if (!tableKeyRows.Contains(tableName))
                {
                    Hashtable newKeyRows = new Hashtable();
                    foreach (Row newRow in table.Rows)
                    {
                        newKeyRows[newRow.GetPrimaryKey('/')] = newRow;
                    }
                    tableKeyRows[tableName] = newKeyRows;
                }
                Hashtable keyRows = (Hashtable)tableKeyRows[tableName];

                Row row = (Row)keyRows[key];
                if (row == null)
                {
                    // row not found
                    continue;
                }

                // Differ.sectionDelimiter
                string[] sections = row.SectionId.Split('/');
                oldSections[sections[0]] = row;
                newSections[sections[1]] = row;
            }

            // throw away sections not referenced
            int keptRows = 0;
            Table directoryTable = null;
            Table featureTable = null;;
            Table lockPermissionsTable = null;
            Table msiLockPermissionsTable = null;

            foreach (Table table in transform.Tables)
            {
                if ("_SummaryInformation" == table.Name)
                {
                    continue;
                }

                if (table.Name == "AdminExecuteSequence"
                    || table.Name == "AdminUISequence"
                    || table.Name == "AdvtExecuteSequence"
                    || table.Name == "InstallUISequence"
                    || table.Name == "InstallExecuteSequence")
                {
                    sequenceList.Add(table);
                    continue;
                }

                for (int i = 0; i < table.Rows.Count; i++)
                {
                    Row row = table.Rows[i];

                    if (table.Name == "CreateFolder")
                    {
                        string createFolderComponentId = (string)row[1];

                        List<string> directoryList;
                        if (!componentCreateFolderIndex.TryGetValue(createFolderComponentId, out directoryList))
                        {
                            directoryList = new List<string>();
                            componentCreateFolderIndex.Add(createFolderComponentId, directoryList);
                        }

                        directoryList.Add((string)row[0]);
                    }

                    if (table.Name == "CustomAction")
                    {
                        customActionTable.Add(row[0], row);
                    }

                    if (table.Name == "Directory")
                    {
                        directoryTable = table;
                        if (RowOperation.Add == row.Operation)
                        {
                            directoryTableAdds.Add(row[0], row);
                        }
                    }

                    if (table.Name == "Feature")
                    {
                        featureTable = table;
                        if (RowOperation.Add == row.Operation)
                        {
                            featureTableAdds.Add(row[0], row);
                        }
                    }

                    if (table.Name == "FeatureComponents")
                    {
                        if (RowOperation.Add == row.Operation)
                        {
                            string featureId = (string)row[0];
                            string componentId = (string)row[1];

                            if (componentFeatureAddsIndex.ContainsKey(componentId))
                            {
                                ArrayList featureList = (ArrayList)componentFeatureAddsIndex[componentId];
                                featureList.Add(featureId);
                            }
                            else
                            {
                                ArrayList featureList = new ArrayList();
                                componentFeatureAddsIndex.Add(componentId, featureList);
                                featureList.Add(featureId);
                            }
                        }
                    }

                    if (table.Name == "LockPermissions")
                    {
                        lockPermissionsTable = table;
                        if ("CreateFolder" == (string)row[1])
                        {
                            string directoryId = (string)row[0];

                            List<Row> rowList;
                            if (!directoryLockPermissionsIndex.TryGetValue(directoryId, out rowList))
                            {
                                rowList = new List<Row>();
                                directoryLockPermissionsIndex.Add(directoryId, rowList);
                            }

                            rowList.Add(row);
                        }
                    }

                    if (table.Name == "MsiLockPermissionsEx")
                    {
                        msiLockPermissionsTable = table;
                        if ("CreateFolder" == (string)row[1])
                        {
                            string directoryId = (string)row[0];

                            List<Row> rowList;
                            if (!directoryMsiLockPermissionsExIndex.TryGetValue(directoryId, out rowList))
                            {
                                rowList = new List<Row>();
                                directoryMsiLockPermissionsExIndex.Add(directoryId, rowList);
                            }

                            rowList.Add(row);
                        }
                    }

                    if (null == row.SectionId)
                    {
                        table.Rows.RemoveAt(i);
                        i--;
                    }
                    else
                    {
                        string[] sections = row.SectionId.Split('/');
                        // ignore the row without section id.
                        if (0 == sections[0].Length && 0 == sections[1].Length)
                        {
                            table.Rows.RemoveAt(i);
                            i--;
                        }
                        else if (IsInPatchFamily(sections[0], sections[1], oldSections, newSections))
                        {
                            if ("Component" == table.Name)
                            {
                                keptComponents.Add((string)row[0], row);
                            }

                            if ("Directory" == table.Name)
                            {
                                keptDirectories.Add(row[0], row);
                            }

                            if ("Feature" == table.Name)
                            {
                                keptFeatures.Add(row[0], row);
                            }

                            keptRows++;
                        }
                        else
                        {
                            table.Rows.RemoveAt(i);
                            i--;
                        }
                    }
                }
            }

            keptRows += ReduceTransformSequenceTable(sequenceList, oldSections, newSections, customActionTable);

            if (null != directoryTable)
            {
                foreach (Row componentRow in keptComponents.Values)
                {
                    string componentId = (string)componentRow[0];

                    if (RowOperation.Add == componentRow.Operation)
                    {
                        // make sure each added component has its required directory and feature heirarchy.
                        string directoryId = (string)componentRow[2];
                        while (null != directoryId && directoryTableAdds.ContainsKey(directoryId))
                        {
                            Row directoryRow = (Row)directoryTableAdds[directoryId];

                            if (!keptDirectories.ContainsKey(directoryId))
                            {
                                directoryTable.Rows.Add(directoryRow);
                                keptDirectories.Add(directoryRow[0], null);
                                keptRows++;
                            }

                            directoryId = (string)directoryRow[1];
                        }

                        if (componentFeatureAddsIndex.ContainsKey(componentId))
                        {
                            foreach (string featureId in (ArrayList)componentFeatureAddsIndex[componentId])
                            {
                                string currentFeatureId = featureId;
                                while (null != currentFeatureId && featureTableAdds.ContainsKey(currentFeatureId))
                                {
                                    Row featureRow = (Row)featureTableAdds[currentFeatureId];

                                    if (!keptFeatures.ContainsKey(currentFeatureId))
                                    {
                                        featureTable.Rows.Add(featureRow);
                                        keptFeatures.Add(featureRow[0], null);
                                        keptRows++;
                                    }

                                    currentFeatureId = (string)featureRow[1];
                                }
                            }
                        }
                    }

                    // Hook in changes LockPermissions and MsiLockPermissions for folders for each component that has been kept.
                    foreach (string keptComponentId in keptComponents.Keys)
                    {
                        List<string> directoryList;
                        if (componentCreateFolderIndex.TryGetValue(keptComponentId, out directoryList))
                        {
                            foreach (string directoryId in directoryList)
                            {
                                List<Row> lockPermissionsRowList;
                                if (directoryLockPermissionsIndex.TryGetValue(directoryId, out lockPermissionsRowList))
                                {
                                    foreach (Row lockPermissionsRow in lockPermissionsRowList)
                                    {
                                        string key = lockPermissionsRow.GetPrimaryKey('/');
                                        if (!keptLockPermissions.ContainsKey(key))
                                        {
                                            lockPermissionsTable.Rows.Add(lockPermissionsRow);
                                            keptLockPermissions.Add(key, null);
                                            keptRows++;
                                        }
                                    }
                                }

                                List<Row> msiLockPermissionsExRowList;
                                if (directoryMsiLockPermissionsExIndex.TryGetValue(directoryId, out msiLockPermissionsExRowList))
                                {
                                    foreach (Row msiLockPermissionsExRow in msiLockPermissionsExRowList)
                                    {
                                        string key = msiLockPermissionsExRow.GetPrimaryKey('/');
                                        if (!keptMsiLockPermissionExs.ContainsKey(key))
                                        {
                                            msiLockPermissionsTable.Rows.Add(msiLockPermissionsExRow);
                                            keptMsiLockPermissionExs.Add(key, null);
                                            keptRows++;
                                        }
                                    }
                                }
                            }
                        }
                    }
                }
            }

            keptRows += ReduceTransformSequenceTable(sequenceList, oldSections, newSections, customActionTable);

            // Delete tables that are empty.
            ArrayList tablesToDelete = new ArrayList();
            foreach (Table table in transform.Tables)
            {
                if (0 == table.Rows.Count)
                {
                    tablesToDelete.Add(table.Name);
                }
            }

            // delete separately to avoid messing up enumeration
            foreach (string tableName in tablesToDelete)
            {
                transform.Tables.Remove(tableName);
            }

            return keptRows > 0;
        }

        /// <summary>
        /// Remove the ProductCode property from the transform.
        /// </summary>
        /// <param name="transform">The transform.</param>
        /// <remarks>
        /// Changing the ProductCode is not supported in a patch.
        /// </remarks>
        private static void RemoveProductCodeFromTransform(Output transform)
        {
            Table propertyTable = transform.Tables["Property"];
            if (null != propertyTable)
            {
                for (int i = 0; i < propertyTable.Rows.Count; ++i)
                {
                    Row propertyRow = propertyTable.Rows[i];
                    string property = (string)propertyRow[0];

                    if ("ProductCode" == property)
                    {
                        propertyTable.Rows.RemoveAt(i);
                        break;
                    }
                }
            }
        }

        /// <summary>
        /// Check if the section is in a PatchFamily.
        /// </summary>
        /// <param name="oldSection">Section id in target wixout</param>
        /// <param name="newSection">Section id in upgrade wixout</param>
        /// <param name="oldSections">Hashtable contains section id should be kept in the baseline wixout.</param>
        /// <param name="newSections">Hashtable contains section id should be kept in the upgrade wixout.</param>
        /// <returns>true if section in patch family</returns>
        private static bool IsInPatchFamily(string oldSection, string newSection, Hashtable oldSections, Hashtable newSections)
        {
            bool result = false;

            if ((String.IsNullOrEmpty(oldSection) && newSections.Contains(newSection)) || (String.IsNullOrEmpty(newSection) && oldSections.Contains(oldSection)))
            {
                result = true;
            }
            else if (!String.IsNullOrEmpty(oldSection) && !String.IsNullOrEmpty(newSection) && (oldSections.Contains(oldSection) || newSections.Contains(newSection)))
            {
                result = true;
            }

            return result;
        }

        /// <summary>
        /// Reduce the transform sequence tables.
        /// </summary>
        /// <param name="sequenceList">ArrayList of tables to be reduced</param>
        /// <param name="oldSections">Hashtable contains section id should be kept in the baseline wixout.</param>
        /// <param name="newSections">Hashtable contains section id should be kept in the target wixout.</param>
        /// <param name="customAction">Hashtable contains all the rows in the CustomAction table.</param>
        /// <returns>Number of rows left</returns>
        private static int ReduceTransformSequenceTable(ArrayList sequenceList, Hashtable oldSections, Hashtable newSections, Hashtable customAction)
        {
            int keptRows = 0;

            foreach (Table currentTable in sequenceList)
            {
                for (int i = 0; i < currentTable.Rows.Count; i++)
                {
                    Row row = currentTable.Rows[i];
                    string actionName = row.Fields[0].Data.ToString();
                    string[] sections = row.SectionId.Split('/');
                    bool isSectionIdEmpty = (sections[0].Length == 0 && sections[1].Length == 0);

                    if (row.Operation == RowOperation.None)
                    {
                        // ignore the rows without section id.
                        if (isSectionIdEmpty)
                        {
                            currentTable.Rows.RemoveAt(i);
                            i--;
                        }
                        else if (IsInPatchFamily(sections[0], sections[1], oldSections, newSections))
                        {
                            keptRows++;
                        }
                        else
                        {
                            currentTable.Rows.RemoveAt(i);
                            i--;
                        }
                    }
                    else if (row.Operation == RowOperation.Modify)
                    {
                        bool sequenceChanged = row.Fields[2].Modified;
                        bool conditionChanged = row.Fields[1].Modified;

                        if (sequenceChanged && !conditionChanged)
                        {
                            keptRows++;
                        }
                        else if (!sequenceChanged && conditionChanged)
                        {
                            if (isSectionIdEmpty)
                            {
                                currentTable.Rows.RemoveAt(i);
                                i--;
                            }
                            else if (IsInPatchFamily(sections[0], sections[1], oldSections, newSections))
                            {
                                keptRows++;
                            }
                            else
                            {
                                currentTable.Rows.RemoveAt(i);
                                i--;
                            }
                        }
                        else if (sequenceChanged && conditionChanged)
                        {
                            if (isSectionIdEmpty)
                            {
                                row.Fields[1].Modified = false;
                                keptRows++;
                            }
                            else if (IsInPatchFamily(sections[0], sections[1], oldSections, newSections))
                            {
                                keptRows++;
                            }
                            else
                            {
                                row.Fields[1].Modified = false;
                                keptRows++;
                            }
                        }
                    }
                    else if (row.Operation == RowOperation.Delete)
                    {
                        if (isSectionIdEmpty)
                        {
                            // it is a stardard action which is added by wix, we should keep this action.
                            row.Operation = RowOperation.None;
                            keptRows++;
                        }
                        else if (IsInPatchFamily(sections[0], sections[1], oldSections, newSections))
                        {
                            keptRows++;
                        }
                        else
                        {
                            if (customAction.ContainsKey(actionName))
                            {
                                currentTable.Rows.RemoveAt(i);
                                i--;
                            }
                            else
                            {
                                // it is a stardard action, we should keep this action.
                                row.Operation = RowOperation.None;
                                keptRows++;
                            }
                        }
                    }
                    else if (row.Operation == RowOperation.Add)
                    {
                        if (isSectionIdEmpty)
                        {
                            keptRows++;
                        }
                        else if (IsInPatchFamily(sections[0], sections[1], oldSections, newSections))
                        {
                            keptRows++;
                        }
                        else
                        {
                            if (customAction.ContainsKey(actionName))
                            {
                                currentTable.Rows.RemoveAt(i);
                                i--;
                            }
                            else
                            {
                                keptRows++;
                            }
                        }
                    }
                }
            }

            return keptRows;
        }

        /// <summary>
        /// Create the #transform for the given main transform.
        /// </summary>
        /// <param name="patchId">Patch GUID from patch authoring.</param>
        /// <param name="clientPatchId">Easily referenced identity for this patch.</param>
        /// <param name="mainTransform">Transform generated by torch.</param>
        /// <param name="mediaRow">Media authored into patch.</param>
        /// <param name="validationFlags">Transform validation flags for the summary information stream.</param>
        /// <param name="productCode">Output string to receive ProductCode.</param>
        [SuppressMessage("Microsoft.Globalization", "CA1303:DoNotPassLiteralsAsLocalizedParameters", MessageId = "System.InvalidOperationException.#ctor(System.String)")]
        public Output BuildPairedTransform(string patchId, string clientPatchId, Output mainTransform, MediaRow mediaRow, int validationFlags, out string productCode)
        {
            productCode = null;
            Output pairedTransform = new Output(null);
            pairedTransform.Type = OutputType.Transform;
            pairedTransform.Codepage = mainTransform.Codepage;

            // lookup productVersion property to correct summaryInformation
            string newProductVersion = null;
            Table mainPropertyTable = mainTransform.Tables["Property"];
            if (null != mainPropertyTable)
            {
                foreach (Row row in mainPropertyTable.Rows)
                {
                    if ("ProductVersion" == (string)row[0])
                    {
                        newProductVersion = (string)row[1];
                    }
                }
            }

            // TODO: build class for manipulating SummaryInformation table
            Table mainSummaryTable = mainTransform.Tables["_SummaryInformation"];
            // add required properties
            Hashtable mainSummaryRows = new Hashtable();
            foreach (Row mainSummaryRow in mainSummaryTable.Rows)
            {
                mainSummaryRows[mainSummaryRow[0]] = mainSummaryRow;
            }
            if (!mainSummaryRows.Contains((int)SummaryInformation.Transform.ValidationFlags))
            {
                Row mainSummaryRow = mainSummaryTable.CreateRow(null);
                mainSummaryRow[0] = (int)SummaryInformation.Transform.ValidationFlags;
                mainSummaryRow[1] = validationFlags.ToString(CultureInfo.InvariantCulture);
            }

            // copy summary information from core transform
            Table pairedSummaryTable = pairedTransform.EnsureTable(this.tableDefinitions["_SummaryInformation"]);
            foreach (Row mainSummaryRow in mainSummaryTable.Rows)
            {
                string value = (string)mainSummaryRow[1];
                switch ((SummaryInformation.Transform)mainSummaryRow[0])
                {
                    case SummaryInformation.Transform.ProductCodes:
                        string[] propertyData = value.Split(';');
                        string oldProductVersion = propertyData[0].Substring(38);
                        string upgradeCode = propertyData[2];
                        productCode = propertyData[0].Substring(0, 38);
                        if (newProductVersion == null)
                        {
                            newProductVersion = oldProductVersion;
                        }

                        // force mainTranform to old;new;upgrade and pairedTransform to new;new;upgrade
                        mainSummaryRow[1] = String.Concat(productCode, oldProductVersion, ';', productCode, newProductVersion, ';', upgradeCode);
                        value = String.Concat(productCode, newProductVersion, ';', productCode, newProductVersion, ';', upgradeCode);
                        break;
                    case SummaryInformation.Transform.ValidationFlags:
                        // use validation flags authored into the patch XML
                        mainSummaryRow[1] = value = validationFlags.ToString(CultureInfo.InvariantCulture);
                        break;
                }
                Row pairedSummaryRow = pairedSummaryTable.CreateRow(null);
                pairedSummaryRow[0] = mainSummaryRow[0];
                pairedSummaryRow[1] = value;
            }

            if (productCode == null)
            {
                throw new InvalidOperationException(WixStrings.EXP_CouldnotDetermineProductCodeFromTransformSummaryInfo);
            }

            // copy File table
            Table mainFileTable = mainTransform.Tables["File"];
            if (null != mainFileTable && 0 < mainFileTable.Rows.Count)
            {
                // We require file source information.
                Table mainWixFileTable = mainTransform.Tables["WixFile"];
                if (null == mainWixFileTable)
                {
                    throw new WixException(WixErrors.AdminImageRequired(productCode));
                }

                FileRowCollection mainFileRows = new FileRowCollection();
                mainFileRows.AddRange(mainFileTable.Rows);

                Table pairedFileTable = pairedTransform.EnsureTable(mainFileTable.Definition);
                foreach (WixFileRow mainWixFileRow in mainWixFileTable.Rows)
                {
                    FileRow mainFileRow = mainFileRows[mainWixFileRow.File];

                    // set File.Sequence to non null to satisfy transform bind
                    mainFileRow.Sequence = 1;

                    // delete's don't need rows in the paired transform
                    if (mainFileRow.Operation == RowOperation.Delete)
                    {
                        continue;
                    }

                    FileRow pairedFileRow = (FileRow)pairedFileTable.CreateRow(null);
                    pairedFileRow.Operation = RowOperation.Modify;
                    for (int i = 0; i < mainFileRow.Fields.Length; i++)
                    {
                        pairedFileRow[i] = mainFileRow[i];
                    }

                    // override authored media for patch bind
                    // TODO: consider using File/@DiskId for patch media
                    mainFileRow.DiskId = mediaRow.DiskId;
                    mainWixFileRow.DiskId = mediaRow.DiskId;
                    // suppress any change to File.Sequence to avoid bloat
                    mainFileRow.Fields[7].Modified = false;

                    // force File row to appear in the transform
                    switch (mainFileRow.Operation)
                    {
                        case RowOperation.Modify:
                        case RowOperation.Add:
                            // set msidbFileAttributesPatchAdded
                            pairedFileRow.Attributes |= MsiInterop.MsidbFileAttributesPatchAdded;
                            pairedFileRow.Fields[6].Modified = true;
                            pairedFileRow.Operation = mainFileRow.Operation;
                            break;
                        default:
                            pairedFileRow.Fields[6].Modified = false;
                            break;
                    }
                }
            }

            // add Media row to pairedTransform
            Table pairedMediaTable = pairedTransform.EnsureTable(this.tableDefinitions["Media"]);
            Row pairedMediaRow = pairedMediaTable.CreateRow(null);
            pairedMediaRow.Operation = RowOperation.Add;
            for (int i = 0; i < mediaRow.Fields.Length; i++)
            {
                pairedMediaRow[i] = mediaRow[i];
            }

            // add PatchPackage for this Media
            Table pairedPackageTable = pairedTransform.EnsureTable(this.tableDefinitions["PatchPackage"]);
            pairedPackageTable.Operation = TableOperation.Add;
            Row pairedPackageRow = pairedPackageTable.CreateRow(null);
            pairedPackageRow.Operation = RowOperation.Add;
            pairedPackageRow[0] = patchId;
            pairedPackageRow[1] = mediaRow.DiskId;

            // add property to both identify client patches and whether those patches are removable or not
            int allowRemoval = 0;
            Table msiPatchMetadataTable = this.patch.Tables["MsiPatchMetadata"];
            if (null != msiPatchMetadataTable)
            {
                foreach (Row msiPatchMetadataRow in msiPatchMetadataTable.Rows)
                {
                    // get the value of the standard AllowRemoval property, if present
                    string company = (string)msiPatchMetadataRow[0];
                    if ((null == company || 0 == company.Length) && "AllowRemoval" == (string)msiPatchMetadataRow[1])
                    {
                        allowRemoval = Int32.Parse((string)msiPatchMetadataRow[2], CultureInfo.InvariantCulture);
                    }
                }
            }

            // add the property to the patch transform's Property table
            Table pairedPropertyTable = pairedTransform.EnsureTable(this.tableDefinitions["Property"]);
            pairedPropertyTable.Operation = TableOperation.Add;
            Row pairedPropertyRow = pairedPropertyTable.CreateRow(null);
            pairedPropertyRow.Operation = RowOperation.Add;
            pairedPropertyRow[0] = string.Concat(clientPatchId, ".AllowRemoval");
            pairedPropertyRow[1] = allowRemoval.ToString(CultureInfo.InvariantCulture);

            // add this patch code GUID to the patch transform to identify
            // which patches are installed, including in multi-patch
            // installations.
            pairedPropertyRow = pairedPropertyTable.CreateRow(null);
            pairedPropertyRow.Operation = RowOperation.Add;
            pairedPropertyRow[0] = string.Concat(clientPatchId, ".PatchCode");
            pairedPropertyRow[1] = patchId;

            // add PATCHNEWPACKAGECODE to apply to admin layouts
            pairedPropertyRow = pairedPropertyTable.CreateRow(null);
            pairedPropertyRow.Operation = RowOperation.Add;
            pairedPropertyRow[0] = "PATCHNEWPACKAGECODE";
            pairedPropertyRow[1] = patchId;

            // add PATCHNEWSUMMARYCOMMENTS and PATCHNEWSUMMARYSUBJECT to apply to admin layouts
            Table _summaryInformationTable = this.patch.Tables["_SummaryInformation"];
            if (null != _summaryInformationTable)
            {
                foreach (Row row in _summaryInformationTable.Rows)
                {
                    if (3 == (int)row[0]) // PID_SUBJECT
                    {
                        pairedPropertyRow = pairedPropertyTable.CreateRow(null);
                        pairedPropertyRow.Operation = RowOperation.Add;
                        pairedPropertyRow[0] = "PATCHNEWSUMMARYSUBJECT";
                        pairedPropertyRow[1] = row[1];
                    }
                    else if (6 == (int)row[0]) // PID_COMMENTS
                    {
                        pairedPropertyRow = pairedPropertyTable.CreateRow(null);
                        pairedPropertyRow.Operation = RowOperation.Add;
                        pairedPropertyRow[0] = "PATCHNEWSUMMARYCOMMENTS";
                        pairedPropertyRow[1] = row[1];
                    }
                }
            }

            return pairedTransform;
        }

        /// <summary>
        /// Sends a message to the message delegate if there is one.
        /// </summary>
        /// <param name="mea">Message event arguments.</param>
        public void OnMessage(MessageEventArgs mea)
        {
            WixErrorEventArgs errorEventArgs = mea as WixErrorEventArgs;

            if (null != this.Message)
            {
                this.Message(this, mea);
            }
            else if (null != errorEventArgs)
            {
                throw new WixException(errorEventArgs);
            }
        }
    }
}
>>>>>>> 7aa1bb80
<|MERGE_RESOLUTION|>--- conflicted
+++ resolved
@@ -1,4 +1,3 @@
-<<<<<<< HEAD
 //-------------------------------------------------------------------------------------------------
 // <copyright file="Patch.cs" company="Outercurve Foundation">
 //   Copyright (c) 2004, Outercurve Foundation.
@@ -560,6 +559,13 @@
                 string tableName = (string)patchRefRow[0];
                 string key = (string)patchRefRow[1];
 
+                // Short circuit filtering if all changes should be included.
+                if ("*" == tableName && "*" == key)
+                {
+                    Patch.RemoveProductCodeFromTransform(transform);
+                    return true;
+                }
+
                 Table table = transform.Tables[tableName];
                 if (table == null)
                 {
@@ -866,6 +872,32 @@
             }
 
             return keptRows > 0;
+        }
+
+        /// <summary>
+        /// Remove the ProductCode property from the transform.
+        /// </summary>
+        /// <param name="transform">The transform.</param>
+        /// <remarks>
+        /// Changing the ProductCode is not supported in a patch.
+        /// </remarks>
+        private static void RemoveProductCodeFromTransform(Output transform)
+        {
+            Table propertyTable = transform.Tables["Property"];
+            if (null != propertyTable)
+            {
+                for (int i = 0; i < propertyTable.Rows.Count; ++i)
+                {
+                    Row propertyRow = propertyTable.Rows[i];
+                    string property = (string)propertyRow[0];
+
+                    if ("ProductCode" == property)
+                    {
+                        propertyTable.Rows.RemoveAt(i);
+                        break;
+                    }
+                }
+            }
         }
 
         /// <summary>
@@ -1271,1312 +1303,4 @@
             }
         }
     }
-}
-=======
-//-------------------------------------------------------------------------------------------------
-// <copyright file="Patch.cs" company="Outercurve Foundation">
-//   Copyright (c) 2004, Outercurve Foundation.
-//   This software is released under Microsoft Reciprocal License (MS-RL).
-//   The license and further copyright text can be found in the file
-//   LICENSE.TXT at the root directory of the distribution.
-// </copyright>
-// 
-// <summary>
-// Contains output tables and logic for building an MSP package.
-// </summary>
-//-------------------------------------------------------------------------------------------------
-
-namespace Microsoft.Tools.WindowsInstallerXml
-{
-    using System;
-    using System.Collections;
-    using System.Collections.Generic;
-    using System.ComponentModel;
-    using System.Diagnostics.CodeAnalysis;
-    using System.Globalization;
-    using System.Text;
-    using Microsoft.Tools.WindowsInstallerXml.Msi;
-    using Microsoft.Tools.WindowsInstallerXml.Msi.Interop;
-
-    /// <summary>
-    /// Values for the OptimizeCA MsiPatchMetdata property, which indicates whether custom actions can be skipped when applying the patch.
-    /// </summary>
-    [Flags]
-    internal enum OptimizeCA
-    {
-        /// <summary>
-        /// No custom actions are skipped.
-        /// </summary>
-        None = 0,
-
-        /// <summary>
-        /// Skip property (type 51) and directory (type 35) assignment custom actions.
-        /// </summary>
-        SkipAssignment = 1,
-
-        /// <summary>
-        /// Skip immediate custom actions that are not property or directory assignment custom actions.
-        /// </summary>
-        SkipImmediate = 2,
-
-        /// <summary>
-        /// Skip custom actions that run within the script.
-        /// </summary>
-        SkipDeferred = 4,
-    }
-
-    /// <summary>
-    /// Contains output tables and logic for building an MSP package.
-    /// </summary>
-    public class Patch
-    {
-        private List<InspectorExtension> inspectorExtensions;
-        private Output patch;
-        private TableDefinitionCollection tableDefinitions;
-        public event MessageEventHandler Message;
-
-        public Output PatchOutput
-        {
-            get { return this.patch; }
-        }
-
-        public Patch()
-        {
-            this.inspectorExtensions = new List<InspectorExtension>();
-            this.tableDefinitions = Installer.GetTableDefinitions();
-        }
-
-        /// <summary>
-        /// Adds an extension.
-        /// </summary>
-        /// <param name="extension">The extension to add.</param>
-        public void AddExtension(WixExtension extension)
-        {
-            if (null != extension.InspectorExtension)
-            {
-                this.inspectorExtensions.Add(extension.InspectorExtension);
-            }
-        }
-
-        public void Load(string patchPath)
-        {
-            this.patch = Output.Load(patchPath, false, false);
-        }
-
-        /// <summary>
-        /// Include transforms in a patch.
-        /// </summary>
-        /// <param name="transforms">List of transforms to attach.</param>
-        [SuppressMessage("Microsoft.Globalization", "CA1303:DoNotPassLiteralsAsLocalizedParameters", MessageId = "System.InvalidOperationException.#ctor(System.String)")]
-        public void AttachTransforms(ArrayList transforms)
-        {
-            InspectorCore inspectorCore = new InspectorCore(this.Message);
-
-            // Track if at least one transform gets attached.
-            bool attachedTransform = false;
-
-            if (transforms == null || transforms.Count == 0)
-            {
-                throw new WixException(WixErrors.PatchWithoutTransforms());
-            }
-
-            // Get the patch id from the WixPatchId table.
-            string patchId = null;
-            string clientPatchId = null;
-            Table wixPatchIdTable = this.patch.Tables["WixPatchId"];
-            if (null != wixPatchIdTable && 0 < wixPatchIdTable.Rows.Count)
-            {
-                Row patchIdRow = wixPatchIdTable.Rows[0];
-                if (null != patchIdRow)
-                {
-                    patchId = patchIdRow[0].ToString();
-                    clientPatchId = patchIdRow[1].ToString();
-                }
-            }
-
-            if (null == patchId)
-            {
-                throw new WixException(WixErrors.ExpectedPatchIdInWixMsp());
-            }
-            if (null == clientPatchId)
-            {
-                throw new WixException(WixErrors.ExpectedClientPatchIdInWixMsp());
-            }
-
-            // enumerate patch.Media to map diskId to Media row
-            Table patchMediaTable = patch.Tables["Media"];
-
-            if (null == patchMediaTable || patchMediaTable.Rows.Count == 0)
-            {
-                throw new WixException(WixErrors.ExpectedMediaRowsInWixMsp());
-            }
-
-            Hashtable mediaRows = new Hashtable(patchMediaTable.Rows.Count);
-            foreach (MediaRow row in patchMediaTable.Rows)
-            {
-                int media = row.DiskId;
-                mediaRows[media] = row;
-            }
-
-            // enumerate patch.WixPatchBaseline to map baseline to diskId
-            Table patchBaselineTable = patch.Tables["WixPatchBaseline"];
-
-            int numPatchBaselineRows = (null != patchBaselineTable) ? patchBaselineTable.Rows.Count : 0;
-
-            Hashtable baselineMedia = new Hashtable(numPatchBaselineRows);
-            if (patchBaselineTable != null)
-            {
-                foreach (Row row in patchBaselineTable.Rows)
-                {
-                    string baseline = (string)row[0];
-                    int media = (int)row[1];
-                    int validationFlags = (int)row[2];
-                    if (baselineMedia.Contains(baseline))
-                    {
-                        this.OnMessage(WixErrors.SamePatchBaselineId(row.SourceLineNumbers, baseline));
-                    }
-                    baselineMedia[baseline] = new int[] { media, validationFlags };
-                }
-            }
-
-            // populate MSP summary information
-            Table patchSummaryInfo = patch.EnsureTable(this.tableDefinitions["_SummaryInformation"]);
-
-            // Remove properties that will be calculated or are reserved.
-            for (int i = patchSummaryInfo.Rows.Count - 1; i >= 0; i--)
-            {
-                Row row = patchSummaryInfo.Rows[i];
-                switch ((SummaryInformation.Patch)row[0])
-                {
-                    case SummaryInformation.Patch.ProductCodes:
-                    case SummaryInformation.Patch.TransformNames:
-                    case SummaryInformation.Patch.PatchCode:
-                    case SummaryInformation.Patch.InstallerRequirement:
-                    case SummaryInformation.Patch.Reserved11:
-                    case SummaryInformation.Patch.Reserved14:
-                    case SummaryInformation.Patch.Reserved16:
-                        patchSummaryInfo.Rows.RemoveAt(i);
-                        break;
-                }
-            }
-
-            // Index remaining summary properties.
-            SummaryInfoRowCollection summaryInfo = new SummaryInfoRowCollection(patchSummaryInfo);
-
-            // PID_CODEPAGE
-            if (!summaryInfo.Contains((int)SummaryInformation.Patch.CodePage))
-            {
-                // set the code page by default to the same code page for the
-                // string pool in the database.
-                Row codePage = patchSummaryInfo.CreateRow(null);
-                codePage[0] = (int)SummaryInformation.Patch.CodePage;
-                codePage[1] = this.patch.Codepage.ToString(CultureInfo.InvariantCulture);
-            }
-
-            // GUID patch code for the patch. 
-            Row revisionRow = patchSummaryInfo.CreateRow(null);
-            revisionRow[0] = (int)SummaryInformation.Patch.PatchCode;
-            revisionRow[1] = patchId;
-
-            // Indicates the minimum Windows Installer version that is required to install the patch. 
-            Row wordsRow = patchSummaryInfo.CreateRow(null);
-            wordsRow[0] = (int)SummaryInformation.Patch.InstallerRequirement;
-            wordsRow[1] = ((int)SummaryInformation.InstallerRequirement.Version31).ToString(CultureInfo.InvariantCulture);
-
-            if (!summaryInfo.Contains((int)SummaryInformation.Patch.Security))
-            {
-                Row security = patchSummaryInfo.CreateRow(null);
-                security[0] = (int)SummaryInformation.Patch.Security;
-                security[1] = "4"; // Read-only enforced
-            }
-
-            // use authored comments or default to DisplayName (required)
-            string comments = null;
-
-            Table msiPatchMetadataTable = patch.Tables["MsiPatchMetadata"];
-            Hashtable metadataTable = new Hashtable();
-            if (null != msiPatchMetadataTable)
-            {
-                foreach (Row row in msiPatchMetadataTable.Rows)
-                {
-                    metadataTable.Add(row.Fields[1].Data.ToString(), row.Fields[2].Data.ToString());
-                }
-
-                if (!summaryInfo.Contains((int)SummaryInformation.Patch.Title) && metadataTable.Contains("DisplayName"))
-                {
-                    string displayName = (string)metadataTable["DisplayName"];
-
-                    Row title = patchSummaryInfo.CreateRow(null);
-                    title[0] = (int)SummaryInformation.Patch.Title;
-                    title[1] = displayName;
-
-                    // default comments use DisplayName as-is (no loc)
-                    comments = displayName;
-                }
-
-                if (!summaryInfo.Contains((int)SummaryInformation.Patch.CodePage) && metadataTable.Contains("CodePage"))
-                {
-                    Row codePage = patchSummaryInfo.CreateRow(null);
-                    codePage[0] = (int)SummaryInformation.Patch.CodePage;
-                    codePage[1] = metadataTable["CodePage"];
-                }
-
-                if (!summaryInfo.Contains((int)SummaryInformation.Patch.PackageName) && metadataTable.Contains("Description"))
-                {
-                    Row subject = patchSummaryInfo.CreateRow(null);
-                    subject[0] = (int)SummaryInformation.Patch.PackageName;
-                    subject[1] = metadataTable["Description"];
-                }
-
-                if (!summaryInfo.Contains((int)SummaryInformation.Patch.Manufacturer) && metadataTable.Contains("ManufacturerName"))
-                {
-                    Row author = patchSummaryInfo.CreateRow(null);
-                    author[0] = (int)SummaryInformation.Patch.Manufacturer;
-                    author[1] = metadataTable["ManufacturerName"];
-                }
-            }
-
-            // special metadata marshalled through the build
-            Table wixPatchMetadataTable = patch.Tables["WixPatchMetadata"];
-            Hashtable wixMetadataTable = new Hashtable();
-            if (null != wixPatchMetadataTable)
-            {
-                foreach (Row row in wixPatchMetadataTable.Rows)
-                {
-                    wixMetadataTable.Add(row.Fields[0].Data.ToString(), row.Fields[1].Data.ToString());
-                }
-
-                if (wixMetadataTable.Contains("Comments"))
-                {
-                    comments = (string)wixMetadataTable["Comments"];
-                }
-            }
-
-            // write the package comments to summary info
-            if (!summaryInfo.Contains((int)SummaryInformation.Patch.Comments) && null != comments)
-            {
-                Row commentsRow = patchSummaryInfo.CreateRow(null);
-                commentsRow[0] = (int)SummaryInformation.Patch.Comments;
-                commentsRow[1] = comments;
-            }
-
-            // enumerate transforms
-            Dictionary<string, object> productCodes = new Dictionary<string, object>();
-            ArrayList transformNames = new ArrayList();
-            ArrayList validTransform = new ArrayList();
-            int transformCount = 0;
-            foreach (PatchTransform mainTransform in transforms)
-            {
-                string baseline = null;
-                int media = -1;
-                int validationFlags = 0;
-
-                if (baselineMedia.Contains(mainTransform.Baseline))
-                {
-                    int[] baselineData = (int[])baselineMedia[mainTransform.Baseline];
-                    int newMedia = baselineData[0];
-                    if (media != -1 && media != newMedia)
-                    {
-                        throw new InvalidOperationException(String.Format(CultureInfo.CurrentUICulture, WixStrings.EXP_TransformAuthoredIntoMultipleMedia, media, newMedia));
-                    }
-                    baseline = mainTransform.Baseline;
-                    media = newMedia;
-                    validationFlags = baselineData[1];
-                }
-
-                if (media == -1)
-                {
-                    // transform's baseline not attached to any Media
-                    continue;
-                }
-
-                Table patchRefTable = patch.Tables["WixPatchRef"];
-                if (patchRefTable != null && patchRefTable.Rows.Count > 0)
-                {
-                    if (!Patch.ReduceTransform(mainTransform.Transform, patchRefTable))
-                    {
-                        // transform has none of the content authored into this patch
-                        continue;
-                    }
-                }
-
-                // Validate the transform doesn't break any patch specific rules.
-                mainTransform.Validate();
-
-                // ensure consistent File.Sequence within each Media
-                MediaRow mediaRow = (MediaRow)mediaRows[media];
-
-                // Ensure that files are sequenced after the last file in any transform.
-                Table transformMediaTable = mainTransform.Transform.Tables["Media"];
-                if (null != transformMediaTable && 0 < transformMediaTable.Rows.Count)
-                {
-                    foreach (MediaRow transformMediaRow in transformMediaTable.Rows)
-                    {
-                        if (mediaRow.LastSequence < transformMediaRow.LastSequence)
-                        {
-                            // The Binder will pre-increment the sequence.
-                            mediaRow.LastSequence = transformMediaRow.LastSequence;
-                        }
-                    }
-                }
-                
-                // Use the Media/@DiskId if greater for backward compatibility.
-                if (mediaRow.LastSequence < mediaRow.DiskId)
-                {
-                    mediaRow.LastSequence = mediaRow.DiskId;
-                }
-
-                // ignore media table from transform.
-                mainTransform.Transform.Tables.Remove("Media");
-                mainTransform.Transform.Tables.Remove("WixMedia");
-                mainTransform.Transform.Tables.Remove("MsiDigitalSignature");
-
-                string productCode;
-                Output pairedTransform = this.BuildPairedTransform(patchId, clientPatchId, mainTransform.Transform, mediaRow, validationFlags, out productCode);
-                productCodes[productCode] = null;
-                DictionaryEntry entry = new DictionaryEntry();
-                entry.Key = productCode;
-                entry.Value = mainTransform.Transform;
-                validTransform.Add(entry);
-
-                // attach these transforms to the patch object
-                // TODO: is this an acceptable way to auto-generate transform stream names?
-                string transformName = baseline + "." + (++transformCount).ToString(CultureInfo.InvariantCulture);
-                patch.SubStorages.Add(new SubStorage(transformName, mainTransform.Transform));
-                patch.SubStorages.Add(new SubStorage("#" + transformName, pairedTransform));
-                transformNames.Add(":" + transformName);
-                transformNames.Add(":#" + transformName);
-                attachedTransform = true;
-            }
-
-            if (!attachedTransform)
-            {
-                throw new WixException(WixErrors.PatchWithoutValidTransforms());
-            }
-
-            // Validate that a patch authored as removable is actually removable
-            if (metadataTable.Contains("AllowRemoval"))
-            {
-                if ("1" == metadataTable["AllowRemoval"].ToString())
-                {
-                    ArrayList tables = Patch.GetPatchUninstallBreakingTables();
-                    bool result = true;
-                    foreach (DictionaryEntry entry in validTransform)
-                    {
-                        result &= this.CheckUninstallableTransform(entry.Key.ToString(), (Output)entry.Value, tables);
-                    }
-
-                    if (!result)
-                    {
-                        throw new WixException(WixErrors.PatchNotRemovable());
-                    }
-                }
-            }
-
-            // Finish filling tables with transform-dependent data.
-            // Semicolon delimited list of the product codes that can accept the patch.
-            Table wixPatchTargetTable = patch.Tables["WixPatchTarget"];
-            if (null != wixPatchTargetTable)
-            {
-                Dictionary<string, object> targets = new Dictionary<string, object>();
-                bool replace = true;
-                foreach (Row wixPatchTargetRow in wixPatchTargetTable.Rows)
-                {
-                    string target = wixPatchTargetRow[0].ToString();
-                    if (0 == String.CompareOrdinal("*", target))
-                    {
-                        replace = false;
-                    }
-                    else
-                    {
-                        targets[target] = null;
-                    }
-                }
-
-                // Replace the target ProductCodes with the authored list.
-                if (replace)
-                {
-                    productCodes = targets;
-                }
-                else
-                {
-                    // Copy the authored target ProductCodes into the list.
-                    foreach (string target in targets.Keys)
-                    {
-                        productCodes[target] = null;
-                    }
-                }
-            }
-
-            string[] uniqueProductCodes = new string[productCodes.Keys.Count];
-            productCodes.Keys.CopyTo(uniqueProductCodes, 0);
-
-            Row templateRow = patchSummaryInfo.CreateRow(null);
-            templateRow[0] = (int)SummaryInformation.Patch.ProductCodes;
-            templateRow[1] = String.Join(";", uniqueProductCodes);
-
-            // Semicolon delimited list of transform substorage names in the order they are applied.
-            Row savedbyRow = patchSummaryInfo.CreateRow(null);
-            savedbyRow[0] = (int)SummaryInformation.Patch.TransformNames;
-            savedbyRow[1] = String.Join(";", (string[])transformNames.ToArray(typeof(string)));
-
-            // inspect the patch and filtered transforms
-            foreach (InspectorExtension inspectorExtension in this.inspectorExtensions)
-            {
-                inspectorExtension.Core = inspectorCore;
-                inspectorExtension.InspectPatch(this.patch);
-
-                // reset
-                inspectorExtension.Core = null;
-            }
-        }
-
-        /// <summary>
-        /// Ensure transform is uninstallable.
-        /// </summary>
-        /// <param name="productCode">Product code in transform.</param>
-        /// <param name="transform">Transform generated by torch.</param>
-        /// <param name="tables">Tables to be checked</param>
-        /// <returns>True if the transform is uninstallable</returns>
-        private bool CheckUninstallableTransform(string productCode, Output transform, ArrayList tables)
-        {
-            bool ret = true;
-            foreach (string table in tables)
-            {
-                Table wixTable = transform.Tables[table];
-                if (null != wixTable)
-                {
-                    foreach (Row row in wixTable.Rows)
-                    {
-                        if (row.Operation == RowOperation.Add)
-                        {
-                            ret = false;
-                            string primaryKey = row.GetPrimaryKey('/');
-                            if (null == primaryKey)
-                            {
-                                primaryKey = string.Empty;
-                            }
-                            this.OnMessage(WixErrors.NewRowAddedInTable(row.SourceLineNumbers, productCode, wixTable.Name, primaryKey));
-                        }
-                    }
-                }
-            }
-
-            return ret;
-        }
-
-        /// <summary>
-        /// Tables affect patch uninstall.
-        /// </summary>
-        /// <returns>list of tables to be checked</returns>
-        private static ArrayList GetPatchUninstallBreakingTables()
-        {
-            ArrayList tables = new ArrayList();
-            tables.Add("BindImage");
-            tables.Add("Class");
-            tables.Add("Complus");
-            tables.Add("CreateFolder");
-            tables.Add("DuplicateFile");
-            tables.Add("Environment");
-            tables.Add("Extension");
-            tables.Add("Font");
-            tables.Add("IniFile");
-            tables.Add("IsolatedComponent");
-            tables.Add("LockPermissions");
-            tables.Add("MIME");
-            tables.Add("MoveFile");
-            tables.Add("ODBCAttribute");
-            tables.Add("ODBCDataSource");
-            tables.Add("ODBCDriver");
-            tables.Add("ODBCSourceAttribute");
-            tables.Add("ODBCTranslator");
-            tables.Add("ProgId");
-            tables.Add("PublishComponent");
-            tables.Add("RemoveIniFile");
-            tables.Add("SelfReg");
-            tables.Add("ServiceControl");
-            tables.Add("ServiceInstall");
-            tables.Add("TypeLib");
-            tables.Add("Verb");
-
-            return tables;
-        }
-
-        /// <summary>
-        /// Reduce the transform according to the patch references.
-        /// </summary>
-        /// <param name="transform">transform generated by torch.</param>
-        /// <param name="patchRefTable">Table contains patch family filter.</param>
-        /// <returns>true if the transform is not empty</returns>
-        public static bool ReduceTransform(Output transform, Table patchRefTable)
-        {
-            // identify sections to keep
-            Hashtable oldSections = new Hashtable(patchRefTable.Rows.Count);
-            Hashtable newSections = new Hashtable(patchRefTable.Rows.Count);
-            Hashtable tableKeyRows = new Hashtable();
-            ArrayList sequenceList = new ArrayList();
-            Hashtable componentFeatureAddsIndex = new Hashtable();
-            Hashtable customActionTable = new Hashtable();
-            Hashtable directoryTableAdds = new Hashtable();
-            Hashtable featureTableAdds = new Hashtable();
-            Hashtable keptComponents = new Hashtable();
-            Hashtable keptDirectories = new Hashtable();
-            Hashtable keptFeatures = new Hashtable();
-            Hashtable keptLockPermissions = new Hashtable();
-            Hashtable keptMsiLockPermissionExs = new Hashtable();
-            
-            Dictionary<string, List<string>> componentCreateFolderIndex = new Dictionary<string,List<string>>();
-            Dictionary<string, List<Row>> directoryLockPermissionsIndex = new Dictionary<string,List<Row>>();
-            Dictionary<string, List<Row>> directoryMsiLockPermissionsExIndex = new Dictionary<string,List<Row>>();
-
-            foreach (Row patchRefRow in patchRefTable.Rows)
-            {
-                string tableName = (string)patchRefRow[0];
-                string key = (string)patchRefRow[1];
-
-                // Short circuit filtering if all changes should be included.
-                if ("*" == tableName && "*" == key)
-                {
-                    Patch.RemoveProductCodeFromTransform(transform);
-                    return true;
-                }
-
-                Table table = transform.Tables[tableName];
-                if (table == null)
-                {
-                    // table not found
-                    continue;
-                }
-
-                // index this table
-                if (!tableKeyRows.Contains(tableName))
-                {
-                    Hashtable newKeyRows = new Hashtable();
-                    foreach (Row newRow in table.Rows)
-                    {
-                        newKeyRows[newRow.GetPrimaryKey('/')] = newRow;
-                    }
-                    tableKeyRows[tableName] = newKeyRows;
-                }
-                Hashtable keyRows = (Hashtable)tableKeyRows[tableName];
-
-                Row row = (Row)keyRows[key];
-                if (row == null)
-                {
-                    // row not found
-                    continue;
-                }
-
-                // Differ.sectionDelimiter
-                string[] sections = row.SectionId.Split('/');
-                oldSections[sections[0]] = row;
-                newSections[sections[1]] = row;
-            }
-
-            // throw away sections not referenced
-            int keptRows = 0;
-            Table directoryTable = null;
-            Table featureTable = null;;
-            Table lockPermissionsTable = null;
-            Table msiLockPermissionsTable = null;
-
-            foreach (Table table in transform.Tables)
-            {
-                if ("_SummaryInformation" == table.Name)
-                {
-                    continue;
-                }
-
-                if (table.Name == "AdminExecuteSequence"
-                    || table.Name == "AdminUISequence"
-                    || table.Name == "AdvtExecuteSequence"
-                    || table.Name == "InstallUISequence"
-                    || table.Name == "InstallExecuteSequence")
-                {
-                    sequenceList.Add(table);
-                    continue;
-                }
-
-                for (int i = 0; i < table.Rows.Count; i++)
-                {
-                    Row row = table.Rows[i];
-
-                    if (table.Name == "CreateFolder")
-                    {
-                        string createFolderComponentId = (string)row[1];
-
-                        List<string> directoryList;
-                        if (!componentCreateFolderIndex.TryGetValue(createFolderComponentId, out directoryList))
-                        {
-                            directoryList = new List<string>();
-                            componentCreateFolderIndex.Add(createFolderComponentId, directoryList);
-                        }
-
-                        directoryList.Add((string)row[0]);
-                    }
-
-                    if (table.Name == "CustomAction")
-                    {
-                        customActionTable.Add(row[0], row);
-                    }
-
-                    if (table.Name == "Directory")
-                    {
-                        directoryTable = table;
-                        if (RowOperation.Add == row.Operation)
-                        {
-                            directoryTableAdds.Add(row[0], row);
-                        }
-                    }
-
-                    if (table.Name == "Feature")
-                    {
-                        featureTable = table;
-                        if (RowOperation.Add == row.Operation)
-                        {
-                            featureTableAdds.Add(row[0], row);
-                        }
-                    }
-
-                    if (table.Name == "FeatureComponents")
-                    {
-                        if (RowOperation.Add == row.Operation)
-                        {
-                            string featureId = (string)row[0];
-                            string componentId = (string)row[1];
-
-                            if (componentFeatureAddsIndex.ContainsKey(componentId))
-                            {
-                                ArrayList featureList = (ArrayList)componentFeatureAddsIndex[componentId];
-                                featureList.Add(featureId);
-                            }
-                            else
-                            {
-                                ArrayList featureList = new ArrayList();
-                                componentFeatureAddsIndex.Add(componentId, featureList);
-                                featureList.Add(featureId);
-                            }
-                        }
-                    }
-
-                    if (table.Name == "LockPermissions")
-                    {
-                        lockPermissionsTable = table;
-                        if ("CreateFolder" == (string)row[1])
-                        {
-                            string directoryId = (string)row[0];
-
-                            List<Row> rowList;
-                            if (!directoryLockPermissionsIndex.TryGetValue(directoryId, out rowList))
-                            {
-                                rowList = new List<Row>();
-                                directoryLockPermissionsIndex.Add(directoryId, rowList);
-                            }
-
-                            rowList.Add(row);
-                        }
-                    }
-
-                    if (table.Name == "MsiLockPermissionsEx")
-                    {
-                        msiLockPermissionsTable = table;
-                        if ("CreateFolder" == (string)row[1])
-                        {
-                            string directoryId = (string)row[0];
-
-                            List<Row> rowList;
-                            if (!directoryMsiLockPermissionsExIndex.TryGetValue(directoryId, out rowList))
-                            {
-                                rowList = new List<Row>();
-                                directoryMsiLockPermissionsExIndex.Add(directoryId, rowList);
-                            }
-
-                            rowList.Add(row);
-                        }
-                    }
-
-                    if (null == row.SectionId)
-                    {
-                        table.Rows.RemoveAt(i);
-                        i--;
-                    }
-                    else
-                    {
-                        string[] sections = row.SectionId.Split('/');
-                        // ignore the row without section id.
-                        if (0 == sections[0].Length && 0 == sections[1].Length)
-                        {
-                            table.Rows.RemoveAt(i);
-                            i--;
-                        }
-                        else if (IsInPatchFamily(sections[0], sections[1], oldSections, newSections))
-                        {
-                            if ("Component" == table.Name)
-                            {
-                                keptComponents.Add((string)row[0], row);
-                            }
-
-                            if ("Directory" == table.Name)
-                            {
-                                keptDirectories.Add(row[0], row);
-                            }
-
-                            if ("Feature" == table.Name)
-                            {
-                                keptFeatures.Add(row[0], row);
-                            }
-
-                            keptRows++;
-                        }
-                        else
-                        {
-                            table.Rows.RemoveAt(i);
-                            i--;
-                        }
-                    }
-                }
-            }
-
-            keptRows += ReduceTransformSequenceTable(sequenceList, oldSections, newSections, customActionTable);
-
-            if (null != directoryTable)
-            {
-                foreach (Row componentRow in keptComponents.Values)
-                {
-                    string componentId = (string)componentRow[0];
-
-                    if (RowOperation.Add == componentRow.Operation)
-                    {
-                        // make sure each added component has its required directory and feature heirarchy.
-                        string directoryId = (string)componentRow[2];
-                        while (null != directoryId && directoryTableAdds.ContainsKey(directoryId))
-                        {
-                            Row directoryRow = (Row)directoryTableAdds[directoryId];
-
-                            if (!keptDirectories.ContainsKey(directoryId))
-                            {
-                                directoryTable.Rows.Add(directoryRow);
-                                keptDirectories.Add(directoryRow[0], null);
-                                keptRows++;
-                            }
-
-                            directoryId = (string)directoryRow[1];
-                        }
-
-                        if (componentFeatureAddsIndex.ContainsKey(componentId))
-                        {
-                            foreach (string featureId in (ArrayList)componentFeatureAddsIndex[componentId])
-                            {
-                                string currentFeatureId = featureId;
-                                while (null != currentFeatureId && featureTableAdds.ContainsKey(currentFeatureId))
-                                {
-                                    Row featureRow = (Row)featureTableAdds[currentFeatureId];
-
-                                    if (!keptFeatures.ContainsKey(currentFeatureId))
-                                    {
-                                        featureTable.Rows.Add(featureRow);
-                                        keptFeatures.Add(featureRow[0], null);
-                                        keptRows++;
-                                    }
-
-                                    currentFeatureId = (string)featureRow[1];
-                                }
-                            }
-                        }
-                    }
-
-                    // Hook in changes LockPermissions and MsiLockPermissions for folders for each component that has been kept.
-                    foreach (string keptComponentId in keptComponents.Keys)
-                    {
-                        List<string> directoryList;
-                        if (componentCreateFolderIndex.TryGetValue(keptComponentId, out directoryList))
-                        {
-                            foreach (string directoryId in directoryList)
-                            {
-                                List<Row> lockPermissionsRowList;
-                                if (directoryLockPermissionsIndex.TryGetValue(directoryId, out lockPermissionsRowList))
-                                {
-                                    foreach (Row lockPermissionsRow in lockPermissionsRowList)
-                                    {
-                                        string key = lockPermissionsRow.GetPrimaryKey('/');
-                                        if (!keptLockPermissions.ContainsKey(key))
-                                        {
-                                            lockPermissionsTable.Rows.Add(lockPermissionsRow);
-                                            keptLockPermissions.Add(key, null);
-                                            keptRows++;
-                                        }
-                                    }
-                                }
-
-                                List<Row> msiLockPermissionsExRowList;
-                                if (directoryMsiLockPermissionsExIndex.TryGetValue(directoryId, out msiLockPermissionsExRowList))
-                                {
-                                    foreach (Row msiLockPermissionsExRow in msiLockPermissionsExRowList)
-                                    {
-                                        string key = msiLockPermissionsExRow.GetPrimaryKey('/');
-                                        if (!keptMsiLockPermissionExs.ContainsKey(key))
-                                        {
-                                            msiLockPermissionsTable.Rows.Add(msiLockPermissionsExRow);
-                                            keptMsiLockPermissionExs.Add(key, null);
-                                            keptRows++;
-                                        }
-                                    }
-                                }
-                            }
-                        }
-                    }
-                }
-            }
-
-            keptRows += ReduceTransformSequenceTable(sequenceList, oldSections, newSections, customActionTable);
-
-            // Delete tables that are empty.
-            ArrayList tablesToDelete = new ArrayList();
-            foreach (Table table in transform.Tables)
-            {
-                if (0 == table.Rows.Count)
-                {
-                    tablesToDelete.Add(table.Name);
-                }
-            }
-
-            // delete separately to avoid messing up enumeration
-            foreach (string tableName in tablesToDelete)
-            {
-                transform.Tables.Remove(tableName);
-            }
-
-            return keptRows > 0;
-        }
-
-        /// <summary>
-        /// Remove the ProductCode property from the transform.
-        /// </summary>
-        /// <param name="transform">The transform.</param>
-        /// <remarks>
-        /// Changing the ProductCode is not supported in a patch.
-        /// </remarks>
-        private static void RemoveProductCodeFromTransform(Output transform)
-        {
-            Table propertyTable = transform.Tables["Property"];
-            if (null != propertyTable)
-            {
-                for (int i = 0; i < propertyTable.Rows.Count; ++i)
-                {
-                    Row propertyRow = propertyTable.Rows[i];
-                    string property = (string)propertyRow[0];
-
-                    if ("ProductCode" == property)
-                    {
-                        propertyTable.Rows.RemoveAt(i);
-                        break;
-                    }
-                }
-            }
-        }
-
-        /// <summary>
-        /// Check if the section is in a PatchFamily.
-        /// </summary>
-        /// <param name="oldSection">Section id in target wixout</param>
-        /// <param name="newSection">Section id in upgrade wixout</param>
-        /// <param name="oldSections">Hashtable contains section id should be kept in the baseline wixout.</param>
-        /// <param name="newSections">Hashtable contains section id should be kept in the upgrade wixout.</param>
-        /// <returns>true if section in patch family</returns>
-        private static bool IsInPatchFamily(string oldSection, string newSection, Hashtable oldSections, Hashtable newSections)
-        {
-            bool result = false;
-
-            if ((String.IsNullOrEmpty(oldSection) && newSections.Contains(newSection)) || (String.IsNullOrEmpty(newSection) && oldSections.Contains(oldSection)))
-            {
-                result = true;
-            }
-            else if (!String.IsNullOrEmpty(oldSection) && !String.IsNullOrEmpty(newSection) && (oldSections.Contains(oldSection) || newSections.Contains(newSection)))
-            {
-                result = true;
-            }
-
-            return result;
-        }
-
-        /// <summary>
-        /// Reduce the transform sequence tables.
-        /// </summary>
-        /// <param name="sequenceList">ArrayList of tables to be reduced</param>
-        /// <param name="oldSections">Hashtable contains section id should be kept in the baseline wixout.</param>
-        /// <param name="newSections">Hashtable contains section id should be kept in the target wixout.</param>
-        /// <param name="customAction">Hashtable contains all the rows in the CustomAction table.</param>
-        /// <returns>Number of rows left</returns>
-        private static int ReduceTransformSequenceTable(ArrayList sequenceList, Hashtable oldSections, Hashtable newSections, Hashtable customAction)
-        {
-            int keptRows = 0;
-
-            foreach (Table currentTable in sequenceList)
-            {
-                for (int i = 0; i < currentTable.Rows.Count; i++)
-                {
-                    Row row = currentTable.Rows[i];
-                    string actionName = row.Fields[0].Data.ToString();
-                    string[] sections = row.SectionId.Split('/');
-                    bool isSectionIdEmpty = (sections[0].Length == 0 && sections[1].Length == 0);
-
-                    if (row.Operation == RowOperation.None)
-                    {
-                        // ignore the rows without section id.
-                        if (isSectionIdEmpty)
-                        {
-                            currentTable.Rows.RemoveAt(i);
-                            i--;
-                        }
-                        else if (IsInPatchFamily(sections[0], sections[1], oldSections, newSections))
-                        {
-                            keptRows++;
-                        }
-                        else
-                        {
-                            currentTable.Rows.RemoveAt(i);
-                            i--;
-                        }
-                    }
-                    else if (row.Operation == RowOperation.Modify)
-                    {
-                        bool sequenceChanged = row.Fields[2].Modified;
-                        bool conditionChanged = row.Fields[1].Modified;
-
-                        if (sequenceChanged && !conditionChanged)
-                        {
-                            keptRows++;
-                        }
-                        else if (!sequenceChanged && conditionChanged)
-                        {
-                            if (isSectionIdEmpty)
-                            {
-                                currentTable.Rows.RemoveAt(i);
-                                i--;
-                            }
-                            else if (IsInPatchFamily(sections[0], sections[1], oldSections, newSections))
-                            {
-                                keptRows++;
-                            }
-                            else
-                            {
-                                currentTable.Rows.RemoveAt(i);
-                                i--;
-                            }
-                        }
-                        else if (sequenceChanged && conditionChanged)
-                        {
-                            if (isSectionIdEmpty)
-                            {
-                                row.Fields[1].Modified = false;
-                                keptRows++;
-                            }
-                            else if (IsInPatchFamily(sections[0], sections[1], oldSections, newSections))
-                            {
-                                keptRows++;
-                            }
-                            else
-                            {
-                                row.Fields[1].Modified = false;
-                                keptRows++;
-                            }
-                        }
-                    }
-                    else if (row.Operation == RowOperation.Delete)
-                    {
-                        if (isSectionIdEmpty)
-                        {
-                            // it is a stardard action which is added by wix, we should keep this action.
-                            row.Operation = RowOperation.None;
-                            keptRows++;
-                        }
-                        else if (IsInPatchFamily(sections[0], sections[1], oldSections, newSections))
-                        {
-                            keptRows++;
-                        }
-                        else
-                        {
-                            if (customAction.ContainsKey(actionName))
-                            {
-                                currentTable.Rows.RemoveAt(i);
-                                i--;
-                            }
-                            else
-                            {
-                                // it is a stardard action, we should keep this action.
-                                row.Operation = RowOperation.None;
-                                keptRows++;
-                            }
-                        }
-                    }
-                    else if (row.Operation == RowOperation.Add)
-                    {
-                        if (isSectionIdEmpty)
-                        {
-                            keptRows++;
-                        }
-                        else if (IsInPatchFamily(sections[0], sections[1], oldSections, newSections))
-                        {
-                            keptRows++;
-                        }
-                        else
-                        {
-                            if (customAction.ContainsKey(actionName))
-                            {
-                                currentTable.Rows.RemoveAt(i);
-                                i--;
-                            }
-                            else
-                            {
-                                keptRows++;
-                            }
-                        }
-                    }
-                }
-            }
-
-            return keptRows;
-        }
-
-        /// <summary>
-        /// Create the #transform for the given main transform.
-        /// </summary>
-        /// <param name="patchId">Patch GUID from patch authoring.</param>
-        /// <param name="clientPatchId">Easily referenced identity for this patch.</param>
-        /// <param name="mainTransform">Transform generated by torch.</param>
-        /// <param name="mediaRow">Media authored into patch.</param>
-        /// <param name="validationFlags">Transform validation flags for the summary information stream.</param>
-        /// <param name="productCode">Output string to receive ProductCode.</param>
-        [SuppressMessage("Microsoft.Globalization", "CA1303:DoNotPassLiteralsAsLocalizedParameters", MessageId = "System.InvalidOperationException.#ctor(System.String)")]
-        public Output BuildPairedTransform(string patchId, string clientPatchId, Output mainTransform, MediaRow mediaRow, int validationFlags, out string productCode)
-        {
-            productCode = null;
-            Output pairedTransform = new Output(null);
-            pairedTransform.Type = OutputType.Transform;
-            pairedTransform.Codepage = mainTransform.Codepage;
-
-            // lookup productVersion property to correct summaryInformation
-            string newProductVersion = null;
-            Table mainPropertyTable = mainTransform.Tables["Property"];
-            if (null != mainPropertyTable)
-            {
-                foreach (Row row in mainPropertyTable.Rows)
-                {
-                    if ("ProductVersion" == (string)row[0])
-                    {
-                        newProductVersion = (string)row[1];
-                    }
-                }
-            }
-
-            // TODO: build class for manipulating SummaryInformation table
-            Table mainSummaryTable = mainTransform.Tables["_SummaryInformation"];
-            // add required properties
-            Hashtable mainSummaryRows = new Hashtable();
-            foreach (Row mainSummaryRow in mainSummaryTable.Rows)
-            {
-                mainSummaryRows[mainSummaryRow[0]] = mainSummaryRow;
-            }
-            if (!mainSummaryRows.Contains((int)SummaryInformation.Transform.ValidationFlags))
-            {
-                Row mainSummaryRow = mainSummaryTable.CreateRow(null);
-                mainSummaryRow[0] = (int)SummaryInformation.Transform.ValidationFlags;
-                mainSummaryRow[1] = validationFlags.ToString(CultureInfo.InvariantCulture);
-            }
-
-            // copy summary information from core transform
-            Table pairedSummaryTable = pairedTransform.EnsureTable(this.tableDefinitions["_SummaryInformation"]);
-            foreach (Row mainSummaryRow in mainSummaryTable.Rows)
-            {
-                string value = (string)mainSummaryRow[1];
-                switch ((SummaryInformation.Transform)mainSummaryRow[0])
-                {
-                    case SummaryInformation.Transform.ProductCodes:
-                        string[] propertyData = value.Split(';');
-                        string oldProductVersion = propertyData[0].Substring(38);
-                        string upgradeCode = propertyData[2];
-                        productCode = propertyData[0].Substring(0, 38);
-                        if (newProductVersion == null)
-                        {
-                            newProductVersion = oldProductVersion;
-                        }
-
-                        // force mainTranform to old;new;upgrade and pairedTransform to new;new;upgrade
-                        mainSummaryRow[1] = String.Concat(productCode, oldProductVersion, ';', productCode, newProductVersion, ';', upgradeCode);
-                        value = String.Concat(productCode, newProductVersion, ';', productCode, newProductVersion, ';', upgradeCode);
-                        break;
-                    case SummaryInformation.Transform.ValidationFlags:
-                        // use validation flags authored into the patch XML
-                        mainSummaryRow[1] = value = validationFlags.ToString(CultureInfo.InvariantCulture);
-                        break;
-                }
-                Row pairedSummaryRow = pairedSummaryTable.CreateRow(null);
-                pairedSummaryRow[0] = mainSummaryRow[0];
-                pairedSummaryRow[1] = value;
-            }
-
-            if (productCode == null)
-            {
-                throw new InvalidOperationException(WixStrings.EXP_CouldnotDetermineProductCodeFromTransformSummaryInfo);
-            }
-
-            // copy File table
-            Table mainFileTable = mainTransform.Tables["File"];
-            if (null != mainFileTable && 0 < mainFileTable.Rows.Count)
-            {
-                // We require file source information.
-                Table mainWixFileTable = mainTransform.Tables["WixFile"];
-                if (null == mainWixFileTable)
-                {
-                    throw new WixException(WixErrors.AdminImageRequired(productCode));
-                }
-
-                FileRowCollection mainFileRows = new FileRowCollection();
-                mainFileRows.AddRange(mainFileTable.Rows);
-
-                Table pairedFileTable = pairedTransform.EnsureTable(mainFileTable.Definition);
-                foreach (WixFileRow mainWixFileRow in mainWixFileTable.Rows)
-                {
-                    FileRow mainFileRow = mainFileRows[mainWixFileRow.File];
-
-                    // set File.Sequence to non null to satisfy transform bind
-                    mainFileRow.Sequence = 1;
-
-                    // delete's don't need rows in the paired transform
-                    if (mainFileRow.Operation == RowOperation.Delete)
-                    {
-                        continue;
-                    }
-
-                    FileRow pairedFileRow = (FileRow)pairedFileTable.CreateRow(null);
-                    pairedFileRow.Operation = RowOperation.Modify;
-                    for (int i = 0; i < mainFileRow.Fields.Length; i++)
-                    {
-                        pairedFileRow[i] = mainFileRow[i];
-                    }
-
-                    // override authored media for patch bind
-                    // TODO: consider using File/@DiskId for patch media
-                    mainFileRow.DiskId = mediaRow.DiskId;
-                    mainWixFileRow.DiskId = mediaRow.DiskId;
-                    // suppress any change to File.Sequence to avoid bloat
-                    mainFileRow.Fields[7].Modified = false;
-
-                    // force File row to appear in the transform
-                    switch (mainFileRow.Operation)
-                    {
-                        case RowOperation.Modify:
-                        case RowOperation.Add:
-                            // set msidbFileAttributesPatchAdded
-                            pairedFileRow.Attributes |= MsiInterop.MsidbFileAttributesPatchAdded;
-                            pairedFileRow.Fields[6].Modified = true;
-                            pairedFileRow.Operation = mainFileRow.Operation;
-                            break;
-                        default:
-                            pairedFileRow.Fields[6].Modified = false;
-                            break;
-                    }
-                }
-            }
-
-            // add Media row to pairedTransform
-            Table pairedMediaTable = pairedTransform.EnsureTable(this.tableDefinitions["Media"]);
-            Row pairedMediaRow = pairedMediaTable.CreateRow(null);
-            pairedMediaRow.Operation = RowOperation.Add;
-            for (int i = 0; i < mediaRow.Fields.Length; i++)
-            {
-                pairedMediaRow[i] = mediaRow[i];
-            }
-
-            // add PatchPackage for this Media
-            Table pairedPackageTable = pairedTransform.EnsureTable(this.tableDefinitions["PatchPackage"]);
-            pairedPackageTable.Operation = TableOperation.Add;
-            Row pairedPackageRow = pairedPackageTable.CreateRow(null);
-            pairedPackageRow.Operation = RowOperation.Add;
-            pairedPackageRow[0] = patchId;
-            pairedPackageRow[1] = mediaRow.DiskId;
-
-            // add property to both identify client patches and whether those patches are removable or not
-            int allowRemoval = 0;
-            Table msiPatchMetadataTable = this.patch.Tables["MsiPatchMetadata"];
-            if (null != msiPatchMetadataTable)
-            {
-                foreach (Row msiPatchMetadataRow in msiPatchMetadataTable.Rows)
-                {
-                    // get the value of the standard AllowRemoval property, if present
-                    string company = (string)msiPatchMetadataRow[0];
-                    if ((null == company || 0 == company.Length) && "AllowRemoval" == (string)msiPatchMetadataRow[1])
-                    {
-                        allowRemoval = Int32.Parse((string)msiPatchMetadataRow[2], CultureInfo.InvariantCulture);
-                    }
-                }
-            }
-
-            // add the property to the patch transform's Property table
-            Table pairedPropertyTable = pairedTransform.EnsureTable(this.tableDefinitions["Property"]);
-            pairedPropertyTable.Operation = TableOperation.Add;
-            Row pairedPropertyRow = pairedPropertyTable.CreateRow(null);
-            pairedPropertyRow.Operation = RowOperation.Add;
-            pairedPropertyRow[0] = string.Concat(clientPatchId, ".AllowRemoval");
-            pairedPropertyRow[1] = allowRemoval.ToString(CultureInfo.InvariantCulture);
-
-            // add this patch code GUID to the patch transform to identify
-            // which patches are installed, including in multi-patch
-            // installations.
-            pairedPropertyRow = pairedPropertyTable.CreateRow(null);
-            pairedPropertyRow.Operation = RowOperation.Add;
-            pairedPropertyRow[0] = string.Concat(clientPatchId, ".PatchCode");
-            pairedPropertyRow[1] = patchId;
-
-            // add PATCHNEWPACKAGECODE to apply to admin layouts
-            pairedPropertyRow = pairedPropertyTable.CreateRow(null);
-            pairedPropertyRow.Operation = RowOperation.Add;
-            pairedPropertyRow[0] = "PATCHNEWPACKAGECODE";
-            pairedPropertyRow[1] = patchId;
-
-            // add PATCHNEWSUMMARYCOMMENTS and PATCHNEWSUMMARYSUBJECT to apply to admin layouts
-            Table _summaryInformationTable = this.patch.Tables["_SummaryInformation"];
-            if (null != _summaryInformationTable)
-            {
-                foreach (Row row in _summaryInformationTable.Rows)
-                {
-                    if (3 == (int)row[0]) // PID_SUBJECT
-                    {
-                        pairedPropertyRow = pairedPropertyTable.CreateRow(null);
-                        pairedPropertyRow.Operation = RowOperation.Add;
-                        pairedPropertyRow[0] = "PATCHNEWSUMMARYSUBJECT";
-                        pairedPropertyRow[1] = row[1];
-                    }
-                    else if (6 == (int)row[0]) // PID_COMMENTS
-                    {
-                        pairedPropertyRow = pairedPropertyTable.CreateRow(null);
-                        pairedPropertyRow.Operation = RowOperation.Add;
-                        pairedPropertyRow[0] = "PATCHNEWSUMMARYCOMMENTS";
-                        pairedPropertyRow[1] = row[1];
-                    }
-                }
-            }
-
-            return pairedTransform;
-        }
-
-        /// <summary>
-        /// Sends a message to the message delegate if there is one.
-        /// </summary>
-        /// <param name="mea">Message event arguments.</param>
-        public void OnMessage(MessageEventArgs mea)
-        {
-            WixErrorEventArgs errorEventArgs = mea as WixErrorEventArgs;
-
-            if (null != this.Message)
-            {
-                this.Message(this, mea);
-            }
-            else if (null != errorEventArgs)
-            {
-                throw new WixException(errorEventArgs);
-            }
-        }
-    }
-}
->>>>>>> 7aa1bb80
+}