//-------------------------------------------------------------------------------------------------
// <copyright file="Binder.cs" company="Outercurve Foundation">
//   Copyright (c) 2004, Outercurve Foundation.
//   This software is released under Microsoft Reciprocal License (MS-RL).
//   The license and further copyright text can be found in the file
//   LICENSE.TXT at the root directory of the distribution.
// </copyright>
//
// <summary>
// Binder core of the Windows Installer Xml toolset.
// </summary>
//-------------------------------------------------------------------------------------------------

namespace Microsoft.Tools.WindowsInstallerXml
{
    using System;
    using System.Collections;
    using System.Collections.Generic;
    using System.Collections.ObjectModel;
    using System.Collections.Specialized;
    using System.ComponentModel;
    using System.Diagnostics;
    using System.Diagnostics.CodeAnalysis;
    using System.Globalization;
    using System.IO;
    using System.Reflection;
    using System.Runtime.InteropServices;
    using System.Security.Cryptography;
    using System.Security.Cryptography.X509Certificates;
    using System.Text;
    using System.Threading;
    using System.Xml;
    using System.Xml.XPath;
    using Microsoft.Tools.WindowsInstallerXml.Cab;
    using Microsoft.Tools.WindowsInstallerXml.CLR.Interop;
    using Microsoft.Tools.WindowsInstallerXml.MergeMod;
    using Microsoft.Tools.WindowsInstallerXml.Msi;
    using Microsoft.Tools.WindowsInstallerXml.Msi.Interop;

    using Wix = Microsoft.Tools.WindowsInstallerXml.Serialize;

    // TODO: (4.0) Refactor so that these don't need to be copied.
    // Copied verbatim from ext\UtilExtension\wixext\UtilCompiler.cs
    [Flags]
    internal enum WixFileSearchAttributes
    {
        Default = 0x001,
        MinVersionInclusive = 0x002,
        MaxVersionInclusive = 0x004,
        MinSizeInclusive = 0x008,
        MaxSizeInclusive = 0x010,
        MinDateInclusive = 0x020,
        MaxDateInclusive = 0x040,
        WantVersion = 0x080,
        WantExists = 0x100,
        IsDirectory = 0x200,
    }

    [Flags]
    internal enum WixRegistrySearchAttributes
    {
        Raw = 0x01,
        Compatible = 0x02,
        ExpandEnvironmentVariables = 0x04,
        WantValue = 0x08,
        WantExists = 0x10,
        Win64 = 0x20,
    }

    internal enum WixComponentSearchAttributes
    {
        KeyPath = 0x1,
        State = 0x2,
        WantDirectory = 0x4,
    }

    [Flags]
    internal enum WixProductSearchAttributes
    {
        Version = 0x01,
        Language = 0x02,
        State = 0x04,
        Assignment = 0x08,
        UpgradeCode = 0x10,
    }


    /// <summary>
    /// Binder core of the Windows Installer Xml toolset.
    /// </summary>
    public sealed class Binder : WixBinder, IDisposable
    {
        // as outlined in RFC 4122, this is our namespace for generating name-based (version 3) UUIDs
        private static readonly Guid WixComponentGuidNamespace = new Guid("{3064E5C6-FB63-4FE9-AC49-E446A792EFA5}");

        // The following constants must stay in sync with src\burn\engine\core.h
        private const string BURN_BUNDLE_NAME = "WixBundleName";
        private const string BURN_BUNDLE_ORIGINAL_SOURCE = "WixBundleOriginalSource";
        private const string BURN_BUNDLE_LAST_USED_SOURCE = "WixBundleLastUsedSource";

        private string emptyFile;

        private bool backwardsCompatibleGuidGen;
        private int cabbingThreadCount;
        private string cabCachePath;
        private Cab.CompressionLevel defaultCompressionLevel;
        private bool exactAssemblyVersions;
        private bool setMsiAssemblyNameFileVersion;
        private string pdbFile;
        private bool reuseCabinets;
        private bool suppressAssemblies;
        private bool suppressAclReset;
        private bool suppressFileHashAndInfo;
        private StringCollection suppressICEs;
        private bool suppressLayout;
        private bool suppressWixPdb;
        private bool suppressValidation;

        private StringCollection ices;
        private StringCollection invalidArgs;
        private bool suppressAddingValidationRows;
        private Validator validator;

        private string contentsFile;
        private string outputsFile;
        private string builtOutputsFile;
        private string wixprojectFile;

        // Following object handles are needed by the NewCabNamesCallBack callback
        private ArrayList fileTransfers; // File Transfers for BindDatabase Only and not the one for BindBundle
        private Output output;
        internal FileSplitCabNamesCallback newCabNamesCallBack;
        private Dictionary<string, string> lastCabinetAddedToMediaTable; // Key is First Cabinet Name, Value is Last Cabinet Added in the Split Sequence

        /// <summary>
        /// Creates an MSI binder.
        /// </summary>
        public Binder()
        {
            this.defaultCompressionLevel = Cab.CompressionLevel.Mszip;
            this.suppressICEs = new StringCollection();

            this.ices = new StringCollection();
            this.invalidArgs = new StringCollection();
            this.validator = new Validator();

            // Need fileTransfers handle for NewCabNamesCallBack callback
            this.fileTransfers = new ArrayList();
            this.newCabNamesCallBack = NewCabNamesCallBack;
            this.lastCabinetAddedToMediaTable = new Dictionary<string, string>();
        }

        /// <summary>
        /// Gets or sets whether the GUID generation should use a backwards
        /// compatible version (i.e. MD5).
        /// </summary>
        public bool BackwardsCompatibleGuidGen
        {
            get { return this.backwardsCompatibleGuidGen; }
            set { this.backwardsCompatibleGuidGen = value; }
        }

        /// <summary>
        /// Gets or sets the number of threads to use for cabinet creation.
        /// </summary>
        /// <value>The number of threads to use for cabinet creation.</value>
        public int CabbingThreadCount
        {
            get { return this.cabbingThreadCount; }
            set { this.cabbingThreadCount = value; }
        }

        /// <summary>
        /// Gets or sets the default compression level to use for cabinets
        /// that don't have their compression level explicitly set.
        /// </summary>
        public Cab.CompressionLevel DefaultCompressionLevel
        {
            get { return this.defaultCompressionLevel; }
            set { this.defaultCompressionLevel = value; }
        }

        /// <summary>
        /// Gets or sets the exact assembly versions flag (see docs).
        /// </summary>
        public bool ExactAssemblyVersions
        {
            get { return this.exactAssemblyVersions; }
            set { this.exactAssemblyVersions = value; }
        }

        /// <summary>
        /// Gets and sets the location to save the WixPdb.
        /// </summary>
        /// <value>The location in which to save the WixPdb. Null if the the WixPdb should not be output.</value>
        public string PdbFile
        {
            get { return this.pdbFile; }
            set { this.pdbFile = value; }
        }

        /// <summary>
        /// Gets and sets the option to set the file version in the MsiAssemblyName table.
        /// </summary>
        /// <value>The option to set the file version in the MsiAssemblyName table.</value>
        public bool SetMsiAssemblyNameFileVersion
        {
            get { return this.setMsiAssemblyNameFileVersion; }
            set { this.setMsiAssemblyNameFileVersion = value; }
        }

        /// <summary>
        /// Gets and sets the option to suppress resetting ACLs by the binder.
        /// </summary>
        /// <value>The option to suppress resetting ACLs by the binder.</value>
        public bool SuppressAclReset
        {
            get { return this.suppressAclReset; }
            set { this.suppressAclReset = value; }
        }

        /// <summary>
        /// Gets and sets the option to suppress adding _Validation rows.
        /// </summary>
        /// <value>The option to suppress adding _Validation rows.</value>
        public bool SuppressAddingValidationRows
        {
            get { return this.suppressAddingValidationRows; }
            set { this.suppressAddingValidationRows = value; }
        }

        /// <summary>
        /// Gets and sets the option to suppress grabbing assembly name information from assemblies.
        /// </summary>
        /// <value>The option to suppress grabbing assembly name information from assemblies.</value>
        public bool SuppressAssemblies
        {
            get { return this.suppressAssemblies; }
            set { this.suppressAssemblies = value; }
        }

        /// <summary>
        /// Gets and sets the option to suppress grabbing the file hash, version and language at link time.
        /// </summary>
        /// <value>The option to suppress grabbing the file hash, version and language.</value>
        public bool SuppressFileHashAndInfo
        {
            get { return this.suppressFileHashAndInfo; }
            set { this.suppressFileHashAndInfo = value; }
        }

        /// <summary>
        /// Gets and sets the option to suppress creating an image for MSI/MSM.
        /// </summary>
        /// <value>The option to suppress creating an image for MSI/MSM.</value>
        public bool SuppressLayout
        {
            get { return this.suppressLayout; }
            set { this.suppressLayout = value; }
        }

        /// <summary>
        /// Gets and sets the option to suppress MSI/MSM validation.
        /// </summary>
        /// <value>The option to suppress MSI/MSM validation.</value>
        /// <remarks>This must be set before calling Bind.</remarks>
        public bool SuppressValidation
        {
            get
            {
                return this.suppressValidation;
            }

            set
            {
                // make a new validator if validation has been turned off and is now being turned back on
                if (!value && null == this.validator)
                {
                    this.validator = new Validator();
                }

                this.suppressValidation = value;
            }
        }

        /// <summary>
        /// Gets help for all the command line arguments for this binder.
        /// </summary>
        /// <returns>A string to be added to light's help string.</returns>
        public override string GetCommandLineArgumentsHelpString()
        {
            return WixStrings.BinderArguments;
        }

        /// <summary>
        /// Parse the commandline arguments.
        /// </summary>
        /// <param name="args">Commandline arguments.</param>
        /// <param name="consoleMessageHandler">The console message handler.</param>
        [SuppressMessage("Microsoft.Globalization", "CA1308:NormalizeStringsToUppercase", Justification = "These strings are not round tripped, and have no security impact")]
        public override StringCollection ParseCommandLine(string[] args, ConsoleMessageHandler consoleMessageHandler)
        {
            for (int i = 0; i < args.Length; ++i)
            {
                string arg = args[i];
                if (null == arg || 0 == arg.Length) // skip blank arguments
                {
                    continue;
                }

                if ('-' == arg[0] || '/' == arg[0])
                {
                    string parameter = arg.Substring(1);
                    if (parameter.Equals("bcgg", StringComparison.Ordinal))
                    {
                        this.backwardsCompatibleGuidGen = true;
                    }
                    else if (parameter.Equals("cc", StringComparison.Ordinal))
                    {
                        this.cabCachePath = CommandLine.GetDirectory(parameter, consoleMessageHandler, args, ++i);

                        if (String.IsNullOrEmpty(this.cabCachePath))
                        {
                            return this.invalidArgs;
                        }
                    }
                    else if (parameter.Equals("ct", StringComparison.Ordinal))
                    {
                        if (!CommandLine.IsValidArg(args, ++i))
                        {
                            consoleMessageHandler.Display(this, WixErrors.IllegalCabbingThreadCount(String.Empty));
                            return this.invalidArgs;
                        }

                        try
                        {
                            this.cabbingThreadCount = Convert.ToInt32(args[i], CultureInfo.InvariantCulture.NumberFormat);

                            if (0 >= this.cabbingThreadCount)
                            {
                                consoleMessageHandler.Display(this, WixErrors.IllegalCabbingThreadCount(args[i]));
                            }

                            consoleMessageHandler.Display(this, WixVerboses.SetCabbingThreadCount(this.cabbingThreadCount.ToString()));
                        }
                        catch (FormatException)
                        {
                            consoleMessageHandler.Display(this, WixErrors.IllegalCabbingThreadCount(args[i]));
                        }
                        catch (OverflowException)
                        {
                            consoleMessageHandler.Display(this, WixErrors.IllegalCabbingThreadCount(args[i]));
                        }
                    }
                    else if (parameter.Equals("cub", StringComparison.Ordinal))
                    {
                        string cubeFile = CommandLine.GetFile(parameter, consoleMessageHandler, args, ++i);

                        if (String.IsNullOrEmpty(cubeFile))
                        {
                            return this.invalidArgs;
                        }

                        this.validator.AddCubeFile(cubeFile);
                    }
                    else if (parameter.StartsWith("dcl:", StringComparison.Ordinal))
                    {
                        string defaultCompressionLevel = arg.Substring(5);

                        if (String.IsNullOrEmpty(defaultCompressionLevel))
                        {
                            return this.invalidArgs;
                        }

                        this.defaultCompressionLevel = WixCreateCab.CompressionLevelFromString(defaultCompressionLevel);
                    }
                    else if (parameter.Equals("eav", StringComparison.Ordinal))
                    {
                        this.exactAssemblyVersions = true;
                    }
                    else if (parameter.Equals("fv", StringComparison.Ordinal))
                    {
                        this.setMsiAssemblyNameFileVersion = true;
                    }
                    else if (parameter.StartsWith("ice:", StringComparison.Ordinal))
                    {
                        this.ices.Add(parameter.Substring(4));
                    }
                    else if (parameter.Equals("contentsfile", StringComparison.Ordinal))
                    {
                        this.contentsFile = CommandLine.GetFile(parameter, consoleMessageHandler, args, ++i);

                        if (String.IsNullOrEmpty(this.contentsFile))
                        {
                            return this.invalidArgs;
                        }
                    }
                    else if (parameter.Equals("outputsfile", StringComparison.Ordinal))
                    {
                        this.outputsFile = CommandLine.GetFile(parameter, consoleMessageHandler, args, ++i);

                        if (String.IsNullOrEmpty(this.outputsFile))
                        {
                            return this.invalidArgs;
                        }
                    }
                    else if (parameter.Equals("builtoutputsfile", StringComparison.Ordinal))
                    {
                        this.builtOutputsFile = CommandLine.GetFile(parameter, consoleMessageHandler, args, ++i);

                        if (String.IsNullOrEmpty(this.builtOutputsFile))
                        {
                            return this.invalidArgs;
                        }
                    }
                    else if (parameter.Equals("wixprojectfile", StringComparison.Ordinal))
                    {
                        this.wixprojectFile = CommandLine.GetFile(parameter, consoleMessageHandler, args, ++i);

                        if (String.IsNullOrEmpty(this.wixprojectFile))
                        {
                            return this.invalidArgs;
                        }
                    }
                    else if (parameter.Equals("O1", StringComparison.Ordinal))
                    {
                        consoleMessageHandler.Display(this, WixWarnings.DeprecatedCommandLineSwitch("O1"));
                    }
                    else if (parameter.Equals("O2", StringComparison.Ordinal))
                    {
                        consoleMessageHandler.Display(this, WixWarnings.DeprecatedCommandLineSwitch("O2"));
                    }
                    else if (parameter.Equals("pdbout", StringComparison.Ordinal))
                    {
                        this.pdbFile = CommandLine.GetFile(parameter, consoleMessageHandler, args, ++i);

                        if (String.IsNullOrEmpty(this.pdbFile))
                        {
                            return this.invalidArgs;
                        }
                    }
                    else if (parameter.Equals("reusecab", StringComparison.Ordinal))
                    {
                        this.reuseCabinets = true;
                    }
                    else if (parameter.Equals("sa", StringComparison.Ordinal))
                    {
                        this.suppressAssemblies = true;
                    }
                    else if (parameter.Equals("sacl", StringComparison.Ordinal))
                    {
                        this.suppressAclReset = true;
                    }
                    else if (parameter.Equals("sbuildinfo", StringComparison.Ordinal))
                    {
                        consoleMessageHandler.Display(this, WixWarnings.DeprecatedCommandLineSwitch(parameter));
                    }
                    else if (parameter.Equals("sf", StringComparison.Ordinal))
                    {
                        this.suppressAssemblies = true;
                        this.suppressFileHashAndInfo = true;
                    }
                    else if (parameter.Equals("sh", StringComparison.Ordinal))
                    {
                        this.suppressFileHashAndInfo = true;
                    }
                    else if (parameter.StartsWith("sice:", StringComparison.Ordinal))
                    {
                        this.suppressICEs.Add(parameter.Substring(5));
                    }
                    else if (parameter.Equals("sl", StringComparison.Ordinal))
                    {
                        this.suppressLayout = true;
                    }
                    else if (parameter.Equals("spdb", StringComparison.Ordinal))
                    {
                        this.suppressWixPdb = true;
                    }
                    else if (parameter.Equals("sval", StringComparison.Ordinal))
                    {
                        this.suppressValidation = true;
                    }
                    else
                    {
                        this.invalidArgs.Add(arg);
                    }
                }
                else
                {
                    this.invalidArgs.Add(arg);
                }
            }

            this.pdbFile = this.suppressWixPdb ? null : this.pdbFile;

            return this.invalidArgs;
        }

        /// <summary>
        /// Do any setting up needed after all command line parsing.
        /// </summary>
        public override void PostParseCommandLine()
        {
            if (!this.suppressWixPdb && null == this.pdbFile && null != this.OutputFile)
            {
                this.pdbFile = Path.ChangeExtension(this.OutputFile, ".wixpdb");
            }
        }

        /// <summary>
        /// Adds an event handler.
        /// </summary>
        /// <param name="newHandler">The event handler to add.</param>
        public override void AddMessageEventHandler(MessageEventHandler newHandler)
        {
            base.AddMessageEventHandler(newHandler);
            validator.Extension.Message += newHandler;
        }

        /// <summary>
        /// Binds an output.
        /// </summary>
        /// <param name="output">The output to bind.</param>
        /// <param name="file">The Windows Installer file to create.</param>
        /// <remarks>The Binder.DeleteTempFiles method should be called after calling this method.</remarks>
        /// <returns>true if binding completed successfully; false otherwise</returns>
        public override bool Bind(Output output, string file)
        {
            // Need output object handle for NewCabNamesCallBack callback
            this.output = output;

            // ensure the cabinet cache path exists if we are going to use it
            if (null != this.cabCachePath && !Directory.Exists(this.cabCachePath))
            {
                Directory.CreateDirectory(this.cabCachePath);
            }

            // tell the binder about the validator if validation isn't suppressed
            if (!this.suppressValidation && (OutputType.Module == output.Type || OutputType.Product == output.Type))
            {
                if (String.IsNullOrEmpty(this.validator.TempFilesLocation))
                {
                    this.validator.TempFilesLocation = Environment.GetEnvironmentVariable("WIX_TEMP");
                }

                // set the default cube file
                Assembly lightAssembly = Assembly.GetExecutingAssembly();
                string lightDirectory = Path.GetDirectoryName(lightAssembly.Location);
                if (OutputType.Module == output.Type)
                {
                    this.validator.AddCubeFile(Path.Combine(lightDirectory, "mergemod.cub"));
                }
                else // product
                {
                    this.validator.AddCubeFile(Path.Combine(lightDirectory, "darice.cub"));
                }

                // by default, disable ICEs that have equivalent-or-better checks in WiX
                this.suppressICEs.Add("ICE08");
                this.suppressICEs.Add("ICE33");
                this.suppressICEs.Add("ICE47");
                this.suppressICEs.Add("ICE66");

                // set the ICEs
                string[] iceArray = new string[this.ices.Count];
                this.ices.CopyTo(iceArray, 0);
                this.validator.ICEs = iceArray;

                // set the suppressed ICEs
                string[] suppressICEArray = new string[this.suppressICEs.Count];
                this.suppressICEs.CopyTo(suppressICEArray, 0);
                this.validator.SuppressedICEs = suppressICEArray;
            }
            else
            {
                this.validator = null;
            }

            this.core = new BinderCore(this.MessageHandler);
            this.FileManager.MessageHandler = this.core;

            foreach (BinderExtension extension in this.extensions)
            {
                extension.Core = this.core;
            }

            if (null == output)
            {
                throw new ArgumentNullException("output");
            }

            this.core.EncounteredError = false;

            switch (output.Type)
            {
                case OutputType.Bundle:
                    return this.BindBundle(output, file);
                case OutputType.Transform:
                    return this.BindTransform(output, file);
                default:
                    return this.BindDatabase(output, file);
            }
        }

        /// <summary>
        /// Does any housekeeping after Bind.
        /// </summary>
        /// <param name="tidy">Whether or not any actual tidying should be done.</param>
        public override void Cleanup(bool tidy)
        {
            // If Bind hasn't been called yet, core will be null. There will be
            // nothing to cleanup.
            if (this.core == null)
            {
                return;
            }

            if (tidy)
            {
                if (!this.DeleteTempFiles())
                {
                    this.core.OnMessage(WixWarnings.FailedToDeleteTempDir(this.TempFilesLocation));
                }
            }
            else
            {
                this.core.OnMessage(WixVerboses.BinderTempDirLocatedAt(this.TempFilesLocation));
            }

            if (null != this.validator && !String.IsNullOrEmpty(this.validator.TempFilesLocation))
            {
                if (tidy)
                {
                    if (!this.validator.DeleteTempFiles())
                    {
                        this.core.OnMessage(WixWarnings.FailedToDeleteTempDir(this.validator.TempFilesLocation));
                    }
                }
                else
                {
                    this.core.OnMessage(WixVerboses.ValidatorTempDirLocatedAt(this.validator.TempFilesLocation));
                }
            }
        }

        /// <summary>
        /// Cleans up the temp files used by the Binder.
        /// </summary>
        /// <returns>True if all files were deleted, false otherwise.</returns>
        public override bool DeleteTempFiles()
        {
            bool deleted = base.DeleteTempFiles();
            if (deleted)
            {
                this.emptyFile = null;
            }

            return deleted;
        }

        /// <summary>
        /// Process a list of loaded extensions.
        /// </summary>
        /// <param name="loadedExtensionList">The list of loaded extensions.</param>
        public override void ProcessExtensions(WixExtension[] loadedExtensionList)
        {
            bool binderFileManagerLoaded = false;
            bool validatorExtensionLoaded = false;

            foreach (WixExtension wixExtension in loadedExtensionList)
            {
                if (null != wixExtension.BinderFileManager)
                {
                    if (binderFileManagerLoaded)
                    {
                        core.OnMessage(WixErrors.CannotLoadBinderFileManager(wixExtension.BinderFileManager.GetType().ToString(), this.FileManager.ToString()));
                    }

                    this.FileManager = wixExtension.BinderFileManager;
                    binderFileManagerLoaded = true;
                }

                ValidatorExtension validatorExtension = wixExtension.ValidatorExtension;
                if (null != validatorExtension)
                {
                    if (validatorExtensionLoaded)
                    {
                        core.OnMessage(WixErrors.CannotLoadLinkerExtension(validatorExtension.GetType().ToString(), this.validator.Extension.ToString()));
                    }

                    this.validator.Extension = validatorExtension;
                    validatorExtensionLoaded = true;
                }
            }

            this.FileManager.CabCachePath = this.cabCachePath;
            this.FileManager.ReuseCabinets = this.reuseCabinets;
        }

        /// <summary>
        /// Creates the MSI/MSM/PCP database.
        /// </summary>
        /// <param name="output">Output to create database for.</param>
        /// <param name="databaseFile">The database file to create.</param>
        /// <param name="keepAddedColumns">Whether to keep columns added in a transform.</param>
        /// <param name="useSubdirectory">Whether to use a subdirectory based on the <paramref name="databaseFile"/> file name for intermediate files.</param>
        internal void GenerateDatabase(Output output, string databaseFile, bool keepAddedColumns, bool useSubdirectory)
        {
            // add the _Validation rows
            if (!this.suppressAddingValidationRows)
            {
                Table validationTable = output.EnsureTable(this.core.TableDefinitions["_Validation"]);

                foreach (Table table in output.Tables)
                {
                    if (!table.Definition.IsUnreal)
                    {
                        // add the validation rows for this table
                        table.Definition.AddValidationRows(validationTable);
                    }
                }
            }

            // set the base directory
            string baseDirectory = this.TempFilesLocation;
            if (useSubdirectory)
            {
                string filename = Path.GetFileNameWithoutExtension(databaseFile);
                baseDirectory = Path.Combine(baseDirectory, filename);

                // make sure the directory exists
                Directory.CreateDirectory(baseDirectory);
            }

            try
            {
                OpenDatabase type = OpenDatabase.CreateDirect;

                // set special flag for patch files
                if (OutputType.Patch == output.Type)
                {
                    type |= OpenDatabase.OpenPatchFile;
                }

                // try to create the database
                using (Database db = new Database(databaseFile, type))
                {
                    // localize the codepage if a value was specified by the localizer
                    if (null != this.Localizer && -1 != this.Localizer.Codepage)
                    {
                        output.Codepage = this.Localizer.Codepage;
                    }

                    // if we're not using the default codepage, import a new one into our
                    // database before we add any tables (or the tables would be added
                    // with the wrong codepage)
                    if (0 != output.Codepage)
                    {
                        this.SetDatabaseCodepage(db, output);
                    }

                    foreach (Table table in output.Tables)
                    {
                        Table importTable = table;
                        bool hasBinaryColumn = false;

                        // skip all unreal tables other than _Streams
                        if (table.Definition.IsUnreal && "_Streams" != table.Name)
                        {
                            continue;
                        }

                        // Do not put the _Validation table in patches, it is not needed
                        if (OutputType.Patch == output.Type && "_Validation" == table.Name)
                        {
                            continue;
                        }

                        // The only way to import binary data is to copy it to a local subdirectory first.
                        // To avoid this extra copying and perf hit, import an empty table with the same
                        // definition and later import the binary data from source using records.
                        foreach (ColumnDefinition columnDefinition in table.Definition.Columns)
                        {
                            if (ColumnType.Object == columnDefinition.Type)
                            {
                                importTable = new Table(table.Section, table.Definition);
                                hasBinaryColumn = true;
                                break;
                            }
                        }

                        // create the table via IDT import
                        if ("_Streams" != importTable.Name)
                        {
                            try
                            {
                                db.ImportTable(output.Codepage, this.core, importTable, baseDirectory, keepAddedColumns);
                            }
                            catch (WixInvalidIdtException)
                            {
                                // If ValidateRows finds anything it doesn't like, it throws
                                importTable.ValidateRows();

                                // Otherwise we rethrow the InvalidIdt
                                throw;
                            }
                        }

                        // insert the rows via SQL query if this table contains object fields
                        if (hasBinaryColumn)
                        {
                            StringBuilder query = new StringBuilder("SELECT ");

                            // build the query for the view
                            bool firstColumn = true;
                            foreach (ColumnDefinition columnDefinition in table.Definition.Columns)
                            {
                                if (!firstColumn)
                                {
                                    query.Append(",");
                                }
                                query.AppendFormat(" `{0}`", columnDefinition.Name);
                                firstColumn = false;
                            }
                            query.AppendFormat(" FROM `{0}`", table.Name);

                            using (View tableView = db.OpenExecuteView(query.ToString()))
                            {
                                // import each row containing a stream
                                foreach (Row row in table.Rows)
                                {
                                    using (Record record = new Record(table.Definition.Columns.Count))
                                    {
                                        StringBuilder streamName = new StringBuilder();
                                        bool needStream = false;

                                        // the _Streams table doesn't prepend the table name (or a period)
                                        if ("_Streams" != table.Name)
                                        {
                                            streamName.Append(table.Name);
                                        }

                                        for (int i = 0; i < table.Definition.Columns.Count; i++)
                                        {
                                            ColumnDefinition columnDefinition = table.Definition.Columns[i];

                                            switch (columnDefinition.Type)
                                            {
                                                case ColumnType.Localized:
                                                case ColumnType.Preserved:
                                                case ColumnType.String:
                                                    if (columnDefinition.IsPrimaryKey)
                                                    {
                                                        if (0 < streamName.Length)
                                                        {
                                                            streamName.Append(".");
                                                        }
                                                        streamName.Append((string)row[i]);
                                                    }

                                                    record.SetString(i + 1, (string)row[i]);
                                                    break;
                                                case ColumnType.Number:
                                                    record.SetInteger(i + 1, Convert.ToInt32(row[i], CultureInfo.InvariantCulture));
                                                    break;
                                                case ColumnType.Object:
                                                    if (null != row[i])
                                                    {
                                                        needStream = true;
                                                        try
                                                        {
                                                            record.SetStream(i + 1, (string)row[i]);
                                                        }
                                                        catch (Win32Exception e)
                                                        {
                                                            if (0xA1 == e.NativeErrorCode) // ERROR_BAD_PATHNAME
                                                            {
                                                                throw new WixException(WixErrors.FileNotFound(row.SourceLineNumbers, (string)row[i]));
                                                            }
                                                            else
                                                            {
                                                                throw new WixException(WixErrors.Win32Exception(e.NativeErrorCode, e.Message));
                                                            }
                                                        }
                                                    }
                                                    break;
                                            }
                                        }

                                        // stream names are created by concatenating the name of the table with the values
                                        // of the primary key (delimited by periods)
                                        // check for a stream name that is more than 62 characters long (the maximum allowed length)
                                        if (needStream && MsiInterop.MsiMaxStreamNameLength < streamName.Length)
                                        {
                                            this.core.OnMessage(WixErrors.StreamNameTooLong(row.SourceLineNumbers, table.Name, streamName.ToString(), streamName.Length));
                                        }
                                        else // add the row to the database
                                        {
                                            tableView.Modify(ModifyView.Assign, record);
                                        }
                                    }
                                }
                            }

                            // Remove rows from the _Streams table for wixpdbs.
                            if ("_Streams" == table.Name)
                            {
                                table.Rows.Clear();
                            }
                        }
                    }

                    // insert substorages (like transforms inside a patch)
                    if (0 < output.SubStorages.Count)
                    {
                        using (View storagesView = new View(db, "SELECT `Name`, `Data` FROM `_Storages`"))
                        {
                            foreach (SubStorage subStorage in output.SubStorages)
                            {
                                string transformFile = Path.Combine(this.TempFilesLocation, String.Concat(subStorage.Name, ".mst"));

                                // bind the transform
                                if (this.BindTransform(subStorage.Data, transformFile))
                                {
                                    // add the storage
                                    using (Record record = new Record(2))
                                    {
                                        record.SetString(1, subStorage.Name);
                                        record.SetStream(2, transformFile);
                                        storagesView.Modify(ModifyView.Assign, record);
                                    }
                                }
                            }
                        }
                    }

                    // we're good, commit the changes to the new MSI
                    db.Commit();
                }
            }
            catch (IOException)
            {
                // TODO: this error message doesn't seem specific enough
                throw new WixFileNotFoundException(SourceLineNumberCollection.FromFileName(databaseFile), databaseFile);
            }
        }

        /// <summary>
        /// Get the source path of a directory.
        /// </summary>
        /// <param name="directories">All cached directories.</param>
        /// <param name="componentIdGenSeeds">Hash table of Component GUID generation seeds indexed by directory id.</param>
        /// <param name="directory">Directory identifier.</param>
        /// <param name="canonicalize">Canonicalize the path for standard directories.</param>
        /// <returns>Source path of a directory.</returns>
        [SuppressMessage("Microsoft.Globalization", "CA1308:NormalizeStringsToUppercase", Justification = "Changing the way this string normalizes would result " +
                         "in a change to the way autogenerated GUIDs are generated. Furthermore, there is no security hole here, as the strings won't need to " +
                         "make a round trip")]
        private static string GetDirectoryPath(Hashtable directories, Hashtable componentIdGenSeeds, string directory, bool canonicalize)
        {
            if (!directories.Contains(directory))
            {
                throw new WixException(WixErrors.ExpectedDirectory(directory));
            }
            ResolvedDirectory resolvedDirectory = (ResolvedDirectory)directories[directory];

            if (null == resolvedDirectory.Path)
            {
                if (null != componentIdGenSeeds && componentIdGenSeeds.Contains(directory))
                {
                    resolvedDirectory.Path = (string)componentIdGenSeeds[directory];
                }
                else if (canonicalize && Util.IsStandardDirectory(directory))
                {
                    // when canonicalization is on, standard directories are treated equally
                    resolvedDirectory.Path = directory;
                }
                else
                {
                    string name = resolvedDirectory.Name;

                    if (canonicalize && null != name)
                    {
                        name = name.ToLower(CultureInfo.InvariantCulture);
                    }

                    if (String.IsNullOrEmpty(resolvedDirectory.DirectoryParent))
                    {
                        resolvedDirectory.Path = name;
                    }
                    else
                    {
                        string parentPath = GetDirectoryPath(directories, componentIdGenSeeds, resolvedDirectory.DirectoryParent, canonicalize);

                        if (null != resolvedDirectory.Name)
                        {
                            resolvedDirectory.Path = Path.Combine(parentPath, name);
                        }
                        else
                        {
                            resolvedDirectory.Path = parentPath;
                        }
                    }
                }
            }

            return resolvedDirectory.Path;
        }

        /// <summary>
        /// Gets the source path of a file.
        /// </summary>
        /// <param name="directories">All cached directories in <see cref="ResolvedDirectory"/>.</param>
        /// <param name="directoryId">Parent directory identifier.</param>
        /// <param name="fileName">File name (in long|source format).</param>
        /// <param name="compressed">Specifies the package is compressed.</param>
        /// <param name="useLongName">Specifies the package uses long file names.</param>
        /// <returns>Source path of file relative to package directory.</returns>
        internal static string GetFileSourcePath(Hashtable directories, string directoryId, string fileName, bool compressed, bool useLongName)
        {
            string fileSourcePath = Installer.GetName(fileName, true, useLongName);

            if (compressed)
            {
                // Use just the file name of the file since all uncompressed files must appear
                // in the root of the image in a compressed package.
            }
            else
            {
                // Get the relative path of where we want the file to be layed out as specified
                // in the Directory table.
                string directoryPath = Binder.GetDirectoryPath(directories, null, directoryId, false);
                fileSourcePath = Path.Combine(directoryPath, fileSourcePath);
            }

            // Strip off "SourceDir" if it's still on there.
            if (fileSourcePath.StartsWith("SourceDir\\", StringComparison.Ordinal))
            {
                fileSourcePath = fileSourcePath.Substring(10);
            }

            return fileSourcePath;
        }

        /// <summary>
        /// Set an MsiAssemblyName row.  If it was directly authored, override the value, otherwise
        /// create a new row.
        /// </summary>
        /// <param name="output">The output to bind.</param>
        /// <param name="assemblyNameTable">MsiAssemblyName table.</param>
        /// <param name="fileRow">FileRow containing the assembly read for the MsiAssemblyName row.</param>
        /// <param name="name">MsiAssemblyName name.</param>
        /// <param name="value">MsiAssemblyName value.</param>
        /// <param name="infoCache">Cache to populate with file information (optional).</param>
        /// <param name="modularizationGuid">The modularization GUID (in the case of merge modules).</param>
        [SuppressMessage("Microsoft.Globalization", "CA1308:NormalizeStringsToUppercase", Justification = "This string is not round tripped, and not used for any security decisions")]
        private void SetMsiAssemblyName(Output output, Table assemblyNameTable, FileRow fileRow, string name, string value, IDictionary<string, string> infoCache, string modularizationGuid)
        {
            // check for null value (this can occur when grabbing the file version from an assembly without one)
            if (null == value || 0 == value.Length)
            {
                this.core.OnMessage(WixWarnings.NullMsiAssemblyNameValue(fileRow.SourceLineNumbers, fileRow.Component, name));
            }
            else
            {
                Row assemblyNameRow = null;

                // override directly authored value
                foreach (Row row in assemblyNameTable.Rows)
                {
                    if ((string)row[0] == fileRow.Component && (string)row[1] == name)
                    {
                        assemblyNameRow = row;
                        break;
                    }
                }

                // if the assembly will be GAC'd and the name in the file table doesn't match the name in the MsiAssemblyName table, error because the install will fail.
                if ("name" == name && FileAssemblyType.DotNetAssembly == fileRow.AssemblyType && String.IsNullOrEmpty(fileRow.AssemblyApplication) && !String.Equals(Path.GetFileNameWithoutExtension(fileRow.LongFileName), value, StringComparison.OrdinalIgnoreCase))
                {
                    this.core.OnMessage(WixErrors.GACAssemblyIdentityWarning(fileRow.SourceLineNumbers, Path.GetFileNameWithoutExtension(fileRow.LongFileName), value));
                }

                if (null == assemblyNameRow)
                {
                    assemblyNameRow = assemblyNameTable.CreateRow(fileRow.SourceLineNumbers);
                    assemblyNameRow[0] = fileRow.Component;
                    assemblyNameRow[1] = name;
                    assemblyNameRow[2] = value;

                    // put the MsiAssemblyName row in the same section as the related File row
                    assemblyNameRow.SectionId = fileRow.SectionId;

                    if (null == fileRow.AssemblyNameRows)
                    {
                        fileRow.AssemblyNameRows = new RowCollection();
                    }
                    fileRow.AssemblyNameRows.Add(assemblyNameRow);
                }
                else
                {
                    assemblyNameRow[2] = value;
                }

                if (infoCache != null)
                {
                    string key = String.Format(CultureInfo.InvariantCulture, "assembly{0}.{1}", name, Demodularize(output, modularizationGuid, fileRow.File)).ToLower(CultureInfo.InvariantCulture);
                    infoCache[key] = (string)assemblyNameRow[2];
                }
            }
        }

        /// <summary>
        /// Merge data from a row in the WixPatchSymbolsPaths table into an associated FileRow.
        /// </summary>
        /// <param name="row">Row from the WixPatchSymbolsPaths table.</param>
        /// <param name="fileRow">FileRow into which to set symbol information.</param>
        /// <comment>This includes PreviousData as well.</comment>
        private static void MergeSymbolPaths(Row row, FileRow fileRow)
        {
            if (null == fileRow.Symbols)
            {
                fileRow.Symbols = (string)row[2];
            }
            else
            {
                fileRow.Symbols = String.Concat(fileRow.Symbols, ";", (string)row[2]);
            }

            Field field = row.Fields[2];
            if (null != field.PreviousData)
            {
                if (null == fileRow.PreviousSymbols)
                {
                    fileRow.PreviousSymbols = field.PreviousData;
                }
                else
                {
                    fileRow.PreviousSymbols = String.Concat(fileRow.PreviousSymbols, ";", field.PreviousData);
                }
            }
        }

        /// <summary>
        /// Merge data from the unreal tables into the real tables.
        /// </summary>
        /// <param name="tables">Collection of all tables.</param>
        private void MergeUnrealTables(TableCollection tables)
        {
            // merge data from the WixBBControl rows into the BBControl rows
            Table wixBBControlTable = tables["WixBBControl"];
            Table bbControlTable = tables["BBControl"];
            if (null != wixBBControlTable && null != bbControlTable)
            {
                // index all the BBControl rows by their identifier
                Hashtable indexedBBControlRows = new Hashtable(bbControlTable.Rows.Count);
                foreach (BBControlRow bbControlRow in bbControlTable.Rows)
                {
                    indexedBBControlRows.Add(bbControlRow.GetPrimaryKey('/'), bbControlRow);
                }

                foreach (Row row in wixBBControlTable.Rows)
                {
                    BBControlRow bbControlRow = (BBControlRow)indexedBBControlRows[row.GetPrimaryKey('/')];

                    bbControlRow.SourceFile = (string)row[2];
                }
            }

            // merge data from the WixControl rows into the Control rows
            Table wixControlTable = tables["WixControl"];
            Table controlTable = tables["Control"];
            if (null != wixControlTable && null != controlTable)
            {
                // index all the Control rows by their identifier
                Hashtable indexedControlRows = new Hashtable(controlTable.Rows.Count);
                foreach (ControlRow controlRow in controlTable.Rows)
                {
                    indexedControlRows.Add(controlRow.GetPrimaryKey('/'), controlRow);
                }

                foreach (Row row in wixControlTable.Rows)
                {
                    ControlRow controlRow = (ControlRow)indexedControlRows[row.GetPrimaryKey('/')];

                    controlRow.SourceFile = (string)row[2];
                }
            }

            // merge data from the WixFile rows into the File rows
            Table wixFileTable = tables["WixFile"];
            Table fileTable = tables["File"];
            if (null != wixFileTable && null != fileTable)
            {
                // index all the File rows by their identifier
                Hashtable indexedFileRows = new Hashtable(fileTable.Rows.Count, StringComparer.OrdinalIgnoreCase);

                foreach (FileRow fileRow in fileTable.Rows)
                {
                    try
                    {
                        indexedFileRows.Add(fileRow.File, fileRow);
                    }
                    catch (ArgumentException)
                    {
                        this.core.OnMessage(WixErrors.DuplicateFileId(fileRow.File));
                    }
                }

                if (this.core.EncounteredError)
                {
                    return;
                }

                foreach (WixFileRow row in wixFileTable.Rows)
                {
                    FileRow fileRow = (FileRow)indexedFileRows[row.File];

                    if (null != row[1])
                    {
                        fileRow.AssemblyType = (FileAssemblyType)Enum.ToObject(typeof(FileAssemblyType), row.AssemblyAttributes);
                    }
                    else
                    {
                        fileRow.AssemblyType = FileAssemblyType.NotAnAssembly;
                    }
                    fileRow.AssemblyApplication = row.AssemblyApplication;
                    fileRow.AssemblyManifest = row.AssemblyManifest;
                    fileRow.Directory = row.Directory;
                    fileRow.DiskId = row.DiskId;
                    fileRow.Source = row.Source;
                    fileRow.PreviousSource = row.PreviousSource;
                    fileRow.ProcessorArchitecture = row.ProcessorArchitecture;
                    fileRow.PatchGroup = row.PatchGroup;
                    fileRow.PatchAttributes = row.PatchAttributes;
                    fileRow.RetainLengths = row.RetainLengths;
                    fileRow.IgnoreOffsets = row.IgnoreOffsets;
                    fileRow.IgnoreLengths = row.IgnoreLengths;
                    fileRow.RetainOffsets = row.RetainOffsets;
                    fileRow.PreviousRetainLengths = row.PreviousRetainLengths;
                    fileRow.PreviousIgnoreOffsets = row.PreviousIgnoreOffsets;
                    fileRow.PreviousIgnoreLengths = row.PreviousIgnoreLengths;
                    fileRow.PreviousRetainOffsets = row.PreviousRetainOffsets;
                }
            }

            // merge data from the WixPatchSymbolPaths rows into the File rows
            Table wixPatchSymbolPathsTable = tables["WixPatchSymbolPaths"];
            Table mediaTable = tables["Media"];
            Table directoryTable = tables["Directory"];
            Table componentTable = tables["Component"];
            if (null != wixPatchSymbolPathsTable)
            {
                int fileRowNum = (null != fileTable) ? fileTable.Rows.Count : 0;
                int componentRowNum = (null != fileTable) ? componentTable.Rows.Count : 0;
                int directoryRowNum = (null != directoryTable) ? directoryTable.Rows.Count : 0;
                int mediaRowNum = (null != mediaTable) ? mediaTable.Rows.Count : 0;

                Hashtable fileRowsByFile = new Hashtable(fileRowNum);
                Hashtable fileRowsByComponent = new Hashtable(componentRowNum);
                Hashtable fileRowsByDirectory = new Hashtable(directoryRowNum);
                Hashtable fileRowsByDiskId = new Hashtable(mediaRowNum);

                // index all the File rows by their identifier
                if (null != fileTable)
                {
                    foreach (FileRow fileRow in fileTable.Rows)
                    {
                        fileRowsByFile.Add(fileRow.File, fileRow);

                        ArrayList fileRows = (ArrayList)fileRowsByComponent[fileRow.Component];
                        if (null == fileRows)
                        {
                            fileRows = new ArrayList();
                            fileRowsByComponent.Add(fileRow.Component, fileRows);
                        }
                        fileRows.Add(fileRow);

                        fileRows = (ArrayList)fileRowsByDirectory[fileRow.Directory];
                        if (null == fileRows)
                        {
                            fileRows = new ArrayList();
                            fileRowsByDirectory.Add(fileRow.Directory, fileRows);
                        }
                        fileRows.Add(fileRow);

                        fileRows = (ArrayList)fileRowsByDiskId[fileRow.DiskId];
                        if (null == fileRows)
                        {
                            fileRows = new ArrayList();
                            fileRowsByDiskId.Add(fileRow.DiskId, fileRows);
                        }
                        fileRows.Add(fileRow);
                    }
                }

                wixPatchSymbolPathsTable.Rows.Sort(new WixPatchSymbolPathsComparer());

                foreach (Row row in wixPatchSymbolPathsTable.Rows)
                {
                    switch ((string)row[0])
                    {
                        case "File":
                            MergeSymbolPaths(row, (FileRow)fileRowsByFile[row[1]]);
                            break;

                        case "Product":
                            foreach (FileRow fileRow in fileRowsByFile)
                            {
                                MergeSymbolPaths(row, fileRow);
                            }
                            break;

                        case "Component":
                            ArrayList fileRowsByThisComponent = (ArrayList)(fileRowsByComponent[row[1]]);
                            if (null != fileRowsByThisComponent)
                            {
                                foreach (FileRow fileRow in fileRowsByThisComponent)
                                {
                                    MergeSymbolPaths(row, fileRow);
                                }
                            }

                            break;

                        case "Directory":
                            ArrayList fileRowsByThisDirectory = (ArrayList)(fileRowsByDirectory[row[1]]);
                            if (null != fileRowsByThisDirectory)
                            {
                                foreach (FileRow fileRow in fileRowsByThisDirectory)
                                {
                                    MergeSymbolPaths(row, fileRow);
                                }
                            }
                            break;

                        case "Media":
                            ArrayList fileRowsByThisDiskId = (ArrayList)(fileRowsByDiskId[row[1]]);
                            if (null != fileRowsByThisDiskId)
                            {
                                foreach (FileRow fileRow in fileRowsByThisDiskId)
                                {
                                    MergeSymbolPaths(row, fileRow);
                                }
                            }
                            break;

                        default:
                            // error
                            break;
                    }
                }
            }

            // copy data from the WixMedia rows into the Media rows
            Table wixMediaTable = tables["WixMedia"];
            if (null != wixMediaTable && null != mediaTable)
            {
                // index all the Media rows by their identifier
                Hashtable indexedMediaRows = new Hashtable(mediaTable.Rows.Count);
                foreach (MediaRow mediaRow in mediaTable.Rows)
                {
                    indexedMediaRows.Add(mediaRow.DiskId, mediaRow);
                }

                foreach (Row row in wixMediaTable.Rows)
                {
                    MediaRow mediaRow = (MediaRow)indexedMediaRows[row[0]];

                    // compression level
                    if (null != row[1])
                    {
                        mediaRow.CompressionLevel = WixCreateCab.CompressionLevelFromString((string)row[1]);
                    }

                    // layout
                    if (null != row[2])
                    {
                        mediaRow.Layout = (string)row[2];
                    }
                }
            }
        }

        /// <summary>
        /// Signal a warning if a non-keypath file was changed in a patch without also changing the keypath file of the component.
        /// </summary>
        /// <param name="output">The output to validate.</param>
        private void ValidateFileRowChanges(Output transform)
        {
            Table componentTable = transform.Tables["Component"];
            Table fileTable = transform.Tables["File"];

            // There's no sense validating keypaths if the transform has no component or file table
            if (componentTable == null || fileTable == null)
            {
                return;
            }

            Dictionary<string, string> componentKeyPath = new Dictionary<string, string>(componentTable.Rows.Count);

            // Index the Component table for non-directory & non-registry key paths.
            foreach (Row row in componentTable.Rows)
            {
                if (null != row.Fields[5].Data &&
                    0 != ((int)row.Fields[3].Data & MsiInterop.MsidbComponentAttributesRegistryKeyPath))
                {
                    componentKeyPath.Add(row.Fields[0].Data.ToString(), row.Fields[5].Data.ToString());
                }
            }

            Dictionary<string, string> componentWithChangedKeyPath = new Dictionary<string, string>();
            Dictionary<string, string> componentWithNonKeyPathChanged = new Dictionary<string, string>();
            // Verify changes in the file table, now that file diffing has occurred
            foreach (FileRow row in fileTable.Rows)
            {
                string fileId = row.Fields[0].Data.ToString();
                string componentId = row.Fields[1].Data.ToString();

                if (RowOperation.Modify != row.Operation)
                {
                    continue;
                }

                // If this file is the keypath of a component
                if (componentKeyPath.ContainsValue(fileId))
                {
                    if (!componentWithChangedKeyPath.ContainsKey(componentId))
                    {
                        componentWithChangedKeyPath.Add(componentId, fileId);
                    }
                }
                else
                {
                    if (!componentWithNonKeyPathChanged.ContainsKey(componentId))
                    {
                        componentWithNonKeyPathChanged.Add(componentId, fileId);
                    }
                }
            }

            foreach (KeyValuePair<string, string> componentFile in componentWithNonKeyPathChanged)
            {
                // Make sure all changes to non keypath files also had a change in the keypath.
                if (!componentWithChangedKeyPath.ContainsKey(componentFile.Key) && componentKeyPath.ContainsKey(componentFile.Key))
                {
                    this.core.OnMessage(WixWarnings.UpdateOfNonKeyPathFile((string)componentFile.Value, (string)componentFile.Key, (string)componentKeyPath[componentFile.Key]));
                }
            }
        }

        /// <summary>
        /// Binds the summary information table of a database.
        /// </summary>
        /// <param name="output">The output to bind.</param>
        /// <param name="longNames">Returns a flag indicating if uncompressed files use long filenames.</param>
        /// <param name="compressed">Returns a flag indicating if files are compressed by default.</param>
        /// <returns>Modularization guid, or null if the output is not a module.</returns>
        private string BindDatabaseSummaryInfo(Output output, out bool longNames, out bool compressed)
        {
            longNames = false;
            compressed = false;
            string modularizationGuid = null;
            Table summaryInformationTable = output.Tables["_SummaryInformation"];
            if (null != summaryInformationTable)
            {
                bool foundCreateDataTime = false;
                bool foundLastSaveDataTime = false;
                bool foundCreatingApplication = false;
                string now = DateTime.Now.ToString("yyyy/MM/dd HH:mm:ss", CultureInfo.InvariantCulture);

                foreach (Row summaryInformationRow in summaryInformationTable.Rows)
                {
                    switch ((int)summaryInformationRow[0])
                    {
                        case 1: // PID_CODEPAGE
                            // make sure the code page is an int and not a web name or null
                            string codepage = (string)summaryInformationRow[1];

                            if (null == codepage)
                            {
                                codepage = "0";
                            }
                            else
                            {
                                summaryInformationRow[1] = Common.GetValidCodePage(codepage, false, true, summaryInformationRow.SourceLineNumbers).ToString(CultureInfo.InvariantCulture);
                            }
                            break;
                        case 9: // PID_REVNUMBER
                            string packageCode = (string)summaryInformationRow[1];

                            if (OutputType.Module == output.Type)
                            {
                                modularizationGuid = packageCode.Substring(1, 36).Replace('-', '_');
                            }
                            else if ("*" == packageCode)
                            {
                                // set the revision number (package/patch code) if it should be automatically generated
                                summaryInformationRow[1] = Common.GenerateGuid();
                            }
                            break;
                        case 12: // PID_CREATE_DTM
                            foundCreateDataTime = true;
                            break;
                        case 13: // PID_LASTSAVE_DTM
                            foundLastSaveDataTime = true;
                            break;
                        case 15: // PID_WORDCOUNT
                            if (OutputType.Patch == output.Type)
                            {
                                longNames = true;
                                compressed = true;
                            }
                            else
                            {
                                longNames = (0 == (Convert.ToInt32(summaryInformationRow[1], CultureInfo.InvariantCulture) & 1));
                                compressed = (2 == (Convert.ToInt32(summaryInformationRow[1], CultureInfo.InvariantCulture) & 2));
                            }
                            break;
                        case 18: // PID_APPNAME
                            foundCreatingApplication = true;
                            break;
                    }
                }

                // add a summary information row for the create time/date property if its not already set
                if (!foundCreateDataTime)
                {
                    Row createTimeDateRow = summaryInformationTable.CreateRow(null);
                    createTimeDateRow[0] = 12;
                    createTimeDateRow[1] = now;
                }

                // add a summary information row for the last save time/date property if its not already set
                if (!foundLastSaveDataTime)
                {
                    Row lastSaveTimeDateRow = summaryInformationTable.CreateRow(null);
                    lastSaveTimeDateRow[0] = 13;
                    lastSaveTimeDateRow[1] = now;
                }

                // add a summary information row for the creating application property if its not already set
                if (!foundCreatingApplication)
                {
                    Row creatingApplicationRow = summaryInformationTable.CreateRow(null);
                    creatingApplicationRow[0] = 18;
                    creatingApplicationRow[1] = String.Format(CultureInfo.InvariantCulture, AppCommon.GetCreatingApplicationString());
                }
            }

            return modularizationGuid;
        }

        /// <summary>
        /// Populates the WixBuildInfo table in an output.
        /// </summary>
        /// <param name="output">The output.</param>
        /// <param name="databaseFile">The output file if OutputFile not set.</param>
        private void WriteBuildInfoTable(Output output, string outputFile)
        {
            Table buildInfoTable = output.EnsureTable(this.core.TableDefinitions["WixBuildInfo"]);
            Row buildInfoRow = buildInfoTable.CreateRow(null);

            Assembly executingAssembly = Assembly.GetExecutingAssembly();
            FileVersionInfo fileVersion = FileVersionInfo.GetVersionInfo(executingAssembly.Location);
            buildInfoRow[0] = fileVersion.FileVersion;
            buildInfoRow[1] = this.OutputFile ?? outputFile;

            if (!String.IsNullOrEmpty(this.wixprojectFile))
            {
                buildInfoRow[2] = this.wixprojectFile;
            }

            if (!String.IsNullOrEmpty(this.pdbFile))
            {
                buildInfoRow[3] = this.pdbFile;
            }
        }

        /// <summary>
        /// Binds a databse.
        /// </summary>
        /// <param name="output">The output to bind.</param>
        /// <param name="databaseFile">The database file to create.</param>
        /// <returns>true if binding completed successfully; false otherwise</returns>
        [SuppressMessage("Microsoft.Globalization", "CA1308:NormalizeStringsToUppercase", Justification = "This string is not round tripped, and not used for any security decisions")]
        [SuppressMessage("Microsoft.Globalization", "CA1309:UseOrdinalStringComparison", Justification = "These strings need to be culture insensitive rather than ordinal because they are used for sorting")]
        private bool BindDatabase(Output output, string databaseFile)
        {
            foreach (BinderExtension extension in this.extensions)
            {
                extension.DatabaseInitialize(output);
            }

            bool compressed = false;
            FileRowCollection fileRows = new FileRowCollection(OutputType.Patch == output.Type);
            bool longNames = false;
            MediaRowCollection mediaRows = new MediaRowCollection();
            Hashtable suppressModularizationIdentifiers = null;
            StringCollection suppressedTableNames = new StringCollection();
            Table propertyTable = output.Tables["Property"];

            this.WriteBuildInfoTable(output, databaseFile);

            // gather all the wix variables
            Table wixVariableTable = output.Tables["WixVariable"];
            if (null != wixVariableTable)
            {
                foreach (WixVariableRow wixVariableRow in wixVariableTable.Rows)
                {
                    this.WixVariableResolver.AddVariable(wixVariableRow);
                }
            }

            // gather all the suppress modularization identifiers
            Table wixSuppressModularizationTable = output.Tables["WixSuppressModularization"];
            if (null != wixSuppressModularizationTable)
            {
                suppressModularizationIdentifiers = new Hashtable(wixSuppressModularizationTable.Rows.Count);

                foreach (Row row in wixSuppressModularizationTable.Rows)
                {
                    suppressModularizationIdentifiers[row[0]] = null;
                }
            }

            // localize fields, resolve wix variables, and resolve file paths
            Hashtable cabinets = new Hashtable();
            ArrayList delayedFields = new ArrayList();
            this.ResolveFields(output.Tables, cabinets, delayedFields);

            // if there are any fields to resolve later, create the cache to populate during bind
            IDictionary<string, string> variableCache = null;
            if (0 < delayedFields.Count)
            {
                variableCache = new Dictionary<string, string>(StringComparer.InvariantCultureIgnoreCase);
            }

            this.LocalizeUI(output.Tables);

            // process the summary information table before the other tables
            string modularizationGuid = this.BindDatabaseSummaryInfo(output, out longNames, out compressed);

            // stop processing if an error previously occurred
            if (this.core.EncounteredError)
            {
                return false;
            }

            // modularize identifiers and add tables with real streams to the import tables
            if (OutputType.Module == output.Type)
            {
                foreach (Table table in output.Tables)
                {
                    table.Modularize(modularizationGuid, suppressModularizationIdentifiers);
                }

                // Reset the special property lists after modularization. The linker creates these properties before modularization
                // so we have to reconstruct them for merge modules after modularization in the binder.
                Table wixPropertyTable = output.Tables["WixProperty"];
                if (null != wixPropertyTable)
                {
                    // Create lists of the properties that contribute to the special lists of properties.
                    SortedList adminProperties = new SortedList();
                    SortedList secureProperties = new SortedList();
                    SortedList hiddenProperties = new SortedList();

                    foreach (WixPropertyRow wixPropertyRow in wixPropertyTable.Rows)
                    {
                        if (wixPropertyRow.Admin)
                        {
                            adminProperties[wixPropertyRow.Id] = null;
                        }

                        if (wixPropertyRow.Hidden)
                        {
                            hiddenProperties[wixPropertyRow.Id] = null;
                        }

                        if (wixPropertyRow.Secure)
                        {
                            secureProperties[wixPropertyRow.Id] = null;
                        }
                    }

                    if (0 < adminProperties.Count || 0 < hiddenProperties.Count || 0 < secureProperties.Count)
                    {
                        Table table = output.Tables["Property"];
                        foreach (Row propertyRow in table.Rows)
                        {
                            if ("AdminProperties" == (string)propertyRow[0])
                            {
                                propertyRow[1] = GetPropertyListString(adminProperties);
                            }

                            if ("MsiHiddenProperties" == (string)propertyRow[0])
                            {
                                propertyRow[1] = GetPropertyListString(hiddenProperties);
                            }

                            if ("SecureCustomProperties" == (string)propertyRow[0])
                            {
                                propertyRow[1] = GetPropertyListString(secureProperties);
                            }
                        }
                    }
                }
            }

            // merge unreal table data into the real tables
            // this must occur after all variables and source paths have been resolved
            this.MergeUnrealTables(output.Tables);

            if (this.core.EncounteredError)
            {
                return false;
            }

            if (OutputType.Patch == output.Type)
            {
                foreach (SubStorage substorage in output.SubStorages)
                {
                    Output transform = (Output)substorage.Data;
                    this.ResolveFields(transform.Tables, cabinets, null);
                    this.MergeUnrealTables(transform.Tables);
                }
            }

            // stop processing if an error previously occurred
            if (this.core.EncounteredError)
            {
                return false;
            }

            // index the File table for quicker access later
            // this must occur after the unreal data has been merged in
            Table fileTable = output.Tables["File"];
            if (null != fileTable)
            {
                fileRows.AddRange(fileTable.Rows);
            }

            // stop processing if an error previously occurred
            if (this.core.EncounteredError)
            {
                return false;
            }

            // add binder variables for all properties
            propertyTable = output.Tables["Property"];
            if (null != propertyTable)
            {
                foreach (Row propertyRow in propertyTable.Rows)
                {
                    string property = propertyRow[0].ToString();

                    // set the ProductCode if its generated
                    if (OutputType.Product == output.Type && "ProductCode" == property && "*" == propertyRow[1].ToString())
                    {
                        propertyRow[1] = Common.GenerateGuid();

                        // Update the target ProductCode in any instance transforms
                        foreach (SubStorage subStorage in output.SubStorages)
                        {
                            Output subStorageOutput = (Output)subStorage.Data;
                            if (OutputType.Transform != subStorageOutput.Type)
                            {
                                continue;
                            }

                            Table instanceSummaryInformationTable = subStorageOutput.Tables["_SummaryInformation"];
                            foreach (Row row in instanceSummaryInformationTable.Rows)
                            {
                                if ((int)SummaryInformation.Transform.ProductCodes == (int)row[0])
                                {
                                    row[1] = ((string)row[1]).Replace("*", (string)propertyRow[1]);
                                    break;
                                }
                            }
                        }
                    }

                    // add the property name and value to the variableCache
                    if (0 != delayedFields.Count)
                    {
                        string key = String.Concat("property.", Demodularize(output, modularizationGuid, property));
                        variableCache[key] = (string)propertyRow[1];
                    }
                }
            }

            // extract files that come from cabinet files (this does not extract files from merge modules)
            this.ExtractCabinets(cabinets);

            // retrieve files and their information from merge modules
            if (OutputType.Product == output.Type)
            {
                this.ProcessMergeModules(output, fileRows);
            }
            else if (OutputType.Patch == output.Type)
            {
                // merge transform data into the output object
                this.CopyTransformData(output, fileRows);
            }

            // stop processing if an error previously occurred
            if (this.core.EncounteredError)
            {
                return false;
            }

            // assign files to media
            AutoMediaAssigner autoMediaAssigner = new AutoMediaAssigner(output, this.core, compressed);
            autoMediaAssigner.AssignFiles(fileRows);

            // update file version, hash, assembly, etc.. information
            this.core.OnMessage(WixVerboses.UpdatingFileInformation());
            Hashtable indexedFileRows = this.UpdateFileInformation(output, fileRows, autoMediaAssigner.MediaRows, variableCache, modularizationGuid);

            // set generated component guids
            this.SetComponentGuids(output);

            // With the Component Guids set now we can create instance transforms.
            this.CreateInstanceTransforms(output);

            this.ValidateComponentGuids(output);

            this.UpdateControlText(output);

            if (0 < delayedFields.Count)
            {
                this.ResolveDelayedFields(output, delayedFields, variableCache, modularizationGuid);
            }

            // stop processing if an error previously occurred
            if (this.core.EncounteredError)
            {
                return false;
            }

            // Extended binder extensions can be called now that fields are resolved.
            foreach (BinderExtension extension in this.extensions)
            {
                BinderExtensionEx extensionEx = extension as BinderExtensionEx;
                if (null != extensionEx)
                {
                    output.EnsureTable(this.core.TableDefinitions["WixBindUpdatedFiles"]);
                    extensionEx.DatabaseAfterResolvedFields(output);
                }
            }

            Table updatedFiles = output.Tables["WixBindUpdatedFiles"];
            if (null != updatedFiles)
            {
                foreach (Row updatedFile in updatedFiles.Rows)
                {
                    FileRow updatedFileRow = (FileRow)indexedFileRows[updatedFile[0]];
                    this.UpdateFileRow(output, null, modularizationGuid, indexedFileRows, updatedFileRow, true);
                }
            }

            // stop processing if an error previously occurred
            if (this.core.EncounteredError)
            {
                return false;
            }

            // create cabinet files and process uncompressed files
            string layoutDirectory = Path.GetDirectoryName(databaseFile);
            FileRowCollection uncompressedFileRows = null;
            if (!this.suppressLayout || OutputType.Module == output.Type)
            {
                this.core.OnMessage(WixVerboses.CreatingCabinetFiles());
                uncompressedFileRows = this.CreateCabinetFiles(output, fileRows, this.fileTransfers, autoMediaAssigner.MediaRows, layoutDirectory, compressed, autoMediaAssigner);
            }

            if (OutputType.Patch == output.Type)
            {
                // copy output data back into the transforms
                this.CopyTransformData(output, null);
            }

            // stop processing if an error previously occurred
            if (this.core.EncounteredError)
            {
                return false;
            }

            // add back suppressed tables which must be present prior to merging in modules
            if (OutputType.Product == output.Type)
            {
                Table wixMergeTable = output.Tables["WixMerge"];

                if (null != wixMergeTable && 0 < wixMergeTable.Rows.Count)
                {
                    foreach (SequenceTable sequence in Enum.GetValues(typeof(SequenceTable)))
                    {
                        string sequenceTableName = sequence.ToString();
                        Table sequenceTable = output.Tables[sequenceTableName];

                        if (null == sequenceTable)
                        {
                            sequenceTable = output.EnsureTable(this.core.TableDefinitions[sequenceTableName]);
                        }

                        if (0 == sequenceTable.Rows.Count)
                        {
                            suppressedTableNames.Add(sequenceTableName);
                        }
                    }
                }
            }

            foreach (BinderExtension extension in this.extensions)
            {
                extension.DatabaseFinalize(output);
            }

            // generate database file
            this.core.OnMessage(WixVerboses.GeneratingDatabase());
            string tempDatabaseFile = Path.Combine(this.TempFilesLocation, Path.GetFileName(databaseFile));
            this.GenerateDatabase(output, tempDatabaseFile, false, false);

            FileTransfer transfer;
            if (FileTransfer.TryCreate(tempDatabaseFile, databaseFile, true, output.Type.ToString(), null, out transfer)) // note where this database needs to move in the future
            {
                transfer.Built = true;
                this.fileTransfers.Add(transfer);
            }

            // stop processing if an error previously occurred
            if (this.core.EncounteredError)
            {
                return false;
            }

            // Output the output to a file
            if (null != this.pdbFile)
            {
                Pdb pdb = new Pdb(null);
                pdb.Output = output;
                pdb.Save(this.pdbFile, null, this.WixVariableResolver, this.TempFilesLocation);
            }

            // merge modules
            if (OutputType.Product == output.Type)
            {
                this.core.OnMessage(WixVerboses.MergingModules());
                this.MergeModules(tempDatabaseFile, output, fileRows, suppressedTableNames);

                // stop processing if an error previously occurred
                if (this.core.EncounteredError)
                {
                    return false;
                }
            }

            // inspect the MSI prior to running ICEs
            InspectorCore inspectorCore = new InspectorCore(this.MessageHandler);
            foreach (InspectorExtension inspectorExtension in this.inspectorExtensions)
            {
                inspectorExtension.Core = inspectorCore;
                inspectorExtension.InspectDatabase(tempDatabaseFile, output);

                // reset
                inspectorExtension.Core = null;
            }

            if (inspectorCore.EncounteredError)
            {
                return false;
            }

            // validate the output if there is an MSI validator
            if (null != this.validator)
            {
                // set the output file for source line information
                this.validator.Output = output;

                this.core.OnMessage(WixVerboses.ValidatingDatabase());
                this.core.EncounteredError = !this.validator.Validate(tempDatabaseFile);

                // stop processing if an error previously occurred
                if (this.core.EncounteredError)
                {
                    return false;
                }
            }

            // process uncompressed files
            if (!this.suppressLayout)
            {
                this.ProcessUncompressedFiles(tempDatabaseFile, uncompressedFileRows, this.fileTransfers, autoMediaAssigner.MediaRows, layoutDirectory, compressed, longNames);
            }

            // layout media
            try
            {
                this.core.OnMessage(WixVerboses.LayingOutMedia());
                this.LayoutMedia(this.fileTransfers, this.suppressAclReset);
            }
            finally
            {
                if (!String.IsNullOrEmpty(this.contentsFile))
                {
                    this.CreateContentsFile(this.contentsFile, fileRows);
                }

                if (!String.IsNullOrEmpty(this.outputsFile))
                {
                    this.CreateOutputsFile(this.outputsFile, this.fileTransfers, this.pdbFile);
                }

                if (!String.IsNullOrEmpty(this.builtOutputsFile))
                {
                    this.CreateBuiltOutputsFile(this.builtOutputsFile, this.fileTransfers, this.pdbFile);
                }
            }

            return !this.core.EncounteredError;
        }

        /// <summary>
        /// Get a sorted property list as a semicolon-delimited string.
        /// </summary>
        /// <param name="properties">SortedList of the properties.</param>
        /// <returns>Semicolon-delimited string representing the property list.</returns>
        private static string GetPropertyListString(SortedList properties)
        {
            bool first = true;
            StringBuilder propertiesString = new StringBuilder();

            foreach (string propertyName in properties.Keys)
            {
                if (first)
                {
                    first = false;
                }
                else
                {
                    propertiesString.Append(';');
                }
                propertiesString.Append(propertyName);
            }

            return propertiesString.ToString();
        }

        /// <summary>
        /// Localize dialogs and controls.
        /// </summary>
        /// <param name="tables">The tables to localize.</param>
        private void LocalizeUI(TableCollection tables)
        {
            Table dialogTable = tables["Dialog"];
            if (null != dialogTable)
            {
                foreach (Row row in dialogTable.Rows)
                {
                    string dialog = (string)row[0];
                    LocalizedControl localizedControl = this.Localizer.GetLocalizedControl(dialog, null);
                    if (null != localizedControl)
                    {
                        if (CompilerCore.IntegerNotSet != localizedControl.X)
                        {
                            row[1] = localizedControl.X;
                        }

                        if (CompilerCore.IntegerNotSet != localizedControl.Y)
                        {
                            row[2] = localizedControl.Y;
                        }

                        if (CompilerCore.IntegerNotSet != localizedControl.Width)
                        {
                            row[3] = localizedControl.Width;
                        }

                        if (CompilerCore.IntegerNotSet != localizedControl.Height)
                        {
                            row[4] = localizedControl.Height;
                        }

                        row[5] = (int)row[5] | localizedControl.Attributes;

                        if (!String.IsNullOrEmpty(localizedControl.Text))
                        {
                            row[6] = localizedControl.Text;
                        }
                    }
                }
            }

            Table controlTable = tables["Control"];
            if (null != controlTable)
            {
                foreach (Row row in controlTable.Rows)
                {
                    string dialog = (string)row[0];
                    string control = (string)row[1];
                    LocalizedControl localizedControl = this.Localizer.GetLocalizedControl(dialog, control);
                    if (null != localizedControl)
                    {
                        if (CompilerCore.IntegerNotSet != localizedControl.X)
                        {
                            row[3] = localizedControl.X.ToString();
                        }

                        if (CompilerCore.IntegerNotSet != localizedControl.Y)
                        {
                            row[4] = localizedControl.Y.ToString();
                        }

                        if (CompilerCore.IntegerNotSet != localizedControl.Width)
                        {
                            row[5] = localizedControl.Width.ToString();
                        }

                        if (CompilerCore.IntegerNotSet != localizedControl.Height)
                        {
                            row[6] = localizedControl.Height.ToString();
                        }

                        row[7] = (int)row[7] | localizedControl.Attributes;

                        if (!String.IsNullOrEmpty(localizedControl.Text))
                        {
                            row[9] = localizedControl.Text;
                        }
                    }
                }
            }
        }

        /// <summary>
        /// Resolve source fields in the tables included in the output
        /// </summary>
        /// <param name="tables">The tables to resolve.</param>
        /// <param name="cabinets">Cabinets containing files that need to be patched.</param>
        /// <param name="delayedFields">The collection of delayed fields. Null if resolution of delayed fields is not allowed</param>
        private void ResolveFields(TableCollection tables, Hashtable cabinets, ArrayList delayedFields)
        {
            foreach (Table table in tables)
            {
                foreach (Row row in table.Rows)
                {
                    foreach (Field field in row.Fields)
                    {
                        bool isDefault = true;
                        bool delayedResolve = false;

                        // Check to make sure we're in a scenario where we can handle variable resolution.
                        if (null != delayedFields)
                        {
                            // resolve localization and wix variables
                            if (field.Data is string)
                            {
                                field.Data = this.WixVariableResolver.ResolveVariables(row.SourceLineNumbers, (string)field.Data, false, ref isDefault, ref delayedResolve);
                                if (delayedResolve)
                                {
                                    delayedFields.Add(new DelayedField(row, field));
                                }
                            }
                        }

                        // resolve file paths
                        if (!this.WixVariableResolver.EncounteredError && ColumnType.Object == field.Column.Type)
                        {
                            ObjectField objectField = (ObjectField)field;

                            // skip file resolution if the file is to be deleted
                            if (RowOperation.Delete == row.Operation)
                            {
                                continue;
                            }

                            // file is compressed in a cabinet (and not modified above)
                            if (null != objectField.CabinetFileId && isDefault)
                            {
                                // index cabinets that have not been previously encountered
                                if (!cabinets.ContainsKey(objectField.BaseUri))
                                {
                                    Uri baseUri = new Uri(objectField.BaseUri);
                                    string localFileNameWithoutExtension = Path.GetFileNameWithoutExtension(baseUri.LocalPath);
                                    string extractedDirectoryName = String.Format(CultureInfo.InvariantCulture, "cab_{0}_{1}", cabinets.Count, localFileNameWithoutExtension);

                                    // index the cabinet file's base URI (source location) and extracted directory
                                    cabinets.Add(objectField.BaseUri, Path.Combine(this.TempFilesLocation, extractedDirectoryName));
                                }

                                // set the path to the file once its extracted from the cabinet
                                objectField.Data = Path.Combine((string)cabinets[objectField.BaseUri], objectField.CabinetFileId);
                            }
                            else if (null != objectField.Data) // non-compressed file (or localized value)
                            {
                                // when SuppressFileHasAndInfo is true do not resolve file paths
                                if (this.suppressFileHashAndInfo && table.Name == "WixFile")
                                {
                                    continue;
                                }

                                try
                                {
                                    if (OutputType.Patch != this.FileManager.Output.Type) // Normal binding for non-Patch scenario such as link (light.exe)
                                    {
                                        // keep a copy of the un-resolved data for future replay. This will be saved into wixpdb file
                                        objectField.UnresolvedData = (string)objectField.Data;

                                        // resolve the path to the file
                                        objectField.Data = this.FileManager.ResolveFile((string)objectField.Data, table.Name, row.SourceLineNumbers, BindStage.Normal);
                                    }
                                    else if (!(this.FileManager.ReBaseTarget || this.FileManager.ReBaseUpdated)) // Normal binding for Patch Scenario (normal patch, no re-basing logic)
                                    {
                                        // resolve the path to the file
                                        objectField.Data = this.FileManager.ResolveFile((string)objectField.Data, table.Name, row.SourceLineNumbers, BindStage.Normal);
                                    }
                                    else // Re-base binding path scenario caused by pyro.exe -bt -bu
                                    {
                                        // by default, use the resolved Data for file lookup
                                        string filePathToResolve = (string)objectField.Data;

                                        // if -bu is used in pyro command, this condition holds true and the tool
                                        // will use pre-resolved source for new wixpdb file
                                        if (this.FileManager.ReBaseUpdated)
                                        {
                                            // try to use the unResolved Source if it exists.
                                            // New version of wixpdb file keeps a copy of pre-resolved Source. i.e. !(bindpath.test)\foo.dll
                                            // Old version of winpdb file does not contain this attribute and the value is null.
                                            if (null != objectField.UnresolvedData)
                                            {
                                                filePathToResolve = objectField.UnresolvedData;
                                            }
                                        }

                                        objectField.Data = this.FileManager.ResolveFile(filePathToResolve, table.Name, row.SourceLineNumbers, BindStage.Updated);
                                    }
                                }
                                catch (WixFileNotFoundException)
                                {
                                    // display the error with source line information
                                    this.core.OnMessage(WixErrors.FileNotFound(row.SourceLineNumbers, (string)objectField.Data));
                                }
                            }

                            isDefault = true;
                            if (null != objectField.PreviousData)
                            {
                                objectField.PreviousData = this.WixVariableResolver.ResolveVariables(row.SourceLineNumbers, objectField.PreviousData, false, ref isDefault);
                                if (!this.WixVariableResolver.EncounteredError)
                                {
                                    // file is compressed in a cabinet (and not modified above)
                                    if (null != objectField.PreviousCabinetFileId && isDefault)
                                    {
                                        // when loading transforms from disk, PreviousBaseUri may not have been set
                                        if (null == objectField.PreviousBaseUri)
                                        {
                                            objectField.PreviousBaseUri = objectField.BaseUri;
                                        }

                                        // index cabinets that have not been previously encountered
                                        if (!cabinets.ContainsKey(objectField.PreviousBaseUri))
                                        {
                                            Uri baseUri = new Uri(objectField.PreviousBaseUri);
                                            string localFileNameWithoutExtension = Path.GetFileNameWithoutExtension(baseUri.LocalPath);
                                            string extractedDirectoryName = String.Format(CultureInfo.InvariantCulture, "cab_{0}_{1}", cabinets.Count, localFileNameWithoutExtension);

                                            // index the cabinet file's base URI (source location) and extracted directory
                                            cabinets.Add(objectField.PreviousBaseUri, Path.Combine(this.TempFilesLocation, extractedDirectoryName));
                                        }

                                        // set the path to the file once its extracted from the cabinet
                                        objectField.PreviousData = Path.Combine((string)cabinets[objectField.PreviousBaseUri], objectField.PreviousCabinetFileId);
                                    }
                                    else if (null != objectField.PreviousData) // non-compressed file (or localized value)
                                    {
                                        // when SuppressFileHasAndInfo is true do not resolve file paths
                                        if (this.suppressFileHashAndInfo && table.Name == "WixFile")
                                        {
                                            continue;
                                        }

                                        try
                                        {
                                            if (!this.FileManager.ReBaseTarget && !this.FileManager.ReBaseUpdated)
                                            {
                                                // resolve the path to the file
                                                objectField.PreviousData = this.FileManager.ResolveFile((string)objectField.PreviousData, table.Name, row.SourceLineNumbers, BindStage.Normal);
                                            }
                                            else
                                            {
                                                if (this.FileManager.ReBaseTarget)
                                                {
                                                    // if -bt is used, it come here
                                                    // Try to use the original unresolved source from either target build or update build
                                                    // If both target and updated are of old wixpdb, it behaves the same as today, no re-base logic here
                                                    // If target is old version and updated is new version, it uses unresolved path from updated build
                                                    // If both target and updated are of new versions, it uses unresolved path from target build
                                                    if (null != objectField.UnresolvedPreviousData || null != objectField.UnresolvedData)
                                                    {
                                                        objectField.PreviousData = objectField.UnresolvedPreviousData ?? objectField.UnresolvedData;
                                                    }
                                                }

                                                // resolve the path to the file
                                                objectField.PreviousData = this.FileManager.ResolveFile((string)objectField.PreviousData, table.Name, row.SourceLineNumbers, BindStage.Target);

                                            }
                                        }
                                        catch (WixFileNotFoundException)
                                        {
                                            // display the error with source line information
                                            this.core.OnMessage(WixErrors.FileNotFound(row.SourceLineNumbers, (string)objectField.PreviousData));
                                        }
                                    }
                                }
                            }
                        }
                    }
                }
            }

            // remember if the variable resolver found an error
            if (this.WixVariableResolver.EncounteredError)
            {
                this.core.EncounteredError = true;
            }
        }

        /// <summary>
        /// Extracts embedded cabinets for resolved data.
        /// </summary>
        /// <param name="cabinets">Collection of cabinets containing resolved data.</param>
        private void ExtractCabinets(Hashtable cabinets)
        {
            foreach (DictionaryEntry cabinet in cabinets)
            {
                Uri baseUri = new Uri((string)cabinet.Key);
                string localPath;

                if ("embeddedresource" == baseUri.Scheme)
                {
                    int bytesRead;
                    byte[] buffer = new byte[512];

                    string originalLocalPath = Path.GetFullPath(baseUri.LocalPath.Substring(1));
                    string resourceName = baseUri.Fragment.Substring(1);
                    Assembly assembly = Assembly.LoadFile(originalLocalPath);

                    localPath = String.Concat(cabinet.Value, ".cab");

                    using (FileStream fs = File.OpenWrite(localPath))
                    {
                        using (Stream resourceStream = assembly.GetManifestResourceStream(resourceName))
                        {
                            while (0 < (bytesRead = resourceStream.Read(buffer, 0, buffer.Length)))
                            {
                                fs.Write(buffer, 0, bytesRead);
                            }
                        }
                    }
                }
                else // normal file
                {
                    localPath = baseUri.LocalPath;
                }

                // extract the cabinet's files into a temporary directory
                Directory.CreateDirectory((string)cabinet.Value);

                using (WixExtractCab extractCab = new WixExtractCab())
                {
                    extractCab.Extract(localPath, (string)cabinet.Value);
                }
            }
        }

        /// <summary>
        /// Resolves the fields which had variables that needed to be resolved after the file information
        /// was loaded.
        /// </summary>
        /// <param name="output">Internal representation of the msi database to operate upon.</param>
        /// <param name="delayedFields">The fields which had resolution delayed.</param>
        /// <param name="variableCache">The file information to use when resolving variables.</param>
        /// <param name="modularizationGuid">The modularization guid (used in case of a merge module).</param>
        private void ResolveDelayedFields(Output output, ArrayList delayedFields, IDictionary<string, string> variableCache, string modularizationGuid)
        {
            List<DelayedField> deferredFields = new List<DelayedField>();

            foreach (DelayedField delayedField in delayedFields)
            {
                try
                {
                    Row propertyRow = delayedField.Row;

                    // process properties first in case they refer to other binder variables
                    if ("Property" == propertyRow.Table.Name)
                    {
                        string value = WixVariableResolver.ResolveDelayedVariables(propertyRow.SourceLineNumbers, (string)delayedField.Field.Data, variableCache);

                        // update the variable cache with the new value
                        string key = String.Concat("property.", Demodularize(output, modularizationGuid, (string)propertyRow[0]));
                        variableCache[key] = value;

                        // update the field data
                        delayedField.Field.Data = value;
                    }
                    else
                    {
                        deferredFields.Add(delayedField);
                    }
                }
                catch (WixException we)
                {
                    this.core.OnMessage(we.Error);
                    continue;
                }
            }

            // add specialization for ProductVersion fields
            string keyProductVersion = "property.ProductVersion";
            if (variableCache.ContainsKey(keyProductVersion))
            {
                string value = variableCache[keyProductVersion];
                Version productVersion = null;

                try
                {
                    productVersion = new Version(value);

                    // Don't add the variable if it already exists (developer defined a property with the same name).
                    string fieldKey = String.Concat(keyProductVersion, ".Major");
                    if (!variableCache.ContainsKey(fieldKey))
                    {
                        variableCache[fieldKey] = productVersion.Major.ToString(CultureInfo.InvariantCulture);
                    }

                    fieldKey = String.Concat(keyProductVersion, ".Minor");
                    if (!variableCache.ContainsKey(fieldKey))
                    {
                        variableCache[fieldKey] = productVersion.Minor.ToString(CultureInfo.InvariantCulture);
                    }

                    fieldKey = String.Concat(keyProductVersion, ".Build");
                    if (!variableCache.ContainsKey(fieldKey))
                    {
                        variableCache[fieldKey] = productVersion.Build.ToString(CultureInfo.InvariantCulture);
                    }

                    fieldKey = String.Concat(keyProductVersion, ".Revision");
                    if (!variableCache.ContainsKey(fieldKey))
                    {
                        variableCache[fieldKey] = productVersion.Revision.ToString(CultureInfo.InvariantCulture);
                    }
                }
                catch
                {
                    // Ignore the error introduced by new behavior.
                }
            }

            // process the remaining fields in case they refer to property binder variables
            foreach (DelayedField delayedField in deferredFields)
            {
                try
                {
                    delayedField.Field.Data = WixVariableResolver.ResolveDelayedVariables(delayedField.Row.SourceLineNumbers, (string)delayedField.Field.Data, variableCache);
                }
                catch (WixException we)
                {
                    this.core.OnMessage(we.Error);
                    continue;
                }
            }
        }

        /// <summary>
        /// Tests sequence table for PatchFiles and associated actions
        /// </summary>
        /// <param name="iesTable">The table to test.</param>
        /// <param name="hasPatchFilesAction">Set to true if PatchFiles action is found. Left unchanged otherwise.</param>
        /// <param name="seqInstallFiles">Set to sequence value of InstallFiles action if found. Left unchanged otherwise.</param>
        /// <param name="seqDuplicateFiles">Set to sequence value of DuplicateFiles action if found. Left unchanged otherwise.</param>
        private static void TestSequenceTableForPatchFilesAction(Table iesTable, ref bool hasPatchFilesAction, ref int seqInstallFiles, ref int seqDuplicateFiles)
        {
            if (null != iesTable)
            {
                foreach (Row iesRow in iesTable.Rows)
                {
                    if (String.Equals("PatchFiles", (string)iesRow[0], StringComparison.Ordinal))
                    {
                        hasPatchFilesAction = true;
                    }
                    if (String.Equals("InstallFiles", (string)iesRow[0], StringComparison.Ordinal))
                    {
                        seqInstallFiles = (int)iesRow.Fields[2].Data;
                    }
                    if (String.Equals("DuplicateFiles", (string)iesRow[0], StringComparison.Ordinal))
                    {
                        seqDuplicateFiles = (int)iesRow.Fields[2].Data;
                    }
                }
            }
        }

        /// <summary>
        /// Adds the PatchFiles action to the sequence table if it does not already exist.
        /// </summary>
        /// <param name="table">The sequence table to check or modify.</param>
        /// <param name="mainTransform">The primary authoring transform.</param>
        /// <param name="pairedTransform">The secondary patch transform.</param>
        /// <param name="mainFileRow">The file row that contains information about the patched file.</param>
        private void AddPatchFilesActionToSequenceTable(SequenceTable table, Output mainTransform, Output pairedTransform, Row mainFileRow)
        {
            // Find/add PatchFiles action (also determine sequence for it).
            // Search mainTransform first, then pairedTransform (pairedTransform overrides).
            bool hasPatchFilesAction = false;
            int seqInstallFiles = 0;
            int seqDuplicateFiles = 0;
            string tableName = table.ToString();

            TestSequenceTableForPatchFilesAction(
                    mainTransform.Tables[tableName],
                    ref hasPatchFilesAction,
                    ref seqInstallFiles,
                    ref seqDuplicateFiles);
            TestSequenceTableForPatchFilesAction(
                    pairedTransform.Tables[tableName],
                    ref hasPatchFilesAction,
                    ref seqInstallFiles,
                    ref seqDuplicateFiles);
            if (!hasPatchFilesAction)
            {
                Table iesTable = pairedTransform.EnsureTable(this.core.TableDefinitions[tableName]);
                if (0 == iesTable.Rows.Count)
                {
                    iesTable.Operation = TableOperation.Add;
                }
                Row patchAction = iesTable.CreateRow(null);
                WixActionRow wixPatchAction = Installer.GetStandardActions()[table, "PatchFiles"];
                int sequence = wixPatchAction.Sequence;
                // Test for default sequence value's appropriateness
                if (seqInstallFiles >= sequence || (0 != seqDuplicateFiles && seqDuplicateFiles <= sequence))
                {
                    if (0 != seqDuplicateFiles)
                    {
                        if (seqDuplicateFiles < seqInstallFiles)
                        {
                            throw new WixException(WixErrors.InsertInvalidSequenceActionOrder(mainFileRow.SourceLineNumbers, iesTable.Name, "InstallFiles", "DuplicateFiles", wixPatchAction.Action));
                        }
                        else
                        {
                            sequence = (seqDuplicateFiles + seqInstallFiles) / 2;
                            if (seqInstallFiles == sequence || seqDuplicateFiles == sequence)
                            {
                                throw new WixException(WixErrors.InsertSequenceNoSpace(mainFileRow.SourceLineNumbers, iesTable.Name, "InstallFiles", "DuplicateFiles", wixPatchAction.Action));
                            }
                        }
                    }
                    else
                    {
                        sequence = seqInstallFiles + 1;
                    }
                }
                patchAction[0] = wixPatchAction.Action;
                patchAction[1] = wixPatchAction.Condition;
                patchAction[2] = sequence;
                patchAction.Operation = RowOperation.Add;
            }
        }

        /// <summary>
        /// Copy file data between transform substorages and the patch output object
        /// </summary>
        /// <param name="output">The output to bind.</param>
        /// <param name="allFileRows">True if copying from transform to patch, false the other way.</param>
        /// <returns>true if binding completed successfully; false otherwise</returns>
        private bool CopyTransformData(Output output, FileRowCollection allFileRows)
        {
            bool copyToPatch = (allFileRows != null);
            bool copyFromPatch = !copyToPatch;
            if (OutputType.Patch != output.Type)
            {
                return true;
            }

            Hashtable patchMediaRows = new Hashtable();
            Hashtable patchMediaFileRows = new Hashtable();
            Table patchFileTable = output.EnsureTable(this.core.TableDefinitions["File"]);
            if (copyFromPatch)
            {
                // index patch files by diskId+fileId
                foreach (FileRow patchFileRow in patchFileTable.Rows)
                {
                    int diskId = patchFileRow.DiskId;
                    if (!patchMediaFileRows.Contains(diskId))
                    {
                        patchMediaFileRows[diskId] = new FileRowCollection();
                    }
                    FileRowCollection mediaFileRows = (FileRowCollection)patchMediaFileRows[diskId];
                    mediaFileRows.Add(patchFileRow);
                }

                Table patchMediaTable = output.EnsureTable(this.core.TableDefinitions["Media"]);
                foreach (MediaRow patchMediaRow in patchMediaTable.Rows)
                {
                    patchMediaRows[patchMediaRow.DiskId] = patchMediaRow;
                }
            }

            // index paired transforms
            Hashtable pairedTransforms = new Hashtable();
            foreach (SubStorage substorage in output.SubStorages)
            {
                if ("#" == substorage.Name.Substring(0, 1))
                {
                    pairedTransforms[substorage.Name.Substring(1)] = substorage.Data;
                }
            }

            try
            {
                // copy File bind data into substorages
                foreach (SubStorage substorage in output.SubStorages)
                {
                    if ("#" == substorage.Name.Substring(0, 1))
                    {
                        // no changes necessary for paired transforms
                        continue;
                    }

                    Output mainTransform = (Output)substorage.Data;
                    Table mainWixFileTable = mainTransform.Tables["WixFile"];
                    Table mainMsiFileHashTable = mainTransform.Tables["MsiFileHash"];

                    int numWixFileRows = (null != mainWixFileTable) ? mainWixFileTable.Rows.Count : 0;
                    int numMsiFileHashRows = (null != mainMsiFileHashTable) ? mainMsiFileHashTable.Rows.Count : 0;

                    this.FileManager.ActiveSubStorage = substorage;
                    Hashtable wixFiles = new Hashtable(numWixFileRows);
                    Hashtable mainMsiFileHashIndex = new Hashtable(numMsiFileHashRows);
                    Table mainFileTable = mainTransform.Tables["File"];
                    Output pairedTransform = (Output)pairedTransforms[substorage.Name];

                    if (null != mainWixFileTable)
                    {
                        // Index the WixFile table for later use.
                        foreach (WixFileRow row in mainWixFileTable.Rows)
                        {
                            wixFiles.Add(row.Fields[0].Data.ToString(), row);
                        }
                    }

                    // copy Media.LastSequence and index the MsiFileHash table if it exists.
                    if (copyFromPatch)
                    {
                        Table pairedMediaTable = pairedTransform.Tables["Media"];
                        foreach (MediaRow pairedMediaRow in pairedMediaTable.Rows)
                        {
                            MediaRow patchMediaRow = (MediaRow)patchMediaRows[pairedMediaRow.DiskId];
                            pairedMediaRow.Fields[1] = patchMediaRow.Fields[1];
                        }

                        if (null != mainMsiFileHashTable)
                        {
                            // Index the MsiFileHash table for later use.
                            foreach (Row row in mainMsiFileHashTable.Rows)
                            {
                                mainMsiFileHashIndex.Add(row[0], row);
                            }
                        }

                        // Validate file row changes for keypath-related issues
                        this.ValidateFileRowChanges(mainTransform);
                    }

                    // index File table of pairedTransform
                    FileRowCollection pairedFileRows = new FileRowCollection();
                    Table pairedFileTable = pairedTransform.Tables["File"];
                    if (null != pairedFileTable)
                    {
                        pairedFileRows.AddRange(pairedFileTable.Rows);
                    }

                    if (null != mainFileTable)
                    {
                        if (copyFromPatch)
                        {
                            // Remove the MsiFileHash table because it will be updated later with the final file hash for each file
                            mainTransform.Tables.Remove("MsiFileHash");
                        }

                        foreach (FileRow mainFileRow in mainFileTable.Rows)
                        {
                            if (mainFileRow.Operation == RowOperation.Delete)
                            {
                                continue;
                            }

                            if (!copyToPatch && mainFileRow.Operation == RowOperation.None)
                            {
                                continue;
                            }
                            // When copying to the patch, we need compare the underlying files and include all file changes.
                            else if (copyToPatch)
                            {
                                WixFileRow wixFileRow = (WixFileRow)wixFiles[mainFileRow.Fields[0].Data.ToString()];
                                ObjectField objectField = (ObjectField)wixFileRow.Fields[6];
                                FileRow pairedFileRow = pairedFileRows[mainFileRow.Fields[0].Data.ToString()];

                                // If the file is new, we always need to add it to the patch.
                                if (mainFileRow.Operation != RowOperation.Add)
                                {
                                    // If PreviousData doesn't exist, target and upgrade layout point to the same location. No need to compare.
                                    if (null == objectField.PreviousData)
                                    {
                                        if (mainFileRow.Operation == RowOperation.None)
                                        {
                                            continue;
                                        }
                                    }
                                    else
                                    {
                                        // TODO: should this entire condition be placed in the binder file manager?
                                        if ((0 == (PatchAttributeType.Ignore & wixFileRow.PatchAttributes)) &&
                                            !this.FileManager.CompareFiles(objectField.PreviousData.ToString(), objectField.Data.ToString()))
                                        {
                                            // If the file is different, we need to mark the mainFileRow and pairedFileRow as modified.
                                            mainFileRow.Operation = RowOperation.Modify;
                                            if (null != pairedFileRow)
                                            {
                                                // Always patch-added, but never non-compressed.
                                                pairedFileRow.Attributes |= MsiInterop.MsidbFileAttributesPatchAdded;
                                                pairedFileRow.Attributes &= ~MsiInterop.MsidbFileAttributesNoncompressed;
                                                pairedFileRow.Fields[6].Modified = true;
                                                pairedFileRow.Operation = RowOperation.Modify;
                                            }
                                        }
                                        else
                                        {
                                            // The File is same. We need mark all the attributes as unchanged.
                                            mainFileRow.Operation = RowOperation.None;
                                            foreach (Field field in mainFileRow.Fields)
                                            {
                                                field.Modified = false;
                                            }

                                            if (null != pairedFileRow)
                                            {
                                                pairedFileRow.Attributes &= ~MsiInterop.MsidbFileAttributesPatchAdded;
                                                pairedFileRow.Fields[6].Modified = false;
                                                pairedFileRow.Operation = RowOperation.None;
                                            }
                                            continue;
                                        }
                                    }
                                }
                                else if (null != pairedFileRow) // RowOperation.Add
                                {
                                    // Always patch-added, but never non-compressed.
                                    pairedFileRow.Attributes |= MsiInterop.MsidbFileAttributesPatchAdded;
                                    pairedFileRow.Attributes &= ~MsiInterop.MsidbFileAttributesNoncompressed;
                                    pairedFileRow.Fields[6].Modified = true;
                                    pairedFileRow.Operation = RowOperation.Add;
                                }
                            }

                            // index patch files by diskId+fileId
                            int diskId = mainFileRow.DiskId;
                            if (!patchMediaFileRows.Contains(diskId))
                            {
                                patchMediaFileRows[diskId] = new FileRowCollection();
                            }
                            FileRowCollection mediaFileRows = (FileRowCollection)patchMediaFileRows[diskId];

                            string fileId = mainFileRow.File;
                            FileRow patchFileRow = mediaFileRows[fileId];
                            if (copyToPatch)
                            {
                                if (null == patchFileRow)
                                {
                                    patchFileRow = (FileRow)patchFileTable.CreateRow(null);
                                    patchFileRow.CopyFrom(mainFileRow);
                                    mediaFileRows.Add(patchFileRow);
                                    allFileRows.Add(patchFileRow);
                                }
                                else
                                {
                                    // TODO: confirm the rest of data is identical?

                                    // make sure Source is same. Otherwise we are silently ignoring a file.
                                    if (0 != String.Compare(patchFileRow.Source, mainFileRow.Source, StringComparison.OrdinalIgnoreCase))
                                    {
                                        this.core.OnMessage(WixErrors.SameFileIdDifferentSource(mainFileRow.SourceLineNumbers, fileId, patchFileRow.Source, mainFileRow.Source));
                                    }
                                    // capture the previous file versions (and associated data) from this targeted instance of the baseline into the current filerow.
                                    patchFileRow.AppendPreviousDataFrom(mainFileRow);
                                }
                            }
                            else
                            {
                                // copy data from the patch back to the transform
                                if (null != patchFileRow)
                                {
                                    FileRow pairedFileRow = (FileRow)pairedFileRows[fileId];
                                    for (int i = 0; i < patchFileRow.Fields.Length; i++)
                                    {
                                        string patchValue = patchFileRow[i] == null ? "" : patchFileRow[i].ToString();
                                        string mainValue = mainFileRow[i] == null ? "" : mainFileRow[i].ToString();

                                        if (1 == i)
                                        {
                                            // File.Component_ changes should not come from the shared file rows
                                            // that contain the file information as each individual transform might
                                            // have different changes (or no changes at all).
                                        }
                                        // File.Attributes should not changed for binary deltas
                                        else if (6 == i)
                                        {
                                            if (null != patchFileRow.Patch)
                                            {
                                                // File.Attribute should not change for binary deltas
                                                pairedFileRow.Attributes = mainFileRow.Attributes;
                                                mainFileRow.Fields[i].Modified = false;
                                            }
                                        }
                                        // File.Sequence is updated in pairedTransform, not mainTransform
                                        else if (7 == i)
                                        {
                                            // file sequence is updated in Patch table instead of File table for delta patches
                                            if (null != patchFileRow.Patch)
                                            {
                                                pairedFileRow.Fields[i].Modified = false;
                                            }
                                            else
                                            {
                                                pairedFileRow[i] = patchFileRow[i];
                                                pairedFileRow.Fields[i].Modified = true;
                                            }
                                            mainFileRow.Fields[i].Modified = false;
                                        }
                                        else if (patchValue != mainValue)
                                        {
                                            mainFileRow[i] = patchFileRow[i];
                                            mainFileRow.Fields[i].Modified = true;
                                            if (mainFileRow.Operation == RowOperation.None)
                                            {
                                                mainFileRow.Operation = RowOperation.Modify;
                                            }
                                        }
                                    }

                                    // copy MsiFileHash row for this File
                                    Row patchHashRow;
                                    if (mainMsiFileHashIndex.ContainsKey(patchFileRow.File))
                                    {
                                        patchHashRow = (Row)mainMsiFileHashIndex[patchFileRow.File];
                                    }
                                    else
                                    {
                                        patchHashRow = patchFileRow.HashRow;
                                    }

                                    if (null != patchHashRow)
                                    {
                                        Table mainHashTable = mainTransform.EnsureTable(this.core.TableDefinitions["MsiFileHash"]);
                                        Row mainHashRow = mainHashTable.CreateRow(mainFileRow.SourceLineNumbers);
                                        for (int i = 0; i < patchHashRow.Fields.Length; i++)
                                        {
                                            mainHashRow[i] = patchHashRow[i];
                                            if (i > 1)
                                            {
                                                // assume all hash fields have been modified
                                                mainHashRow.Fields[i].Modified = true;
                                            }
                                        }

                                        // assume the MsiFileHash operation follows the File one
                                        mainHashRow.Operation = mainFileRow.Operation;
                                    }

                                    // copy MsiAssemblyName rows for this File
                                    RowCollection patchAssemblyNameRows = patchFileRow.AssemblyNameRows;
                                    if (null != patchAssemblyNameRows)
                                    {
                                        Table mainAssemblyNameTable = mainTransform.EnsureTable(this.core.TableDefinitions["MsiAssemblyName"]);
                                        foreach (Row patchAssemblyNameRow in patchAssemblyNameRows)
                                        {
                                            // Copy if there isn't an identical modified/added row already in the transform.
                                            bool foundMatchingModifiedRow = false;
                                            foreach (Row mainAssemblyNameRow in mainAssemblyNameTable.Rows)
                                            {
                                                if (RowOperation.None != mainAssemblyNameRow.Operation && mainAssemblyNameRow.GetPrimaryKey('/').Equals(patchAssemblyNameRow.GetPrimaryKey('/')))
                                                {
                                                    foundMatchingModifiedRow = true;
                                                    break;
                                                }
                                            }

                                            if (!foundMatchingModifiedRow)
                                            {
                                                Row mainAssemblyNameRow = mainAssemblyNameTable.CreateRow(mainFileRow.SourceLineNumbers);
                                                for (int i = 0; i < patchAssemblyNameRow.Fields.Length; i++)
                                                {
                                                    mainAssemblyNameRow[i] = patchAssemblyNameRow[i];
                                                }

                                                // assume value field has been modified
                                                mainAssemblyNameRow.Fields[2].Modified = true;
                                                mainAssemblyNameRow.Operation = mainFileRow.Operation;
                                            }
                                        }
                                    }

                                    // Add patch header for this file
                                    if (null != patchFileRow.Patch)
                                    {
                                        // Add the PatchFiles action automatically to the AdminExecuteSequence and InstallExecuteSequence tables.
                                        AddPatchFilesActionToSequenceTable(SequenceTable.AdminExecuteSequence, mainTransform, pairedTransform, mainFileRow);
                                        AddPatchFilesActionToSequenceTable(SequenceTable.InstallExecuteSequence, mainTransform, pairedTransform, mainFileRow);

                                        // Add to Patch table
                                        Table patchTable = pairedTransform.EnsureTable(this.core.TableDefinitions["Patch"]);
                                        if (0 == patchTable.Rows.Count)
                                        {
                                            patchTable.Operation = TableOperation.Add;
                                        }
                                        Row patchRow = patchTable.CreateRow(mainFileRow.SourceLineNumbers);
                                        patchRow[0] = patchFileRow.File;
                                        patchRow[1] = patchFileRow.Sequence;
                                        FileInfo patchFile = new FileInfo(patchFileRow.Source);
                                        patchRow[2] = (int)patchFile.Length;
                                        patchRow[3] = 0 == (PatchAttributeType.AllowIgnoreOnError & patchFileRow.PatchAttributes) ? 0 : 1;
                                        string streamName = patchTable.Name + "." + patchRow[0] + "." + patchRow[1];
                                        if (MsiInterop.MsiMaxStreamNameLength < streamName.Length)
                                        {
                                            streamName = "_" + Guid.NewGuid().ToString("D").ToUpper(CultureInfo.InvariantCulture).Replace('-', '_');
                                            Table patchHeadersTable = pairedTransform.EnsureTable(this.core.TableDefinitions["MsiPatchHeaders"]);
                                            if (0 == patchHeadersTable.Rows.Count)
                                            {
                                                patchHeadersTable.Operation = TableOperation.Add;
                                            }
                                            Row patchHeadersRow = patchHeadersTable.CreateRow(mainFileRow.SourceLineNumbers);
                                            patchHeadersRow[0] = streamName;
                                            patchHeadersRow[1] = patchFileRow.Patch;
                                            patchRow[5] = streamName;
                                            patchHeadersRow.Operation = RowOperation.Add;
                                        }
                                        else
                                        {
                                            patchRow[4] = patchFileRow.Patch;
                                        }
                                        patchRow.Operation = RowOperation.Add;
                                    }
                                }
                                else
                                {
                                    // TODO: throw because all transform rows should have made it into the patch
                                }
                            }
                        }
                    }

                    if (copyFromPatch)
                    {
                        output.Tables.Remove("Media");
                        output.Tables.Remove("File");
                        output.Tables.Remove("MsiFileHash");
                        output.Tables.Remove("MsiAssemblyName");
                    }
                }
            }
            finally
            {
                this.FileManager.ActiveSubStorage = null;
            }

            return true;
        }

        /// <summary>
        /// Takes an id, and demodularizes it (if possible).
        /// </summary>
        /// <remarks>
        /// If the output type is a module, returns a demodularized version of an id. Otherwise, returns the id.
        /// </remarks>
        /// <param name="output">The output to bind.</param>
        /// <param name="modularizationGuid">The modularization GUID.</param>
        /// <param name="id">The id to demodularize.</param>
        /// <returns>The demodularized id.</returns>
        private static string Demodularize(Output output, string modularizationGuid, string id)
        {
            if (OutputType.Module == output.Type && id.EndsWith(String.Concat(".", modularizationGuid), StringComparison.Ordinal))
            {
                id = id.Substring(0, id.Length - 37);
            }

            return id;
        }

        /// <summary>
        /// Populates the variable cache with specific package properties.
        /// </summary>
        /// <param name="package">The package with properties to cache.</param>
        /// <param name="variableCache">The property cache.</param>
        private static void PopulatePackageVariableCache(ChainPackageInfo package, IDictionary<string, string> variableCache)
        {
            string id = package.Id;

            variableCache.Add(String.Concat("packageDescription.", id), package.Description);
            variableCache.Add(String.Concat("packageLanguage.", id), package.Language);
            variableCache.Add(String.Concat("packageManufacturer.", id), package.Manufacturer);
            variableCache.Add(String.Concat("packageName.", id), package.DisplayName);
            variableCache.Add(String.Concat("packageVersion.", id), package.Version);
        }

        /// <summary>
        /// Binds a bundle.
        /// </summary>
        /// <param name="bundle">The bundle to bind.</param>
        /// <param name="bundleFile">The bundle to create.</param>
        /// <returns>true if binding completed successfully; false otherwise</returns>
        private bool BindBundle(Output bundle, string bundleFile)
        {
            // First look for data we expect to find... Chain, WixGroups, etc.
            Table chainPackageTable = bundle.Tables["ChainPackage"];
            if (null == chainPackageTable || 0 == chainPackageTable.Rows.Count)
            {
                // We shouldn't really get past the linker phase if there are
                // no group items... that means that there's no UX, no Chain,
                // *and* no Containers!
                throw new WixException(WixErrors.MissingBundleInformation("ChainPackage"));
            }

            Table wixGroupTable = bundle.Tables["WixGroup"];
            if (null == wixGroupTable || 0 == wixGroupTable.Rows.Count)
            {
                // We shouldn't really get past the linker phase if there are
                // no group items... that means that there's no UX, no Chain,
                // *and* no Containers!
                throw new WixException(WixErrors.MissingBundleInformation("WixGroup"));
            }

            // Ensure there is one and only one row in the WixBundle table.
            // The compiler and linker behavior should have colluded to get
            // this behavior.
            Table bundleTable = bundle.Tables["WixBundle"];
            if (null == bundleTable || 1 != bundleTable.Rows.Count)
            {
                throw new WixException(WixErrors.MissingBundleInformation("WixBundle"));
            }

            // Ensure there is one and only one row in the WixChain table.
            // The compiler and linker behavior should have colluded to get
            // this behavior.
            Table chainTable = bundle.Tables["WixChain"];
            if (null == chainTable || 1 != chainTable.Rows.Count)
            {
                throw new WixException(WixErrors.MissingBundleInformation("WixChain"));
            }

            foreach (BinderExtension extension in this.extensions)
            {
                extension.BundleInitialize(bundle);
            }

            if (this.core.EncounteredError)
            {
                return false;
            }

            this.WriteBuildInfoTable(bundle, bundleFile);

            // gather all the wix variables
            Table wixVariableTable = bundle.Tables["WixVariable"];
            if (null != wixVariableTable)
            {
                foreach (WixVariableRow wixVariableRow in wixVariableTable.Rows)
                {
                    this.WixVariableResolver.AddVariable(wixVariableRow);
                }
            }

            Hashtable cabinets = new Hashtable();
            ArrayList delayedFields = new ArrayList();

            // localize fields, resolve wix variables, and resolve file paths
            this.ResolveFields(bundle.Tables, cabinets, delayedFields);

            // if there are any fields to resolve later, create the cache to populate during bind
            IDictionary<string, string> variableCache = null;
            if (0 < delayedFields.Count)
            {
                variableCache = new Dictionary<string, string>(StringComparer.InvariantCultureIgnoreCase);
            }

            if (this.core.EncounteredError)
            {
                return false;
            }

            Table relatedBundleTable = bundle.Tables["RelatedBundle"];
            List<RelatedBundleInfo> allRelatedBundles = new List<RelatedBundleInfo>();
            if (null != relatedBundleTable && 0 < relatedBundleTable.Rows.Count)
            {
                Dictionary<string, bool> deduplicatedRelatedBundles = new Dictionary<string, bool>();
                foreach (Row row in relatedBundleTable.Rows)
                {
                    string id = (string)row[0];
                    if (!deduplicatedRelatedBundles.ContainsKey(id))
                    {
                        deduplicatedRelatedBundles[id] = true;
                        allRelatedBundles.Add(new RelatedBundleInfo(row));
                    }
                }
            }

            // Ensure that the bundle has our well-known persisted values.
            Table variableTable = bundle.EnsureTable(this.core.TableDefinitions["Variable"]);
<<<<<<< HEAD
            Row wellKnownVariable = variableTable.CreateRow(null);
            wellKnownVariable[0] = Binder.BURN_BUNDLE_NAME;
            wellKnownVariable[3] = 0;
            wellKnownVariable[4] = 1;

            wellKnownVariable = variableTable.CreateRow(null);
            wellKnownVariable[0] = Binder.BURN_BUNDLE_ORIGINAL_SOURCE;
            wellKnownVariable[3] = 0;
            wellKnownVariable[4] = 1;

            wellKnownVariable = variableTable.CreateRow(null);
            wellKnownVariable[0] = Binder.BURN_BUNDLE_LAST_USED_SOURCE;
            wellKnownVariable[3] = 0;
            wellKnownVariable[4] = 1;
=======
            VariableRow bundleNameWellKnownVariable = (VariableRow)variableTable.CreateRow(null);
            bundleNameWellKnownVariable.Id = Binder.BURN_BUNDLE_NAME;
            bundleNameWellKnownVariable.Hidden = false;
            bundleNameWellKnownVariable.Persisted = true;

            VariableRow bundleOriginalSourceWellKnownVariable = (VariableRow)variableTable.CreateRow(null);
            bundleOriginalSourceWellKnownVariable.Id = Binder.BURN_BUNDLE_ORIGINAL_SOURCE;
            bundleOriginalSourceWellKnownVariable.Hidden = false;
            bundleOriginalSourceWellKnownVariable.Persisted = true;

            VariableRow bundleLastUsedSourceWellKnownVariable = (VariableRow)variableTable.CreateRow(null);
            bundleLastUsedSourceWellKnownVariable.Id = Binder.BURN_BUNDLE_LAST_USED_SOURCE;
            bundleLastUsedSourceWellKnownVariable.Hidden = false;
            bundleLastUsedSourceWellKnownVariable.Persisted = true;
>>>>>>> 255bd6bd

            // To make lookups easier, we load the variable table bottom-up, so
            // that we can index by ID.
            List<VariableInfo> allVariables = new List<VariableInfo>(variableTable.Rows.Count);
<<<<<<< HEAD
            foreach (Row row in variableTable.Rows)
            {
                allVariables.Add(new VariableInfo(row));
=======
            foreach (VariableRow variableRow in variableTable.Rows)
            {
                allVariables.Add(new VariableInfo(variableRow));
>>>>>>> 255bd6bd
            }

            // TODO: Although the WixSearch tables are defined in the Util extension,
            // the Bundle Binder has to know all about them. We hope to revisit all
            // of this in the 4.0 timeframe.
            Dictionary<string, WixSearchInfo> allSearches = new Dictionary<string, WixSearchInfo>();
            Table wixFileSearchTable = bundle.Tables["WixFileSearch"];
            if (null != wixFileSearchTable && 0 < wixFileSearchTable.Rows.Count)
            {
                foreach (Row row in wixFileSearchTable.Rows)
                {
                    WixFileSearchInfo fileSearchInfo = new WixFileSearchInfo(row);
                    allSearches.Add(fileSearchInfo.Id, fileSearchInfo);
                }
            }

            Table wixRegistrySearchTable = bundle.Tables["WixRegistrySearch"];
            if (null != wixRegistrySearchTable && 0 < wixRegistrySearchTable.Rows.Count)
            {
                foreach (Row row in wixRegistrySearchTable.Rows)
                {
                    WixRegistrySearchInfo registrySearchInfo = new WixRegistrySearchInfo(row);
                    allSearches.Add(registrySearchInfo.Id, registrySearchInfo);
                }
            }

            Table wixComponentSearchTable = bundle.Tables["WixComponentSearch"];
            if (null != wixComponentSearchTable && 0 < wixComponentSearchTable.Rows.Count)
            {
                foreach (Row row in wixComponentSearchTable.Rows)
                {
                    WixComponentSearchInfo componentSearchInfo = new WixComponentSearchInfo(row);
                    allSearches.Add(componentSearchInfo.Id, componentSearchInfo);
                }
            }

            Table wixProductSearchTable = bundle.Tables["WixProductSearch"];
            if (null != wixProductSearchTable && 0 < wixProductSearchTable.Rows.Count)
            {
                foreach (Row row in wixProductSearchTable.Rows)
                {
                    WixProductSearchInfo productSearchInfo = new WixProductSearchInfo(row);
                    allSearches.Add(productSearchInfo.Id, productSearchInfo);
                }
            }

            // Merge in the variable/condition info and get the canonical ordering for
            // the searches.
            List<WixSearchInfo> orderedSearches = new List<WixSearchInfo>();
            Table wixSearchTable = bundle.Tables["WixSearch"];
            if (null != wixSearchTable && 0 < wixSearchTable.Rows.Count)
            {
                orderedSearches.Capacity = wixSearchTable.Rows.Count;
                foreach (Row row in wixSearchTable.Rows)
                {
                    WixSearchInfo searchInfo = allSearches[(string)row[0]];
                    searchInfo.AddWixSearchRowInfo(row);
                    orderedSearches.Add(searchInfo);
                }
            }

            // extract files that come from cabinet files (this does not extract files from merge modules)
            this.ExtractCabinets(cabinets);

            WixBundleRow bundleInfo = (WixBundleRow)bundleTable.Rows[0];
            bundleInfo.PerMachine = true; // default to per-machine but the first-per user package would flip it.

            // Get update if specified.
            Table bundleUpdateTable = bundle.Tables["WixBundleUpdate"];
            WixBundleUpdateRow bundleUpdateRow = null;
            if (null != bundleUpdateTable)
            {
                bundleUpdateRow = (WixBundleUpdateRow)bundleUpdateTable.Rows[0];
            }

            // Get update registration if specified.
            Table updateRegistrationTable = bundle.Tables["WixUpdateRegistration"];
            WixUpdateRegistrationRow updateRegistrationInfo = null;
            if (null != updateRegistrationTable)
            {
                updateRegistrationInfo = (WixUpdateRegistrationRow)updateRegistrationTable.Rows[0];
            }

            // Get the explicit payloads.
            Table payloadTable = bundle.Tables["Payload"];
            Dictionary<string, PayloadInfoRow> allPayloads = new Dictionary<string, PayloadInfoRow>(payloadTable.Rows.Count);

            Table payloadInfoTable = bundle.EnsureTable(core.TableDefinitions["PayloadInfo"]);
            foreach (PayloadInfoRow row in payloadInfoTable.Rows)
            {
                allPayloads.Add(row.Id, row);
            }

            RowDictionary<Row> payloadDisplayInformationRows = new RowDictionary<Row>(bundle.Tables["PayloadDisplayInformation"]);
            foreach (Row row in payloadTable.Rows)
            {
                string id = (string)row[0];

                PayloadInfoRow payloadInfo = null;

                if (allPayloads.ContainsKey(id))
                {
                    payloadInfo = allPayloads[id];
                }
                else
                {
                    allPayloads.Add(id, payloadInfo = (PayloadInfoRow)payloadInfoTable.CreateRow(row.SourceLineNumbers));
                }

                payloadInfo.FillFromPayloadRow(bundle, row);

                // Check if there is an override row for the display name or description.
                Row payloadDisplayInformationRow;
                if (payloadDisplayInformationRows.TryGet(id, out payloadDisplayInformationRow))
                {
                    if (!String.IsNullOrEmpty(payloadDisplayInformationRow[1] as string))
                    {
                        payloadInfo.ProductName = (string)payloadDisplayInformationRow[1];
                    }

                    if (!String.IsNullOrEmpty(payloadDisplayInformationRow[2] as string))
                    {
                        payloadInfo.Description = (string)payloadDisplayInformationRow[2];
                    }
                }

                if (payloadInfo.Packaging == PackagingType.Unknown)
                {
                    payloadInfo.Packaging = bundleInfo.DefaultPackagingType;
                }
            }

            Dictionary<string, ContainerInfo> containers = new Dictionary<string, ContainerInfo>();
            Dictionary<string, bool> payloadsAddedToContainers = new Dictionary<string, bool>();
<<<<<<< HEAD
            List<PayloadInfoRow> payloadsInDefaultAttachedContainer = new List<PayloadInfoRow>();
=======
>>>>>>> 255bd6bd

            // Create the list of containers.
            Table containerTable = bundle.Tables["Container"];
            if (null != containerTable)
            {
                foreach (Row row in containerTable.Rows)
                {
                    ContainerInfo container = new ContainerInfo(row, this.FileManager);
                    containers.Add(container.Id, container);
                }
            }

            // Create the default attached container for payloads that need to be attached but don't have an explicit container.
<<<<<<< HEAD
            containers.Add("WixAttachedContainer", new ContainerInfo("WixAttachedContainer", "bundle-attached.cab", "attached", null, this.FileManager));
            containers["WixAttachedContainer"].Payloads = payloadsInDefaultAttachedContainer;
=======
            ContainerInfo defaultAttachedContainer = new ContainerInfo("WixAttachedContainer", "bundle-attached.cab", "attached", null, this.FileManager);
            containers.Add(defaultAttachedContainer.Id, defaultAttachedContainer);
>>>>>>> 255bd6bd

            // Create lists of which payloads go in each container or are layout only.
            foreach (Row row in wixGroupTable.Rows)
            {
                string rowParentName = (string)row[0];
                string rowParentType = (string)row[1];
                string rowChildName = (string)row[2];
                string rowChildType = (string)row[3];

                if (Enum.GetName(typeof(ComplexReferenceChildType), ComplexReferenceChildType.Payload) == rowChildType)
                {
                    PayloadInfoRow payload = allPayloads[rowChildName];

                    if (Enum.GetName(typeof(ComplexReferenceParentType), ComplexReferenceParentType.Container) == rowParentType)
                    {
                        ContainerInfo container = containers[rowParentName];
                        container.Payloads.Add(payload);

                        payload.Container = container.Id;
                        payloadsAddedToContainers.Add(rowChildName, false);
                    }
                    else if (Enum.GetName(typeof(ComplexReferenceParentType), ComplexReferenceParentType.Layout) == rowParentType)
                    {
                        payload.LayoutOnly = true;
                    }
                }
            }

<<<<<<< HEAD
            ContainerInfo containerInfo;
            containers.TryGetValue(Compiler.BurnUXContainerId, out containerInfo);
            List<PayloadInfoRow> uxPayloads = null == containerInfo ? null : containerInfo.Payloads;
=======
            ContainerInfo burnUXContainer;
            containers.TryGetValue(Compiler.BurnUXContainerId, out burnUXContainer);
            List<PayloadInfoRow> uxPayloads = null == burnUXContainer ? null : burnUXContainer.Payloads;
>>>>>>> 255bd6bd

            // If we didn't get any UX payloads, it's an error!
            if (null == uxPayloads || 0 == uxPayloads.Count)
            {
                throw new WixException(WixErrors.MissingBundleInformation("BootstrapperApplication"));
            }

            // Get the catalog information
            Dictionary<string, CatalogInfo> catalogs = new Dictionary<string, CatalogInfo>();
            Table catalogTable = bundle.Tables["WixCatalog"];
            if (null != catalogTable)
            {
<<<<<<< HEAD
                foreach (Row row in catalogTable.Rows)
                {
                    // Each catalog is also a payload
                    string payloadId = Common.GenerateIdentifier("pay", true, (string)row[1]);
                    string catalogFile = this.FileManager.ResolveFile((string)row[1], "Catalog", row.SourceLineNumbers, BindStage.Normal);
                    PayloadInfoRow payloadInfo = PayloadInfoRow.Create(row.SourceLineNumbers, bundle, payloadId, Path.GetFileName(catalogFile), catalogFile, true, false, null, containers[Compiler.BurnUXContainerId].Id, PackagingType.Embedded);

                    // Add the payload to the UX container
                    allPayloads.Add(payloadInfo.Id, payloadInfo);
                    containers[Compiler.BurnUXContainerId].Payloads.Add(payloadInfo);
                    payloadsAddedToContainers.Add(payloadInfo.Id, true);

                    // Create the catalog info
                    CatalogInfo catalog = new CatalogInfo(row, payloadId);
=======
                foreach (WixCatalogRow catalogRow in catalogTable.Rows)
                {
                    // Each catalog is also a payload
                    string payloadId = Common.GenerateIdentifier("pay", true, catalogRow.SourceFile);
                    string catalogFile = this.FileManager.ResolveFile(catalogRow.SourceFile, "Catalog", catalogRow.SourceLineNumbers, BindStage.Normal);
                    PayloadInfoRow payloadInfo = PayloadInfoRow.Create(catalogRow.SourceLineNumbers, bundle, payloadId, Path.GetFileName(catalogFile), catalogFile, true, false, null, burnUXContainer.Id, PackagingType.Embedded);

                    // Add the payload to the UX container
                    allPayloads.Add(payloadInfo.Id, payloadInfo);
                    burnUXContainer.Payloads.Add(payloadInfo);
                    payloadsAddedToContainers.Add(payloadInfo.Id, true);

                    // Create the catalog info
                    CatalogInfo catalog = new CatalogInfo(catalogRow, payloadId);
>>>>>>> 255bd6bd
                    catalogs.Add(catalog.Id, catalog);
                }
            }

            // Get the chain packages, this may add more payloads.
            Dictionary<string, ChainPackageInfo> allPackages = new Dictionary<string, ChainPackageInfo>();
            Dictionary<string, RollbackBoundaryInfo> allBoundaries = new Dictionary<string, RollbackBoundaryInfo>();
            foreach (Row row in chainPackageTable.Rows)
            {
                Compiler.ChainPackageType type = (Compiler.ChainPackageType)Enum.Parse(typeof(Compiler.ChainPackageType), row[1].ToString(), true);
                if (Compiler.ChainPackageType.RollbackBoundary == type)
                {
                    RollbackBoundaryInfo rollbackBoundary = new RollbackBoundaryInfo(row);
                    allBoundaries.Add(rollbackBoundary.Id, rollbackBoundary);
                }
                else // package
                {
                    Table chainPackageInfoTable = bundle.EnsureTable(this.core.TableDefinitions["ChainPackageInfo"]);

                    ChainPackageInfo packageInfo = new ChainPackageInfo(row, wixGroupTable, allPayloads, containers, this.FileManager, this.core, bundle);
                    allPackages.Add(packageInfo.Id, packageInfo);

                    chainPackageInfoTable.Rows.Add(packageInfo);

                    // Add package properties to resolve fields later.
                    if (null != variableCache)
                    {
                        Binder.PopulatePackageVariableCache(packageInfo, variableCache);
                    }
                }
            }

            // Determine patches to automatically slipstream.
            this.AutomaticallySlipstreamPatches(bundle, allPackages.Values);

            // NOTE: All payloads should be generated before here with the exception of specific engine and ux data files.

            ArrayList fileTransfers = new ArrayList();
            string layoutDirectory = Path.GetDirectoryName(bundleFile);

            // Handle any payloads not explicitly in a container.
            foreach (string payloadName in allPayloads.Keys)
            {
                if (!payloadsAddedToContainers.ContainsKey(payloadName))
                {
                    PayloadInfoRow payload = allPayloads[payloadName];
                    if (PackagingType.Embedded == payload.Packaging)
                    {
<<<<<<< HEAD
                        payload.Container = containers["WixAttachedContainer"].Id;
                        payloadsInDefaultAttachedContainer.Add(payload);
=======
                        payload.Container = defaultAttachedContainer.Id;
                        defaultAttachedContainer.Payloads.Add(payload);
>>>>>>> 255bd6bd
                    }
                    else if (!String.IsNullOrEmpty(payload.FullFileName))
                    {
                        FileTransfer transfer;
                        if (FileTransfer.TryCreate(payload.FullFileName, Path.Combine(layoutDirectory, payload.Name), false, "Payload", payload.SourceLineNumbers, out transfer))
                        {
                            fileTransfers.Add(transfer);
                        }
                    }
                }
            }

            // Give the UX payloads their embedded IDs...
            for (int uxPayloadIndex = 0; uxPayloadIndex < uxPayloads.Count; ++uxPayloadIndex)
            {
                PayloadInfoRow payload = uxPayloads[uxPayloadIndex];

                // In theory, UX payloads could be embedded in the UX CAB, external to the
                // bundle EXE, or even downloaded. The current engine requires the UX to be
                // fully present before any downloading starts, so that rules out downloading.
                // Also, the burn engine does not currently copy external UX payloads into
                // the temporary UX directory correctly, so we don't allow external either.
                if (PackagingType.Embedded != payload.Packaging)
                {
                    core.OnMessage(WixWarnings.UxPayloadsOnlySupportEmbedding(payload.SourceLineNumbers, payload.FullFileName));
                    payload.Packaging = PackagingType.Embedded;
                }

                payload.EmbeddedId = String.Format(CultureInfo.InvariantCulture, BurnCommon.BurnUXContainerEmbeddedIdFormat, uxPayloadIndex);
            }

            if (this.core.EncounteredError)
            {
                return false;
            }

            // If catalog files exist, non-UX payloads should validate with the catalog
            if (catalogs.Count > 0)
            {
                foreach (PayloadInfoRow payloadInfo in allPayloads.Values)
                {
                    if (String.IsNullOrEmpty(payloadInfo.EmbeddedId))
                    {
                        VerifyPayloadWithCatalog(payloadInfo, catalogs);
                    }
                }
            }

            if (this.core.EncounteredError)
            {
                return false;
            }

            // Process the chain of packages to add them in the correct order
            // and assign the forward rollback boundaries as appropriate. Remember
            // rollback boundaries are authored as elements in the chain which
            // we re-interpret here to add them as attributes on the next available
            // package in the chain. Essentially we mark some packages as being
            // the start of a rollback boundary when installing and repairing.
            // We handle uninstall (aka: backwards) rollback boundaries after
            // we get these install/repair (aka: forward) rollback boundaries
            // defined.
            ChainInfo chain = new ChainInfo(chainTable.Rows[0]); // WixChain table always has one and only row in it.
            RollbackBoundaryInfo previousRollbackBoundary = new RollbackBoundaryInfo("WixDefaultBoundary"); // ensure there is always a rollback boundary at the beginning of the chain.
            foreach (Row row in wixGroupTable.Rows)
            {
                string rowParentName = (string)row[0];
                string rowParentType = (string)row[1];
                string rowChildName = (string)row[2];
                string rowChildType = (string)row[3];

                if ("PackageGroup" == rowParentType && "WixChain" == rowParentName && "Package" == rowChildType)
                {
                    ChainPackageInfo packageInfo = null;
                    if (allPackages.TryGetValue(rowChildName, out packageInfo))
                    {
                        if (null != previousRollbackBoundary)
                        {
                            chain.RollbackBoundaries.Add(previousRollbackBoundary);

                            packageInfo.RollbackBoundary = previousRollbackBoundary;
                            previousRollbackBoundary = null;
                        }

                        chain.Packages.Add(packageInfo);
                    }
                    else // must be a rollback boundary.
                    {
                        // Discard the next rollback boundary if we have a previously defined boundary. Of course,
                        // a boundary specifically defined will override the default boundary.
                        RollbackBoundaryInfo nextRollbackBoundary = allBoundaries[rowChildName];
                        if (null != previousRollbackBoundary && !previousRollbackBoundary.Default)
                        {
                            this.core.OnMessage(WixWarnings.DiscardedRollbackBoundary(nextRollbackBoundary.SourceLineNumbers, nextRollbackBoundary.Id));
                        }
                        else
                        {
                            previousRollbackBoundary = nextRollbackBoundary;
                        }
                    }
                }
            }

            if (null != previousRollbackBoundary)
            {
                this.core.OnMessage(WixWarnings.DiscardedRollbackBoundary(previousRollbackBoundary.SourceLineNumbers, previousRollbackBoundary.Id));
            }

            // With the forward rollback boundaries assigned, we can now go
            // through the packages with rollback boundaries and assign backward
            // rollback boundaries. Backward rollback boundaries are used when
            // the chain is going "backwards" which (AFAIK) only happens during
            // uninstall.
            //
            // Consider the scenario with three packages: A, B and C. Packages A
            // and C are marked as rollback boundary packages and package B is
            // not. The naive implementation would execute the chain like this
            // (numbers indicate where rollback boundaries would end up):
            //      install:    1 A B 2 C
            //      uninstall:  2 C B 1 A
            //
            // The uninstall chain is wrong, A and B should be grouped together
            // not C and B. The fix is to label packages with a "backwards"
            // rollback boundary used during uninstall. The backwards rollback
            // boundaries are assigned to the package *before* the next rollback
            // boundary. Using our example from above again, I'll mark the
            // backwards rollback boundaries prime (aka: with ').
            //      install:    1 A B 1' 2 C 2'
            //      uninstall:  2' C 2 1' B A 1
            //
            // If the marked boundaries are ignored during install you get the
            // same thing as above (good) and if the non-marked boundaries are
            // ignored during uninstall then A and B are correctly grouped.
            // Here's what it looks like without all the markers:
            //      install:    1 A B 2 C
            //      uninstall:  2 C 1 B A
            // Woot!
            string previousRollbackBoundaryId = null;
            ChainPackageInfo previousPackage = null;
            foreach (ChainPackageInfo package in chain.Packages)
            {
                if (null != package.RollbackBoundary)
                {
                    if (null != previousPackage)
                    {
                        previousPackage.RollbackBoundaryBackwardId = previousRollbackBoundaryId;
                    }

                    previousRollbackBoundaryId = package.RollbackBoundary.Id;
                }

                previousPackage = package;
            }

            if (!String.IsNullOrEmpty(previousRollbackBoundaryId) && null != previousPackage)
            {
                previousPackage.RollbackBoundaryBackwardId = previousRollbackBoundaryId;
            }

            // Give all embedded payloads that don't have an embedded ID yet an embedded ID.
            int payloadIndex = 0;
            foreach (PayloadInfoRow payload in allPayloads.Values)
            {
                Debug.Assert(PackagingType.Unknown != payload.Packaging);

                if (PackagingType.Embedded == payload.Packaging && String.IsNullOrEmpty(payload.EmbeddedId))
                {
                    payload.EmbeddedId = String.Format(CultureInfo.InvariantCulture, BurnCommon.BurnAttachedContainerEmbeddedIdFormat, payloadIndex);
                    ++payloadIndex;
                }
            }

            // Load the MsiProperty information...
            Table msiPropertyTable = bundle.Tables["MsiProperty"];
            if (null != msiPropertyTable && 0 < msiPropertyTable.Rows.Count)
            {
                foreach (Row row in msiPropertyTable.Rows)
                {
                    MsiPropertyInfo msiProperty = new MsiPropertyInfo(row);

                    ChainPackageInfo package;
                    if (allPackages.TryGetValue(msiProperty.PackageId, out package))
                    {
                        package.MsiProperties.Add(msiProperty);
                    }
                    else
                    {
                        core.OnMessage(WixErrors.IdentifierNotFound("Package", msiProperty.PackageId));
                    }
                }
            }

            // Load the SlipstreamMsp information...
            Table slipstreamMspTable = bundle.Tables["SlipstreamMsp"];
            if (null != slipstreamMspTable && 0 < slipstreamMspTable.Rows.Count)
            {
                foreach (Row row in slipstreamMspTable.Rows)
                {
                    string msiPackageId = (string)row[0];
                    string mspPackageId = (string)row[1];

                    if (!allPackages.ContainsKey(mspPackageId))
                    {
                        core.OnMessage(WixErrors.IdentifierNotFound("Package", mspPackageId));
                        continue;
                    }

                    ChainPackageInfo package;
                    if (!allPackages.TryGetValue(msiPackageId, out package))
                    {
                        core.OnMessage(WixErrors.IdentifierNotFound("Package", msiPackageId));
                        continue;
                    }

                    package.SlipstreamMsps.Add(mspPackageId);
                }
            }

            // Load the ExitCode information...
            Table exitCodeTable = bundle.Tables["ExitCode"];
            if (null != exitCodeTable && 0 < exitCodeTable.Rows.Count)
            {
                foreach (Row row in exitCodeTable.Rows)
                {
                    ExitCodeInfo exitCode = new ExitCodeInfo(row);

                    ChainPackageInfo package;
                    if (allPackages.TryGetValue(exitCode.PackageId, out package))
                    {
                        package.ExitCodes.Add(exitCode);
                    }
                    else
                    {
                        core.OnMessage(WixErrors.IdentifierNotFound("Package", exitCode.PackageId));
                    }
                }
            }

            // Resolve any delayed fields before generating the manifest.
            if (0 < delayedFields.Count)
            {
                this.ResolveDelayedFields(bundle, delayedFields, variableCache, null);
            }

            // Set the overridable bundle provider key.
            this.SetBundleProviderKey(bundle, bundleInfo);

            // Import or generate dependency providers for packages in the manifest.
            this.ProcessDependencyProviders(bundle, allPackages);

            // Generate the core-defined BA manifest tables...
            this.GenerateBAManifestPackageTables(bundle, chain.Packages);

            this.GenerateBAManifestPayloadTables(bundle, chain.Packages, allPayloads);

            foreach (BinderExtension extension in this.extensions)
            {
                extension.BundleFinalize(bundle);
            }

            // Start creating the bundle.
            this.PopulateBundleInfoFromChain(bundleInfo, chain.Packages);
            this.PopulateChainInfoTables(bundle, bundleInfo, chain.Packages);
            this.GenerateBAManifestBundleTables(bundle, bundleInfo);

            // Copy the burn.exe to a writable location then mark it to be moved to its
            // final build location.
            string stubPlatform;
            if (Platform.X64 == bundleInfo.Platform) // today, the x64 Burn uses the x86 stub.
            {
                stubPlatform = "x86";
            }
            else
            {
                stubPlatform = bundleInfo.Platform.ToString();
            }
            string wixExeDirectory = Path.Combine(Path.GetDirectoryName(Assembly.GetExecutingAssembly().Location), stubPlatform);
            string stubFile = Path.Combine(wixExeDirectory, "burn.exe");
            string bundleTempPath = Path.Combine(this.TempFilesLocation, Path.GetFileName(bundleFile));

            this.core.OnMessage(WixVerboses.GeneratingBundle(bundleTempPath, stubFile));
            File.Copy(stubFile, bundleTempPath, true);
            File.SetAttributes(bundleTempPath, FileAttributes.Normal);

            FileTransfer bundleTransfer;
            if (FileTransfer.TryCreate(bundleTempPath, bundleFile, true, "Bundle", bundleInfo.SourceLineNumbers, out bundleTransfer))
            {
                bundleTransfer.Built = true;
                fileTransfers.Add(bundleTransfer);
            }

            // Create our manifests, CABs and final EXE...
            string baManifestPath = Path.Combine(this.TempFilesLocation, "bundle-BootstrapperApplicationData.xml");
            this.CreateBootstrapperApplicationManifest(bundle, baManifestPath, uxPayloads);

            // Add the bootstrapper application manifest to the set of UX payloads.
            PayloadInfoRow baManifestPayload = PayloadInfoRow.Create(null /*TODO*/, bundle, Common.GenerateIdentifier("ux", true, "BootstrapperApplicationData.xml"),
<<<<<<< HEAD
                "BootstrapperApplicationData.xml", baManifestPath, false, true, null, containers[Compiler.BurnUXContainerId].Id, PackagingType.Embedded);
=======
                "BootstrapperApplicationData.xml", baManifestPath, false, true, null, burnUXContainer.Id, PackagingType.Embedded);
>>>>>>> 255bd6bd
            baManifestPayload.EmbeddedId = string.Format(CultureInfo.InvariantCulture, BurnCommon.BurnUXContainerEmbeddedIdFormat, uxPayloads.Count);
            uxPayloads.Add(baManifestPayload);

            // Create all the containers except the UX container first so the manifest in the UX container can contain all size and hash information.
            foreach (ContainerInfo container in containers.Values)
            {
                if (Compiler.BurnUXContainerId != container.Id && 0 < container.Payloads.Count)
                {
                    this.CreateContainer(container, null);
                }
            }

            string manifestPath = Path.Combine(this.TempFilesLocation, "bundle-manifest.xml");
            this.CreateBurnManifest(bundleFile, bundleInfo, bundleUpdateRow, updateRegistrationInfo, manifestPath, allRelatedBundles, allVariables, orderedSearches, allPayloads, chain, containers, catalogs, bundle.Tables["WixBundleTag"]);

            this.UpdateBurnResources(bundleTempPath, bundleFile, bundleInfo);

            // update the .wixburn section to point to at the UX and attached container(s) then attach the container(s) if they should be attached.
            using (BurnWriter writer = BurnWriter.Open(bundleTempPath, this.core))
            {
                FileInfo burnStubFile = new FileInfo(bundleTempPath);
                writer.InitializeBundleSectionData(burnStubFile.Length, bundleInfo.BundleId);

                // Always create UX container and attach it first
<<<<<<< HEAD
                ContainerInfo uxContainer = containers[Compiler.BurnUXContainerId];
                this.CreateContainer(uxContainer, manifestPath);
                writer.AppendContainer(uxContainer.TempPath, BurnWriter.Container.UX);
=======
                this.CreateContainer(burnUXContainer, manifestPath);
                writer.AppendContainer(burnUXContainer.TempPath, BurnWriter.Container.UX);
>>>>>>> 255bd6bd

                // Now append all other attached containers
                foreach (ContainerInfo container in containers.Values)
                {
                    if (container.Type == "attached")
                    {
                        // The container was only created if it had payloads.
                        if (Compiler.BurnUXContainerId != container.Id && 0 < container.Payloads.Count)
                        {
                            writer.AppendContainer(container.TempPath, BurnWriter.Container.Attached);
                        }
                    }
                }
            }

            // Output the bundle to a file
            if (null != this.pdbFile)
            {
                Pdb pdb = new Pdb(null);
                pdb.Output = bundle;
                pdb.Save(this.pdbFile, null, this.WixVariableResolver, this.TempFilesLocation);
            }

            // Add detached containers to the list of file transfers.
            foreach (ContainerInfo container in containers.Values)
            {
                if ("detached" == container.Type)
                {
                    FileTransfer transfer;
                    if (FileTransfer.TryCreate(Path.Combine(this.TempFilesLocation, container.Name), Path.Combine(layoutDirectory, container.Name), true, "Container", container.SourceLineNumbers, out transfer))
                    {
                        transfer.Built = true;
                        fileTransfers.Add(transfer);
                    }
                }
            }

            // layout media
            try
            {
                this.core.OnMessage(WixVerboses.LayingOutMedia());
                this.LayoutMedia(fileTransfers, this.suppressAclReset);
            }
            finally
            {
                if (!String.IsNullOrEmpty(this.contentsFile))
                {
                    this.CreateContentsFile(this.contentsFile, allPayloads.Values);
                }

                if (!String.IsNullOrEmpty(this.outputsFile))
                {
                    this.CreateOutputsFile(this.outputsFile, fileTransfers, this.pdbFile);
                }

                if (!String.IsNullOrEmpty(this.builtOutputsFile))
                {
                    this.CreateBuiltOutputsFile(this.builtOutputsFile, fileTransfers, this.pdbFile);
                }
            }

            return !this.core.EncounteredError;
        }

        private void GenerateBAManifestPackageTables(Output bundle, List<ChainPackageInfo> chainPackages)
        {
            Table wixPackagePropertiesTable = bundle.EnsureTable(this.core.TableDefinitions["WixPackageProperties"]);

            foreach (ChainPackageInfo package in chainPackages)
            {
                Row row = wixPackagePropertiesTable.CreateRow(package.SourceLineNumbers);
                row[0] = package.Id;
                row[1] = package.Vital ? "yes" : "no";
                row[2] = package.DisplayName;
                row[3] = package.Description;
                row[4] = package.Size.ToString(CultureInfo.InvariantCulture); // TODO: DownloadSize (compressed) (what does this mean when it's embedded?)
                row[5] = package.Size.ToString(CultureInfo.InvariantCulture); // Package.Size (uncompressed)
                row[6] = package.InstallSize.ToString(CultureInfo.InvariantCulture); // InstallSize (required disk space)
                row[7] = package.ChainPackageType.ToString(CultureInfo.InvariantCulture);
                row[8] = package.Permanent ? "yes" : "no";
                row[9] = package.LogPathVariable;
                row[10] = package.RollbackLogPathVariable;
                row[11] = (PackagingType.Embedded == package.PackagePayload.Packaging) ? "yes" : "no";
                row[12] = package.DisplayInternalUI ? "yes" : "no";
                row[13] = package.ProductCode;
                row[14] = package.UpgradeCode;
                row[15] = package.Version;

                Table wixPackageFeatureInfoTable = bundle.EnsureTable(this.core.TableDefinitions["WixPackageFeatureInfo"]);

                foreach (MsiFeature feature in package.MsiFeatures)
                {
                    Row packageFeatureInfoRow = wixPackageFeatureInfoTable.CreateRow(package.SourceLineNumbers);
                    packageFeatureInfoRow[0] = package.Id;
                    packageFeatureInfoRow[1] = feature.Name;
                    packageFeatureInfoRow[2] = Convert.ToString(feature.Size, CultureInfo.InvariantCulture);
                    packageFeatureInfoRow[3] = feature.Parent;
                    packageFeatureInfoRow[4] = feature.Title;
                    packageFeatureInfoRow[5] = feature.Description;
                    packageFeatureInfoRow[6] = Convert.ToString(feature.Display, CultureInfo.InvariantCulture);
                    packageFeatureInfoRow[7] = Convert.ToString(feature.Level, CultureInfo.InvariantCulture);
                    packageFeatureInfoRow[8] = feature.Directory;
                    packageFeatureInfoRow[9] = Convert.ToString(feature.Attributes, CultureInfo.InvariantCulture);
                }
            }
        }

        private void GenerateBAManifestPayloadTables(Output bundle, List<ChainPackageInfo> chainPackages, Dictionary<string, PayloadInfoRow> payloads)
        {
            Table wixPayloadPropertiesTable = bundle.EnsureTable(this.core.TableDefinitions["WixPayloadProperties"]);

            foreach (ChainPackageInfo package in chainPackages)
            {
                PayloadInfoRow packagePayload = payloads[package.Payload];

                Row payloadRow = wixPayloadPropertiesTable.CreateRow(packagePayload.SourceLineNumbers);
                payloadRow[0] = packagePayload.Id;
                payloadRow[1] = package.Id;
                payloadRow[2] = packagePayload.Container;
                payloadRow[3] = packagePayload.Name;
                payloadRow[4] = packagePayload.FileSize.ToString();
                payloadRow[5] = packagePayload.DownloadUrl;
                payloadRow[6] = packagePayload.LayoutOnly ? "yes" : "no";

                foreach (PayloadInfoRow childPayload in package.Payloads)
                {
                    payloadRow = wixPayloadPropertiesTable.CreateRow(childPayload.SourceLineNumbers);
                    payloadRow[0] = childPayload.Id;
                    payloadRow[1] = package.Id;
                    payloadRow[2] = childPayload.Container;
                    payloadRow[3] = childPayload.Name;
                    payloadRow[4] = childPayload.FileSize.ToString();
                    payloadRow[5] = childPayload.DownloadUrl;
                    payloadRow[6] = childPayload.LayoutOnly ? "yes" : "no";
                }
            }

            foreach (PayloadInfoRow payload in payloads.Values)
            {
                if (payload.LayoutOnly)
                {
                    Row row = wixPayloadPropertiesTable.CreateRow(payload.SourceLineNumbers);
                    row[0] = payload.Id;
                    row[1] = null;
                    row[2] = payload.Container;
                    row[3] = payload.Name;
                    row[4] = payload.FileSize.ToString();
                    row[5] = payload.DownloadUrl;
                    row[6] = payload.LayoutOnly ? "yes" : "no";
                }
            }
        }

        private void AutomaticallySlipstreamPatches(Output bundle, ICollection<ChainPackageInfo> packages)
        {
            List<ChainPackageInfo> msiPackages = new List<ChainPackageInfo>();
            Dictionary<string, List<WixBundlePatchTargetCodeRow>> targetsProductCode = new Dictionary<string, List<WixBundlePatchTargetCodeRow>>();
            Dictionary<string, List<WixBundlePatchTargetCodeRow>> targetsUpgradeCode = new Dictionary<string, List<WixBundlePatchTargetCodeRow>>();

            foreach (ChainPackageInfo package in packages)
            {
                if (Compiler.ChainPackageType.Msi == package.ChainPackageType)
                {
                    // Keep track of all MSI packages.
                    msiPackages.Add(package);
                }
                else if (Compiler.ChainPackageType.Msp == package.ChainPackageType && package.Slipstream)
                {
                    // Index target ProductCodes and UpgradeCodes for slipstreamed MSPs.
                    foreach (WixBundlePatchTargetCodeRow row in package.TargetCodes)
                    {
                        if (row.TargetsProductCode)
                        {
                            List<WixBundlePatchTargetCodeRow> rows;
                            if (!targetsProductCode.TryGetValue(row.TargetCode, out rows))
                            {
                                rows = new List<WixBundlePatchTargetCodeRow>();
                                targetsProductCode.Add(row.TargetCode, rows);
                            }

                            rows.Add(row);
                        }
                        else if (row.TargetsUpgradeCode)
                        {
                            List<WixBundlePatchTargetCodeRow> rows;
                            if (!targetsUpgradeCode.TryGetValue(row.TargetCode, out rows))
                            {
                                rows = new List<WixBundlePatchTargetCodeRow>();
                                targetsUpgradeCode.Add(row.TargetCode, rows);
                            }
                        }
                    }
                }
            }

            Table slipstreamMspTable = bundle.EnsureTable(this.core.TableDefinitions["SlipstreamMsp"]);
            RowDictionary<Row> slipstreamMspRows = new RowDictionary<Row>(slipstreamMspTable);

            // Loop through the MSI and slipstream patches targeting it.
            foreach (ChainPackageInfo msi in msiPackages)
            {
                List<WixBundlePatchTargetCodeRow> rows;
                if (targetsProductCode.TryGetValue(msi.ProductCode, out rows))
                {
                    foreach (WixBundlePatchTargetCodeRow row in rows)
                    {
<<<<<<< HEAD
                        Row slipstreaMspRow = slipstreamMspTable.CreateRow(row.SourceLineNumbers, false);
                        slipstreaMspRow[0] = msi.Id;
                        slipstreaMspRow[1] = row.MspPackageId;

                        if (slipstreamMspRows.TryAdd(slipstreaMspRow))
                        {
                            slipstreamMspTable.Rows.Add(slipstreaMspRow);
=======
                        Row slipstreamMspRow = slipstreamMspTable.CreateRow(row.SourceLineNumbers, false);
                        slipstreamMspRow[0] = msi.Id;
                        slipstreamMspRow[1] = row.MspPackageId;

                        if (slipstreamMspRows.TryAdd(slipstreamMspRow))
                        {
                            slipstreamMspTable.Rows.Add(slipstreamMspRow);
>>>>>>> 255bd6bd
                        }
                    }

                    rows = null;
                }

                if (!String.IsNullOrEmpty(msi.UpgradeCode) && targetsUpgradeCode.TryGetValue(msi.UpgradeCode, out rows))
                {
                    foreach (WixBundlePatchTargetCodeRow row in rows)
                    {
<<<<<<< HEAD
                        Row slipstreaMspRow = slipstreamMspTable.CreateRow(row.SourceLineNumbers, false);
                        slipstreaMspRow[0] = msi.Id;
                        slipstreaMspRow[1] = row.MspPackageId;

                        if (slipstreamMspRows.TryAdd(slipstreaMspRow))
                        {
                            slipstreamMspTable.Rows.Add(slipstreaMspRow);
=======
                        Row slipstreamMspRow = slipstreamMspTable.CreateRow(row.SourceLineNumbers, false);
                        slipstreamMspRow[0] = msi.Id;
                        slipstreamMspRow[1] = row.MspPackageId;

                        if (slipstreamMspRows.TryAdd(slipstreamMspRow))
                        {
                            slipstreamMspTable.Rows.Add(slipstreamMspRow);
>>>>>>> 255bd6bd
                        }
                    }

                    rows = null;
                }
            }
        }

        private void PopulateBundleInfoFromChain(WixBundleRow bundleInfo, List<ChainPackageInfo> chainPackages)
        {
            foreach (ChainPackageInfo package in chainPackages)
            {
                if (bundleInfo.PerMachine && YesNoDefaultType.No == package.PerMachine)
                {
                    this.core.OnMessage(WixVerboses.SwitchingToPerUserPackage(package.PackagePayload.FullFileName));
                    bundleInfo.PerMachine = false;
                }
            }
        }

        private void PopulateChainInfoTables(Output bundle, WixBundleRow bundleInfo, List<ChainPackageInfo> chainPackages)
        {
            bool hasPerMachineNonPermanentPackages = false;

            foreach (ChainPackageInfo package in chainPackages)
            {
                // Update package scope from bundle scope if default.
                if (YesNoDefaultType.Default == package.PerMachine)
                {
                    package.PerMachine = bundleInfo.PerMachine ? YesNoDefaultType.Yes : YesNoDefaultType.No;
                }

                // Keep track if any per-machine non-permanent packages exist.
                if (YesNoDefaultType.Yes == package.PerMachine && 0 < package.Provides.Count && !package.Permanent)
                {
                    hasPerMachineNonPermanentPackages = true;
                }

                switch (package.ChainPackageType)
                {
                    case Compiler.ChainPackageType.Msi:
                        Table chainMsiPackageTable = bundle.EnsureTable(this.core.TableDefinitions["ChainMsiPackage"]);
                        ChainMsiPackageRow row = (ChainMsiPackageRow)chainMsiPackageTable.CreateRow(null);
                        row.ChainPackage = package.Id;
                        row.ProductCode = package.ProductCode;
                        row.ProductLanguage = Convert.ToInt32(package.Language, CultureInfo.InvariantCulture);
                        row.ProductName = package.DisplayName;
                        row.ProductVersion = package.Version;
                        if (!String.IsNullOrEmpty(package.UpgradeCode))
                        {
                            row.UpgradeCode = package.UpgradeCode;
                        }
                        break;
                    default:
                        break;
                }
            }

            // We will only register packages in the same scope as the bundle.
            // Warn if any packages with providers are in a different scope
            // and not permanent (permanents typically don't need a ref-count).
            if (!bundleInfo.PerMachine && hasPerMachineNonPermanentPackages)
            {
                this.core.OnMessage(WixWarnings.NoPerMachineDependencies());
            }
        }

        private void GenerateBAManifestBundleTables(Output bundle, WixBundleRow bundleInfo)
        {
            Table wixBundlePropertiesTable = bundle.EnsureTable(this.core.TableDefinitions["WixBundleProperties"]);
            Row row = wixBundlePropertiesTable.CreateRow(bundleInfo.SourceLineNumbers);
            row[0] = bundleInfo.Name;
            row[1] = bundleInfo.LogPathVariable;
            row[2] = (YesNoDefaultType.Yes == bundleInfo.Compressed) ? "yes" : "no";
            row[3] = bundleInfo.BundleId.ToString("B");
            row[4] = bundleInfo.UpgradeCode;
            row[5] = bundleInfo.PerMachine ? "yes" : "no";
        }

        private void CreateContainer(ContainerInfo container, string manifestFile)
        {
            int payloadCount = container.Payloads.Count; // The number of embedded payloads
            if (!String.IsNullOrEmpty(manifestFile))
            {
                ++payloadCount;
            }

            using (WixCreateCab cab = new WixCreateCab(Path.GetFileName(container.TempPath), Path.GetDirectoryName(container.TempPath), payloadCount, 0, 0, this.defaultCompressionLevel))
            {
                // If a manifest was provided always add it as "payload 0" to the container.
                if (!String.IsNullOrEmpty(manifestFile))
                {
                    cab.AddFile(manifestFile, "0");
                }

                foreach (PayloadInfoRow payload in container.Payloads)
                {
                    Debug.Assert(PackagingType.Embedded == payload.Packaging);
                    this.core.OnMessage(WixVerboses.LoadingPayload(payload.FullFileName));
                    cab.AddFile(payload.FullFileName, payload.EmbeddedId);
                }

                cab.Complete();
            }
        }

        private void CreateBootstrapperApplicationManifest(Output bundle, string path, List<PayloadInfoRow> uxPayloads)
        {
            using (XmlTextWriter writer = new XmlTextWriter(path, Encoding.Unicode))
            {
                writer.Formatting = Formatting.Indented;
                writer.WriteStartDocument();
                writer.WriteStartElement("BootstrapperApplicationData", "http://schemas.microsoft.com/wix/2010/BootstrapperApplicationData");

                foreach (Table table in bundle.Tables)
                {
                    if (table.Definition.IsBootstrapperApplicationData && null != table.Rows && 0 < table.Rows.Count)
                    {
                        // We simply assert that the table (and field) name is valid, because
                        // this is up to the extension developer to get right. An author will
                        // only affect the attribute value, and that will get properly escaped.
#if DEBUG
                        Debug.Assert(CompilerCore.IsIdentifier(table.Name));
                        foreach (ColumnDefinition column in table.Definition.Columns)
                        {
                            Debug.Assert(CompilerCore.IsIdentifier(column.Name));
                        }
#endif // DEBUG

                        foreach (Row row in table.Rows)
                        {
                            writer.WriteStartElement(table.Name);

                            foreach (Field field in row.Fields)
                            {
                                if (null != field.Data)
                                {
                                    writer.WriteAttributeString(field.Column.Name, field.Data.ToString());
                                }
                            }

                            writer.WriteEndElement();
                        }
                    }
                }

                writer.WriteEndElement();
                writer.WriteEndDocument();
            }
        }

        private void CreateBurnManifest(string outputPath, WixBundleRow bundleInfo, WixBundleUpdateRow updateRow, WixUpdateRegistrationRow updateRegistrationInfo, string path, List<RelatedBundleInfo> allRelatedBundles, List<VariableInfo> allVariables, List<WixSearchInfo> orderedSearches, Dictionary<string, PayloadInfoRow> allPayloads, ChainInfo chain, Dictionary<string, ContainerInfo> containers, Dictionary<string, CatalogInfo> catalogs, Table wixBundleTagTable)
        {
            string executableName = Path.GetFileName(outputPath);

            using (XmlTextWriter writer = new XmlTextWriter(path, Encoding.UTF8))
            {
                writer.WriteStartDocument();

                writer.WriteStartElement("BurnManifest", BurnCommon.BurnNamespace);

                // Write the condition, if there is one
                if (null != bundleInfo.Condition)
                {
                    writer.WriteElementString("Condition", bundleInfo.Condition);
                }

                // Write the log element if default logging wasn't disabled.
                if (!String.IsNullOrEmpty(bundleInfo.LogPrefix))
                {
                    writer.WriteStartElement("Log");
                    if (!String.IsNullOrEmpty(bundleInfo.LogPathVariable))
                    {
                        writer.WriteAttributeString("PathVariable", bundleInfo.LogPathVariable);
                    }
                    writer.WriteAttributeString("Prefix", bundleInfo.LogPrefix);
                    writer.WriteAttributeString("Extension", bundleInfo.LogExtension);
                    writer.WriteEndElement();
                }

                if (null != updateRow)
                {
                    writer.WriteStartElement("Update");
                    writer.WriteAttributeString("Location", updateRow.Location);
                    writer.WriteEndElement(); // </Update>
                }

                // Write the RelatedBundle elements
                foreach (RelatedBundleInfo relatedBundle in allRelatedBundles)
                {
                    relatedBundle.WriteXml(writer);
                }

                // Write the variables
                foreach (VariableInfo variable in allVariables)
                {
                    variable.WriteXml(writer);
                }

                // Write the searches
                foreach (WixSearchInfo searchinfo in orderedSearches)
                {
                    searchinfo.WriteXml(writer);
                }

                // write the UX element
                writer.WriteStartElement("UX");
                if (!String.IsNullOrEmpty(bundleInfo.SplashScreenBitmapPath))
                {
                    writer.WriteAttributeString("SplashScreen", "yes");
                }

                // write the UX allPayloads...
                List<PayloadInfoRow> uxPayloads = containers[Compiler.BurnUXContainerId].Payloads;
                foreach (PayloadInfoRow payload in uxPayloads)
                {
                    writer.WriteStartElement("Payload");
                    WriteBurnManifestPayloadAttributes(writer, payload, true, this.FileManager, allPayloads);
                    writer.WriteEndElement();
                }

                writer.WriteEndElement();

                // write the catalog elements
                if (catalogs.Count > 0)
                {
                    foreach (CatalogInfo catalog in catalogs.Values)
                    {
                        writer.WriteStartElement("Catalog");
                        writer.WriteAttributeString("Id", catalog.Id);
                        writer.WriteAttributeString("Payload", catalog.PayloadId);
                        writer.WriteEndElement();
                    }
                }

                int attachedContainerIndex = 1; // count starts at one because UX container is "0".
                foreach (ContainerInfo container in containers.Values)
                {
                    if (Compiler.BurnUXContainerId != container.Id && 0 < container.Payloads.Count)
                    {
                        writer.WriteStartElement("Container");
                        WriteBurnManifestContainerAttributes(writer, executableName, container, attachedContainerIndex, this.FileManager);
                        writer.WriteEndElement();
                        if ("attached" == container.Type)
                        {
                            attachedContainerIndex++;
                        }
                    }
                }

                foreach (PayloadInfoRow payload in allPayloads.Values)
                {
                    if (PackagingType.Embedded == payload.Packaging && Compiler.BurnUXContainerId != payload.Container)
                    {
                        writer.WriteStartElement("Payload");
                        WriteBurnManifestPayloadAttributes(writer, payload, true, this.FileManager, allPayloads);
                        writer.WriteEndElement();
                    }
                    else if (PackagingType.External == payload.Packaging)
                    {
                        writer.WriteStartElement("Payload");
                        WriteBurnManifestPayloadAttributes(writer, payload, false, this.FileManager, allPayloads);
                        writer.WriteEndElement();
                    }
                }

                foreach (RollbackBoundaryInfo rollbackBoundary in chain.RollbackBoundaries)
                {
                    writer.WriteStartElement("RollbackBoundary");
                    writer.WriteAttributeString("Id", rollbackBoundary.Id);
                    writer.WriteAttributeString("Vital", YesNoType.Yes == rollbackBoundary.Vital ? "yes" : "no");
                    writer.WriteEndElement();
                }

                // Write the registration information...
                writer.WriteStartElement("Registration");

                writer.WriteAttributeString("Id", bundleInfo.BundleId.ToString("B"));
                writer.WriteAttributeString("ExecutableName", executableName);
                writer.WriteAttributeString("PerMachine", bundleInfo.PerMachine ? "yes" : "no");
                writer.WriteAttributeString("Tag", bundleInfo.Tag);
                writer.WriteAttributeString("Version", bundleInfo.Version);
                writer.WriteAttributeString("ProviderKey", bundleInfo.ProviderKey);

                writer.WriteStartElement("Arp");
                writer.WriteAttributeString("Register", (0 < bundleInfo.DisableModify && bundleInfo.DisableRemove) ? "no" : "yes"); // do not register if disabled modify and remove.
                writer.WriteAttributeString("DisplayName", bundleInfo.Name);
                writer.WriteAttributeString("DisplayVersion", bundleInfo.Version);

                if (!String.IsNullOrEmpty(bundleInfo.Publisher))
                {
                    writer.WriteAttributeString("Publisher", bundleInfo.Publisher);
                }

                if (!String.IsNullOrEmpty(bundleInfo.HelpLink))
                {
                    writer.WriteAttributeString("HelpLink", bundleInfo.HelpLink);
                }

                if (!String.IsNullOrEmpty(bundleInfo.HelpTelephone))
                {
                    writer.WriteAttributeString("HelpTelephone", bundleInfo.HelpTelephone);
                }

                if (!String.IsNullOrEmpty(bundleInfo.AboutUrl))
                {
                    writer.WriteAttributeString("AboutUrl", bundleInfo.AboutUrl);
                }

                if (!String.IsNullOrEmpty(bundleInfo.UpdateUrl))
                {
                    writer.WriteAttributeString("UpdateUrl", bundleInfo.UpdateUrl);
                }

                if (!String.IsNullOrEmpty(bundleInfo.ParentName))
                {
                    writer.WriteAttributeString("ParentDisplayName", bundleInfo.ParentName);
                }

                if (1 == bundleInfo.DisableModify)
                {
                    writer.WriteAttributeString("DisableModify", "yes");
                }
                else if (2 == bundleInfo.DisableModify)
                {
                    writer.WriteAttributeString("DisableModify", "button");
                }

                if (bundleInfo.DisableRemove)
                {
                    writer.WriteAttributeString("DisableRemove", "yes");
                }
                writer.WriteEndElement(); // </Arp>

                if (null != updateRegistrationInfo)
                {
                    writer.WriteStartElement("Update"); // <Update>
                    writer.WriteAttributeString("Manufacturer", updateRegistrationInfo.Manufacturer);

                    if (!String.IsNullOrEmpty(updateRegistrationInfo.Department))
                    {
                        writer.WriteAttributeString("Department", updateRegistrationInfo.Department);
                    }

                    if (!String.IsNullOrEmpty(updateRegistrationInfo.ProductFamily))
                    {
                        writer.WriteAttributeString("ProductFamily", updateRegistrationInfo.ProductFamily);
                    }

                    writer.WriteAttributeString("Name", updateRegistrationInfo.Name);
                    writer.WriteAttributeString("Classification", updateRegistrationInfo.Classification);
                    writer.WriteEndElement(); // </Update>
                }

                if (null != wixBundleTagTable)
                {
                    foreach (Row row in wixBundleTagTable.Rows)
                    {
                        writer.WriteStartElement("SoftwareTag");
                        writer.WriteAttributeString("Filename", (string)row[0]);
                        writer.WriteAttributeString("Regid", (string)row[1]);
                        writer.WriteCData((string)row[4]);
                        writer.WriteEndElement();
                    }
                }

                writer.WriteEndElement(); // </Register>

                // write the Chain...
                writer.WriteStartElement("Chain");
                if (chain.DisableRollback)
                {
                    writer.WriteAttributeString("DisableRollback", "yes");
                }

                if (chain.DisableSystemRestore)
                {
                    writer.WriteAttributeString("DisableSystemRestore", "yes");
                }

                if (chain.ParallelCache)
                {
                    writer.WriteAttributeString("ParallelCache", "yes");
                }

                // Build up the list of target codes from all the MSPs in the chain.
                List<WixBundlePatchTargetCodeRow> targetCodes = new List<WixBundlePatchTargetCodeRow>();

                foreach (ChainPackageInfo package in chain.Packages)
                {
                    writer.WriteStartElement(String.Format(CultureInfo.InvariantCulture, "{0}Package", package.ChainPackageType));

                    writer.WriteAttributeString("Id", package.Id);
                    writer.WriteAttributeString("Cache", package.Cache ? "yes" : "no");
                    writer.WriteAttributeString("CacheId", package.CacheId);
                    writer.WriteAttributeString("InstallSize", Convert.ToString(package.InstallSize));
                    writer.WriteAttributeString("Size", Convert.ToString(package.Size));
                    writer.WriteAttributeString("PerMachine", YesNoDefaultType.Yes == package.PerMachine ? "yes" : "no");
                    writer.WriteAttributeString("Permanent", package.Permanent ? "yes" : "no");
                    writer.WriteAttributeString("Vital", package.Vital ? "yes" : "no");

                    if (null != package.RollbackBoundary)
                    {
                        writer.WriteAttributeString("RollbackBoundaryForward", package.RollbackBoundary.Id);
                    }

                    if (!String.IsNullOrEmpty(package.RollbackBoundaryBackwardId))
                    {
                        writer.WriteAttributeString("RollbackBoundaryBackward", package.RollbackBoundaryBackwardId);
                    }

                    if (!String.IsNullOrEmpty(package.LogPathVariable))
                    {
                        writer.WriteAttributeString("LogPathVariable", package.LogPathVariable);
                    }

                    if (!String.IsNullOrEmpty(package.RollbackLogPathVariable))
                    {
                        writer.WriteAttributeString("RollbackLogPathVariable", package.RollbackLogPathVariable);
                    }

                    if (!String.IsNullOrEmpty(package.InstallCondition))
                    {
                        writer.WriteAttributeString("InstallCondition", package.InstallCondition);
                    }

                    if (Compiler.ChainPackageType.Exe == package.ChainPackageType)
                    {
                        writer.WriteAttributeString("DetectCondition", package.DetectCondition);
                        writer.WriteAttributeString("InstallArguments", package.InstallCommand);
                        writer.WriteAttributeString("UninstallArguments", package.UninstallCommand);
                        writer.WriteAttributeString("RepairArguments", package.RepairCommand);
                        writer.WriteAttributeString("Repairable", package.Repairable ? "yes" : "no");
                        if (!String.IsNullOrEmpty(package.Protocol))
                        {
                            writer.WriteAttributeString("Protocol", package.Protocol);
                        }
                    }
                    else if (Compiler.ChainPackageType.Msi == package.ChainPackageType)
                    {
                        writer.WriteAttributeString("ProductCode", package.ProductCode);
                        writer.WriteAttributeString("Language", package.Language);
                        writer.WriteAttributeString("Version", package.Version);
                        writer.WriteAttributeString("DisplayInternalUI", package.DisplayInternalUI ? "yes" : "no");
                    }
                    else if (Compiler.ChainPackageType.Msp == package.ChainPackageType)
                    {
                        writer.WriteAttributeString("PatchCode", package.PatchCode);
                        writer.WriteAttributeString("PatchXml", package.PatchXml);
                        writer.WriteAttributeString("DisplayInternalUI", package.DisplayInternalUI ? "yes" : "no");

                        // If there is still a chance that all of our patches will target a narrow set of
                        // product codes, add the patch list to the overall list.
                        if (null != targetCodes)
                        {
                            if (!package.TargetUnspecified)
                            {
                                targetCodes.AddRange(package.TargetCodes);
                            }
                            else // we have a patch that targets the world, so throw the whole list away.
                            {
                                targetCodes = null;
                            }
                        }
                    }
                    else if (Compiler.ChainPackageType.Msu == package.ChainPackageType)
                    {
                        writer.WriteAttributeString("DetectCondition", package.DetectCondition);
                        writer.WriteAttributeString("KB", package.MsuKB);
                    }

                    foreach (MsiFeature feature in package.MsiFeatures)
                    {
                        writer.WriteStartElement("MsiFeature");
                        writer.WriteAttributeString("Id", feature.Name);
                        writer.WriteEndElement();
                    }

                    foreach (MsiPropertyInfo msiProperty in package.MsiProperties)
                    {
                        writer.WriteStartElement("MsiProperty");
                        writer.WriteAttributeString("Id", msiProperty.Name);
                        writer.WriteAttributeString("Value", msiProperty.Value);
                        writer.WriteEndElement();
                    }

                    foreach (string slipstreamMsp in package.SlipstreamMsps)
                    {
                        writer.WriteStartElement("SlipstreamMsp");
                        writer.WriteAttributeString("Id", slipstreamMsp);
                        writer.WriteEndElement();
                    }

                    foreach (ExitCodeInfo exitCode in package.ExitCodes)
                    {
                        writer.WriteStartElement("ExitCode");
                        writer.WriteAttributeString("Type", exitCode.Type);
                        writer.WriteAttributeString("Code", exitCode.Code);
                        writer.WriteEndElement();
                    }

                    // Output the dependency information.
                    foreach (ProvidesDependency dependency in package.Provides)
                    {
                        // TODO: Add to wixpdb as an imported table, or link package wixpdbs to bundle wixpdbs.
                        dependency.WriteXml(writer);
                    }

                    foreach (RelatedPackage related in package.RelatedPackages)
                    {
                        writer.WriteStartElement("RelatedPackage");
                        writer.WriteAttributeString("Id", related.Id);
                        if (!String.IsNullOrEmpty(related.MinVersion))
                        {
                            writer.WriteAttributeString("MinVersion", related.MinVersion);
                            writer.WriteAttributeString("MinInclusive", related.MinInclusive ? "yes" : "no");
                        }
                        if (!String.IsNullOrEmpty(related.MaxVersion))
                        {
                            writer.WriteAttributeString("MaxVersion", related.MaxVersion);
                            writer.WriteAttributeString("MaxInclusive", related.MaxInclusive ? "yes" : "no");
                        }
                        writer.WriteAttributeString("OnlyDetect", related.OnlyDetect ? "yes" : "no");
                        if (0 < related.Languages.Count)
                        {
                            writer.WriteAttributeString("LangInclusive", related.LangInclusive ? "yes" : "no");
                            foreach (string language in related.Languages)
                            {
                                writer.WriteStartElement("Language");
                                writer.WriteAttributeString("Id", language);
                                writer.WriteEndElement();
                            }
                        }
                        writer.WriteEndElement();
                    }

                    // Write any contained Payloads with the PackagePayload being first
                    writer.WriteStartElement("PayloadRef");
                    writer.WriteAttributeString("Id", package.PackagePayload.Id);
                    writer.WriteEndElement();

                    foreach (PayloadInfoRow payload in package.Payloads)
                    {
                        if (payload.Id != package.PackagePayload.Id)
                        {
                            writer.WriteStartElement("PayloadRef");
                            writer.WriteAttributeString("Id", payload.Id);
                            writer.WriteEndElement();
                        }
                    }

                    writer.WriteEndElement(); // </XxxPackage>
                }
                writer.WriteEndElement(); // </Chain>

                if (null != targetCodes)
                {
                    foreach (WixBundlePatchTargetCodeRow targetCode in targetCodes)
                    {
                        writer.WriteStartElement("PatchTargetCode");
                        writer.WriteAttributeString("TargetCode", targetCode.TargetCode);
                        writer.WriteAttributeString("Product", targetCode.TargetsProductCode ? "yes" : "no");
                        writer.WriteEndElement();
                    }
                }

                writer.WriteEndDocument(); // </BurnManifest>
            }
        }

        private void UpdateBurnResources(string bundleTempPath, string outputPath, WixBundleRow bundleInfo)
        {
            Microsoft.Deployment.Resources.ResourceCollection resources = new Microsoft.Deployment.Resources.ResourceCollection();
            Microsoft.Deployment.Resources.VersionResource version = new Microsoft.Deployment.Resources.VersionResource("#1", 1033);

            version.Load(bundleTempPath);
            resources.Add(version);

            // Ensure the bundle info provides a full four part version.
            Version fourPartVersion = new Version(bundleInfo.Version);
            int major = (fourPartVersion.Major < 0) ? 0 : fourPartVersion.Major;
            int minor = (fourPartVersion.Minor < 0) ? 0 : fourPartVersion.Minor;
            int build = (fourPartVersion.Build < 0) ? 0 : fourPartVersion.Build;
            int revision = (fourPartVersion.Revision < 0) ? 0 : fourPartVersion.Revision;

            if (UInt16.MaxValue < major || UInt16.MaxValue < minor || UInt16.MaxValue < build || UInt16.MaxValue < revision)
            {
                throw new WixException(WixErrors.InvalidModuleOrBundleVersion(bundleInfo.SourceLineNumbers, "Bundle", bundleInfo.Version));
            }

            fourPartVersion = new Version(major, minor, build, revision);
            version.FileVersion = fourPartVersion;
            version.ProductVersion = fourPartVersion;

            Microsoft.Deployment.Resources.VersionStringTable strings = version[1033];
            strings["LegalCopyright"] = bundleInfo.Copyright;
            strings["OriginalFilename"] = Path.GetFileName(outputPath);
            strings["FileVersion"] = bundleInfo.Version;    // string versions do not have to be four parts.
            strings["ProductVersion"] = bundleInfo.Version; // string versions do not have to be four parts.

            if (!String.IsNullOrEmpty(bundleInfo.Name))
            {
                strings["ProductName"] = bundleInfo.Name;
                strings["FileDescription"] = bundleInfo.Name;
            }

            if (!String.IsNullOrEmpty(bundleInfo.Publisher))
            {
                strings["CompanyName"] = bundleInfo.Publisher;
            }
            else
            {
                strings["CompanyName"] = String.Empty;
            }

            if (!String.IsNullOrEmpty(bundleInfo.IconPath))
            {
                Deployment.Resources.GroupIconResource iconGroup = new Deployment.Resources.GroupIconResource("#1", 1033);
                iconGroup.ReadFromFile(bundleInfo.IconPath);
                resources.Add(iconGroup);

                foreach (Deployment.Resources.Resource icon in iconGroup.Icons)
                {
                    resources.Add(icon);
                }
            }

            if (!String.IsNullOrEmpty(bundleInfo.SplashScreenBitmapPath))
            {
                Deployment.Resources.BitmapResource bitmap = new Deployment.Resources.BitmapResource("#1", 1033);
                bitmap.ReadFromFile(bundleInfo.SplashScreenBitmapPath);
                resources.Add(bitmap);
            }

            resources.Save(bundleTempPath);
        }

        private void WriteBurnManifestContainerAttributes(XmlTextWriter writer, string executableName, ContainerInfo container, int containerIndex, BinderFileManager fileManager)
        {
            writer.WriteAttributeString("Id", container.Id);
            writer.WriteAttributeString("FileSize", container.FileInfo.Length.ToString(CultureInfo.InvariantCulture));
            writer.WriteAttributeString("Hash", Common.GetFileHash(container.FileInfo));
            if (container.Type == "detached")
            {
                string resolvedUrl = fileManager.ResolveUrl(container.DownloadUrl, null, null, container.Id, container.Name);
                if (!String.IsNullOrEmpty(resolvedUrl))
                {
                    writer.WriteAttributeString("DownloadUrl", resolvedUrl);
                }
                else if (!String.IsNullOrEmpty(container.DownloadUrl))
                {
                    writer.WriteAttributeString("DownloadUrl", container.DownloadUrl);
                }

                writer.WriteAttributeString("FilePath", container.Name);
            }
            else if (container.Type == "attached")
            {
                if (!String.IsNullOrEmpty(container.DownloadUrl))
                {
                    this.core.OnMessage(WixWarnings.DownloadUrlNotSupportedForAttachedContainers(container.SourceLineNumbers, container.Id));
                }

                writer.WriteAttributeString("FilePath", executableName); // attached containers use the name of the bundle since they are attached to the executable.
                writer.WriteAttributeString("AttachedIndex", containerIndex.ToString(CultureInfo.InvariantCulture));
                writer.WriteAttributeString("Attached", "yes");
                writer.WriteAttributeString("Primary", "yes");
            }
        }

        private void WriteBurnManifestPayloadAttributes(XmlTextWriter writer, PayloadInfoRow payload, bool embeddedOnly, BinderFileManager fileManager, Dictionary<string, PayloadInfoRow> allPayloads)
        {
            Debug.Assert(!embeddedOnly || PackagingType.Embedded == payload.Packaging);

            writer.WriteAttributeString("Id", payload.Id);
            writer.WriteAttributeString("FilePath", payload.Name);
            writer.WriteAttributeString("FileSize", payload.FileSize.ToString(CultureInfo.InvariantCulture));
            writer.WriteAttributeString("Hash", payload.Hash);

            if (payload.LayoutOnly)
            {
                writer.WriteAttributeString("LayoutOnly", "yes");
            }

            if (!String.IsNullOrEmpty(payload.PublicKey))
            {
                writer.WriteAttributeString("CertificateRootPublicKeyIdentifier", payload.PublicKey);
            }

            if (!String.IsNullOrEmpty(payload.Thumbprint))
            {
                writer.WriteAttributeString("CertificateRootThumbprint", payload.Thumbprint);
            }

            switch (payload.Packaging)
            {
                case PackagingType.Embedded: // this means it's in a container.
                    if (!String.IsNullOrEmpty(payload.DownloadUrl))
                    {
                        this.core.OnMessage(WixWarnings.DownloadUrlNotSupportedForEmbeddedPayloads(payload.SourceLineNumbers, payload.Id));
                    }

                    writer.WriteAttributeString("Packaging", "embedded");
                    writer.WriteAttributeString("SourcePath", payload.EmbeddedId);

                    if (Compiler.BurnUXContainerId != payload.Container)
                    {
                        writer.WriteAttributeString("Container", payload.Container);
                    }
                    break;

                case PackagingType.External:
                    string packageId = payload.ParentPackagePayload;
                    string parentUrl = payload.ParentPackagePayload == null ? null : allPayloads[payload.ParentPackagePayload].DownloadUrl;
                    string resolvedUrl = fileManager.ResolveUrl(payload.DownloadUrl, parentUrl, packageId, payload.Id, payload.Name);
                    if (!String.IsNullOrEmpty(resolvedUrl))
                    {
                        writer.WriteAttributeString("DownloadUrl", resolvedUrl);
                    }
                    else if (!String.IsNullOrEmpty(payload.DownloadUrl))
                    {
                        writer.WriteAttributeString("DownloadUrl", payload.DownloadUrl);
                    }

                    writer.WriteAttributeString("Packaging", "external");
                    writer.WriteAttributeString("SourcePath", payload.Name);
                    break;
            }

            if (!String.IsNullOrEmpty(payload.CatalogId))
            {
                writer.WriteAttributeString("Catalog", payload.CatalogId);
            }
        }

        private void VerifyPayloadWithCatalog(PayloadInfoRow payloadInfo, Dictionary<string, CatalogInfo> catalogs)
        {
            bool validated = false;

            foreach (CatalogInfo catalog in catalogs.Values)
            {
                if (!validated)
                {
                    // Get the file hash
                    uint cryptHashSize = 20;
                    byte[] cryptHashBytes = new byte[cryptHashSize];
                    int error;
                    IntPtr fileHandle = IntPtr.Zero;
                    using (FileStream payloadStream = File.OpenRead(payloadInfo.FullFileName))
                    {
                        // Get the file handle
                        fileHandle = payloadStream.SafeFileHandle.DangerousGetHandle();

                        // 20 bytes is usually the hash size.  Future hashes may be bigger
                        if (!VerifyInterop.CryptCATAdminCalcHashFromFileHandle(
                            fileHandle, ref cryptHashSize, cryptHashBytes, 0))
                        {
                            error = Marshal.GetLastWin32Error();
                            if (VerifyInterop.ErrorInsufficientBuffer == error)
                            {
                                error = 0;
                                cryptHashBytes = new byte[cryptHashSize];
                                if (!VerifyInterop.CryptCATAdminCalcHashFromFileHandle(
                                    fileHandle, ref cryptHashSize, cryptHashBytes, 0))
                                {
                                    error = Marshal.GetLastWin32Error();
                                }
                            }
                            if (0 != error)
                            {
                                this.core.OnMessage(WixErrors.CatalogFileHashFailed(payloadInfo.FullFileName, error));
                            }
                        }
                    }

                    VerifyInterop.WinTrustCatalogInfo catalogData = new VerifyInterop.WinTrustCatalogInfo();
                    VerifyInterop.WinTrustData trustData = new VerifyInterop.WinTrustData();
                    try
                    {
                        // Create WINTRUST_CATALOG_INFO structure
                        catalogData.cbStruct = (uint)Marshal.SizeOf(catalogData);
                        catalogData.cbCalculatedFileHash = cryptHashSize;
                        catalogData.pbCalculatedFileHash = Marshal.AllocCoTaskMem((int)cryptHashSize);
                        Marshal.Copy(cryptHashBytes, 0, catalogData.pbCalculatedFileHash, (int)cryptHashSize);

                        StringBuilder hashString = new StringBuilder();
                        foreach (byte hashByte in cryptHashBytes)
                        {
                            hashString.Append(hashByte.ToString("X2"));
                        }
                        catalogData.pcwszMemberTag = hashString.ToString();

                        // The file names need to be lower case for older OSes
                        catalogData.pcwszMemberFilePath = payloadInfo.FullFileName.ToLowerInvariant();
                        catalogData.pcwszCatalogFilePath = catalog.FileInfo.FullName.ToLowerInvariant();

                        // Create WINTRUST_DATA structure
                        trustData.cbStruct = (uint)Marshal.SizeOf(trustData);
                        trustData.dwUIChoice = VerifyInterop.WTD_UI_NONE;
                        trustData.fdwRevocationChecks = VerifyInterop.WTD_REVOKE_NONE;
                        trustData.dwUnionChoice = VerifyInterop.WTD_CHOICE_CATALOG;
                        trustData.dwStateAction = VerifyInterop.WTD_STATEACTION_VERIFY;
                        trustData.dwProvFlags = VerifyInterop.WTD_REVOCATION_CHECK_NONE;

                        // Create the structure pointers for unmanaged
                        trustData.pCatalog = Marshal.AllocCoTaskMem(Marshal.SizeOf(catalogData));
                        Marshal.StructureToPtr(catalogData, trustData.pCatalog, false);

                        // Call WinTrustVerify to validate the file with the catalog
                        IntPtr noWindow = new IntPtr(-1);
                        Guid verifyGuid = new Guid(VerifyInterop.GenericVerify2);
                        long verifyResult = VerifyInterop.WinVerifyTrust(noWindow, ref verifyGuid, ref trustData);
                        if (0 == verifyResult)
                        {
                            validated = true;
                            payloadInfo.CatalogId = catalog.Id;
                        }
                    }
                    finally
                    {
                        // Free the structure memory
                        if (IntPtr.Zero != trustData.pCatalog)
                        {
                            Marshal.FreeCoTaskMem(trustData.pCatalog);
                        }

                        if (IntPtr.Zero != catalogData.pbCalculatedFileHash)
                        {
                            Marshal.FreeCoTaskMem(catalogData.pbCalculatedFileHash);
                        }
                    }
                }
            }

            // Error message if the file was not validated by one of the catalogs
            if (!validated)
            {
                this.core.OnMessage(WixErrors.CatalogVerificationFailed(payloadInfo.FullFileName));
            }
        }

        /// <summary>
        /// Binds a transform.
        /// </summary>
        /// <param name="transform">The transform to bind.</param>
        /// <param name="transformFile">The transform to create.</param>
        /// <returns>true if binding completed successfully; false otherwise</returns>
        private bool BindTransform(Output transform, string transformFile)
        {
            foreach (BinderExtension extension in this.extensions)
            {
                extension.TransformInitialize(transform);
            }

            int transformFlags = 0;

            Output targetOutput = new Output(null);
            Output updatedOutput = new Output(null);

            // TODO: handle added columns

            // to generate a localized transform, both the target and updated
            // databases need to have the same code page. the only reason to
            // set different code pages is to support localized primary key
            // columns, but that would only support deleting rows. if this
            // becomes necessary, define a PreviousCodepage property on the
            // Output class and persist this throughout transform generation.
            targetOutput.Codepage = transform.Codepage;
            updatedOutput.Codepage = transform.Codepage;

            // remove certain Property rows which will be populated from summary information values
            string targetUpgradeCode = null;
            string updatedUpgradeCode = null;

            Table propertyTable = transform.Tables["Property"];
            if (null != propertyTable)
            {
                for (int i = propertyTable.Rows.Count - 1; i >= 0; i--)
                {
                    Row row = propertyTable.Rows[i];

                    if ("ProductCode" == (string)row[0] || "ProductLanguage" == (string)row[0] || "ProductVersion" == (string)row[0] || "UpgradeCode" == (string)row[0])
                    {
                        propertyTable.Rows.RemoveAt(i);

                        if ("UpgradeCode" == (string)row[0])
                        {
                            updatedUpgradeCode = (string)row[1];
                        }
                    }
                }
            }

            Table targetSummaryInfo = targetOutput.EnsureTable(this.core.TableDefinitions["_SummaryInformation"]);
            Table updatedSummaryInfo = updatedOutput.EnsureTable(this.core.TableDefinitions["_SummaryInformation"]);
            Table targetPropertyTable = targetOutput.EnsureTable(this.core.TableDefinitions["Property"]);
            Table updatedPropertyTable = updatedOutput.EnsureTable(this.core.TableDefinitions["Property"]);

            // process special summary information values
            foreach (Row row in transform.Tables["_SummaryInformation"].Rows)
            {
                if ((int)SummaryInformation.Transform.CodePage == (int)row[0])
                {
                    // convert from a web name if provided
                    string codePage = (string)row.Fields[1].Data;
                    if (null == codePage)
                    {
                        codePage = "0";
                    }
                    else
                    {
                        codePage = Common.GetValidCodePage(codePage).ToString(CultureInfo.InvariantCulture);
                    }

                    string previousCodePage = (string)row.Fields[1].PreviousData;
                    if (null == previousCodePage)
                    {
                        previousCodePage = "0";
                    }
                    else
                    {
                        previousCodePage = Common.GetValidCodePage(previousCodePage).ToString(CultureInfo.InvariantCulture);
                    }

                    Row targetCodePageRow = targetSummaryInfo.CreateRow(null);
                    targetCodePageRow[0] = 1; // PID_CODEPAGE
                    targetCodePageRow[1] = previousCodePage;

                    Row updatedCodePageRow = updatedSummaryInfo.CreateRow(null);
                    updatedCodePageRow[0] = 1; // PID_CODEPAGE
                    updatedCodePageRow[1] = codePage;
                }
                else if ((int)SummaryInformation.Transform.TargetPlatformAndLanguage == (int)row[0] ||
                         (int)SummaryInformation.Transform.UpdatedPlatformAndLanguage == (int)row[0])
                {
                    // the target language
                    string[] propertyData = ((string)row[1]).Split(';');
                    string lang = 2 == propertyData.Length ? propertyData[1] : "0";

                    Table tempSummaryInfo = (int)SummaryInformation.Transform.TargetPlatformAndLanguage == (int)row[0] ? targetSummaryInfo : updatedSummaryInfo;
                    Table tempPropertyTable = (int)SummaryInformation.Transform.TargetPlatformAndLanguage == (int)row[0] ? targetPropertyTable : updatedPropertyTable;

                    Row productLanguageRow = tempPropertyTable.CreateRow(null);
                    productLanguageRow[0] = "ProductLanguage";
                    productLanguageRow[1] = lang;

                    // set the platform;language on the MSI to be generated
                    Row templateRow = tempSummaryInfo.CreateRow(null);
                    templateRow[0] = 7; // PID_TEMPLATE
                    templateRow[1] = (string)row[1];
                }
                else if ((int)SummaryInformation.Transform.ProductCodes == (int)row[0])
                {
                    string[] propertyData = ((string)row[1]).Split(';');

                    Row targetProductCodeRow = targetPropertyTable.CreateRow(null);
                    targetProductCodeRow[0] = "ProductCode";
                    targetProductCodeRow[1] = propertyData[0].Substring(0, 38);

                    Row targetProductVersionRow = targetPropertyTable.CreateRow(null);
                    targetProductVersionRow[0] = "ProductVersion";
                    targetProductVersionRow[1] = propertyData[0].Substring(38);

                    Row updatedProductCodeRow = updatedPropertyTable.CreateRow(null);
                    updatedProductCodeRow[0] = "ProductCode";
                    updatedProductCodeRow[1] = propertyData[1].Substring(0, 38);

                    Row updatedProductVersionRow = updatedPropertyTable.CreateRow(null);
                    updatedProductVersionRow[0] = "ProductVersion";
                    updatedProductVersionRow[1] = propertyData[1].Substring(38);

                    // UpgradeCode is optional and may not exists in the target
                    // or upgraded databases, so do not include a null-valued
                    // UpgradeCode property.

                    targetUpgradeCode = propertyData[2];
                    if (!String.IsNullOrEmpty(targetUpgradeCode))
                    {
                        Row targetUpgradeCodeRow = targetPropertyTable.CreateRow(null);
                        targetUpgradeCodeRow[0] = "UpgradeCode";
                        targetUpgradeCodeRow[1] = targetUpgradeCode;

                        // If the target UpgradeCode is specified, an updated
                        // UpgradeCode is required.
                        if (String.IsNullOrEmpty(updatedUpgradeCode))
                        {
                            updatedUpgradeCode = targetUpgradeCode;
                        }
                    }

                    if (!String.IsNullOrEmpty(updatedUpgradeCode))
                    {
                        Row updatedUpgradeCodeRow = updatedPropertyTable.CreateRow(null);
                        updatedUpgradeCodeRow[0] = "UpgradeCode";
                        updatedUpgradeCodeRow[1] = updatedUpgradeCode;
                    }
                }
                else if ((int)SummaryInformation.Transform.ValidationFlags == (int)row[0])
                {
                    transformFlags = Convert.ToInt32(row[1], CultureInfo.InvariantCulture);
                }
                else if ((int)SummaryInformation.Transform.Reserved11 == (int)row[0])
                {
                    // PID_LASTPRINTED should be null for transforms
                    row.Operation = RowOperation.None;
                }
                else
                {
                    // add everything else as is
                    Row targetRow = targetSummaryInfo.CreateRow(null);
                    targetRow[0] = row[0];
                    targetRow[1] = row[1];

                    Row updatedRow = updatedSummaryInfo.CreateRow(null);
                    updatedRow[0] = row[0];
                    updatedRow[1] = row[1];
                }
            }

            // Validate that both databases have an UpgradeCode if the
            // authoring transform will validate the UpgradeCode; otherwise,
            // MsiCreateTransformSummaryinfo() will fail with 1620.
            if (((int)TransformFlags.ValidateUpgradeCode & transformFlags) != 0 &&
                (String.IsNullOrEmpty(targetUpgradeCode) || String.IsNullOrEmpty(updatedUpgradeCode)))
            {
                this.core.OnMessage(WixErrors.BothUpgradeCodesRequired());
            }

            foreach (Table table in transform.Tables)
            {
                // Ignore unreal tables when building transforms except the _Stream table.
                // These tables are ignored when generating the database so there is no reason
                // to process them here.
                if (table.Definition.IsUnreal && "_Streams" != table.Name)
                {
                    continue;
                }

                // process table operations
                switch (table.Operation)
                {
                    case TableOperation.Add:
                        updatedOutput.EnsureTable(table.Definition);
                        break;
                    case TableOperation.Drop:
                        targetOutput.EnsureTable(table.Definition);
                        continue;
                    default:
                        targetOutput.EnsureTable(table.Definition);
                        updatedOutput.EnsureTable(table.Definition);
                        break;
                }

                // process row operations
                foreach (Row row in table.Rows)
                {
                    switch (row.Operation)
                    {
                        case RowOperation.Add:
                            Table updatedTable = updatedOutput.EnsureTable(table.Definition);
                            updatedTable.Rows.Add(row);
                            continue;
                        case RowOperation.Delete:
                            Table targetTable = targetOutput.EnsureTable(table.Definition);
                            targetTable.Rows.Add(row);

                            // fill-in non-primary key values
                            foreach (Field field in row.Fields)
                            {
                                if (!field.Column.IsPrimaryKey)
                                {
                                    if (ColumnType.Number == field.Column.Type && !field.Column.IsLocalizable)
                                    {
                                        field.Data = field.Column.MinValue;
                                    }
                                    else if (ColumnType.Object == field.Column.Type)
                                    {
                                        if (null == this.emptyFile)
                                        {
                                            this.emptyFile = this.tempFiles.AddExtension("empty");
                                            using (FileStream fileStream = File.Create(this.emptyFile))
                                            {
                                            }
                                        }

                                        field.Data = emptyFile;
                                    }
                                    else
                                    {
                                        field.Data = "0";
                                    }
                                }
                            }
                            continue;
                    }

                    // Assure that the file table's sequence is populated
                    if ("File" == table.Name)
                    {
                        foreach (Row fileRow in table.Rows)
                        {
                            if (null == fileRow[7])
                            {
                                if (RowOperation.Add == fileRow.Operation)
                                {
                                    this.core.OnMessage(WixErrors.InvalidAddedFileRowWithoutSequence(fileRow.SourceLineNumbers, (string)fileRow[0]));
                                    break;
                                }

                                // Set to 1 to prevent invalid IDT file from being generated
                                fileRow[7] = 1;
                            }
                        }
                    }

                    // process modified and unmodified rows
                    bool modifiedRow = false;
                    Row targetRow = new Row(null, table.Definition);
                    Row updatedRow = row;
                    for (int i = 0; i < row.Fields.Length; i++)
                    {
                        Field updatedField = row.Fields[i];

                        if (updatedField.Modified)
                        {
                            // set a different value in the target row to ensure this value will be modified during transform generation
                            if (ColumnType.Number == updatedField.Column.Type && !updatedField.Column.IsLocalizable)
                            {
                                if (null == updatedField.Data || 1 != (int)updatedField.Data)
                                {
                                    targetRow[i] = 1;
                                }
                                else
                                {
                                    targetRow[i] = 2;
                                }
                            }
                            else if (ColumnType.Object == updatedField.Column.Type)
                            {
                                if (null == emptyFile)
                                {
                                    emptyFile = this.tempFiles.AddExtension("empty");
                                    using (FileStream fileStream = File.Create(emptyFile))
                                    {
                                    }
                                }

                                targetRow[i] = emptyFile;
                            }
                            else
                            {
                                if ("0" != (string)updatedField.Data)
                                {
                                    targetRow[i] = "0";
                                }
                                else
                                {
                                    targetRow[i] = "1";
                                }
                            }

                            modifiedRow = true;
                        }
                        else if (ColumnType.Object == updatedField.Column.Type)
                        {
                            ObjectField objectField = (ObjectField)updatedField;

                            // create an empty file for comparing against
                            if (null == objectField.PreviousData)
                            {
                                if (null == emptyFile)
                                {
                                    emptyFile = this.tempFiles.AddExtension("empty");
                                    using (FileStream fileStream = File.Create(emptyFile))
                                    {
                                    }
                                }

                                targetRow[i] = emptyFile;
                                modifiedRow = true;
                            }
                            else if (!this.FileManager.CompareFiles(objectField.PreviousData, (string)objectField.Data))
                            {
                                targetRow[i] = objectField.PreviousData;
                                modifiedRow = true;
                            }
                        }
                        else // unmodified
                        {
                            if (null != updatedField.Data)
                            {
                                targetRow[i] = updatedField.Data;
                            }
                        }
                    }

                    // modified rows and certain special rows go in the target and updated msi databases
                    if (modifiedRow ||
                        ("Property" == table.Name &&
                            ("ProductCode" == (string)row[0] ||
                            "ProductLanguage" == (string)row[0] ||
                            "ProductVersion" == (string)row[0] ||
                            "UpgradeCode" == (string)row[0])))
                    {
                        Table targetTable = targetOutput.EnsureTable(table.Definition);
                        targetTable.Rows.Add(targetRow);

                        Table updatedTable = updatedOutput.EnsureTable(table.Definition);
                        updatedTable.Rows.Add(updatedRow);
                    }
                }
            }

            foreach (BinderExtension extension in this.extensions)
            {
                extension.TransformFinalize(transform);
            }

            // Any errors encountered up to this point can cause errors during generation.
            if (this.core.EncounteredError)
            {
                return false;
            }

            string transformFileName = Path.GetFileNameWithoutExtension(transformFile);
            string targetDatabaseFile = Path.Combine(this.TempFilesLocation, String.Concat(transformFileName, "_target.msi"));
            string updatedDatabaseFile = Path.Combine(this.TempFilesLocation, String.Concat(transformFileName, "_updated.msi"));

            this.suppressAddingValidationRows = true;
            this.GenerateDatabase(targetOutput, targetDatabaseFile, false, true);
            this.GenerateDatabase(updatedOutput, updatedDatabaseFile, true, true);

            // make sure the directory exists
            Directory.CreateDirectory(Path.GetDirectoryName(transformFile));

            // create the transform file
            using (Database targetDatabase = new Database(targetDatabaseFile, OpenDatabase.ReadOnly))
            {
                using (Database updatedDatabase = new Database(updatedDatabaseFile, OpenDatabase.ReadOnly))
                {
                    if (!updatedDatabase.GenerateTransform(targetDatabase, transformFile))
                    {
                        throw new WixException(WixErrors.NoDifferencesInTransform(transform.SourceLineNumbers));
                    }

                    updatedDatabase.CreateTransformSummaryInfo(targetDatabase, transformFile, (TransformErrorConditions)(transformFlags & 0xFFFF), (TransformValidations)((transformFlags >> 16) & 0xFFFF));
                }
            }

            return !this.core.EncounteredError;
        }

        /// <summary>
        /// Retrieve files and their information from merge modules.
        /// </summary>
        /// <param name="output">Internal representation of the msi database to operate upon.</param>
        /// <param name="fileRows">The indexed file rows.</param>
        private void ProcessMergeModules(Output output, FileRowCollection fileRows)
        {
            Table wixMergeTable = output.Tables["WixMerge"];
            if (null != wixMergeTable)
            {
                IMsmMerge2 merge = NativeMethods.GetMsmMerge();

                // Get the output's minimum installer version
                int outputInstallerVersion = int.MinValue;
                Table summaryInformationTable = output.Tables["_SummaryInformation"];
                if (null != summaryInformationTable)
                {
                    foreach (Row row in summaryInformationTable.Rows)
                    {
                        if (14 == (int)row[0])
                        {
                            outputInstallerVersion = Convert.ToInt32(row[1], CultureInfo.InvariantCulture);
                            break;
                        }
                    }
                }

                foreach (Row row in wixMergeTable.Rows)
                {
                    bool containsFiles = false;
                    WixMergeRow wixMergeRow = (WixMergeRow)row;

                    try
                    {
                        // read the module's File table to get its FileMediaInformation entries and gather any other information needed from the module.
                        using (Database db = new Database(wixMergeRow.SourceFile, OpenDatabase.ReadOnly))
                        {
                            if (db.TableExists("File") && db.TableExists("Component"))
                            {
                                Hashtable uniqueModuleFileIdentifiers = System.Collections.Specialized.CollectionsUtil.CreateCaseInsensitiveHashtable();

                                using (View view = db.OpenExecuteView("SELECT `File`, `Directory_` FROM `File`, `Component` WHERE `Component_`=`Component`"))
                                {
                                    // add each file row from the merge module into the file row collection (check for errors along the way)
                                    while (true)
                                    {
                                        using (Record record = view.Fetch())
                                        {
                                            if (null == record)
                                            {
                                                break;
                                            }

                                            // NOTE: this is very tricky - the merge module file rows are not added to the
                                            // file table because they should not be created via idt import.  Instead, these
                                            // rows are created by merging in the actual modules
                                            FileRow fileRow = new FileRow(null, this.core.TableDefinitions["File"]);
                                            fileRow.File = record[1];
                                            fileRow.Compressed = wixMergeRow.FileCompression;
                                            fileRow.Directory = record[2];
                                            fileRow.DiskId = wixMergeRow.DiskId;
                                            fileRow.FromModule = true;
                                            fileRow.PatchGroup = -1;
                                            fileRow.Source = String.Concat(this.TempFilesLocation, Path.DirectorySeparatorChar, "MergeId.", wixMergeRow.Number.ToString(CultureInfo.InvariantCulture.NumberFormat), Path.DirectorySeparatorChar, record[1]);

                                            FileRow collidingFileRow = fileRows[fileRow.File];
                                            FileRow collidingModuleFileRow = (FileRow)uniqueModuleFileIdentifiers[fileRow.File];

                                            if (null == collidingFileRow && null == collidingModuleFileRow)
                                            {
                                                fileRows.Add(fileRow);

                                                // keep track of file identifiers in this merge module
                                                uniqueModuleFileIdentifiers.Add(fileRow.File, fileRow);
                                            }
                                            else // collision(s) detected
                                            {
                                                // case-sensitive collision with another merge module or a user-authored file identifier
                                                if (null != collidingFileRow)
                                                {
                                                    this.core.OnMessage(WixErrors.DuplicateModuleFileIdentifier(wixMergeRow.SourceLineNumbers, wixMergeRow.Id, collidingFileRow.File));
                                                }

                                                // case-insensitive collision with another file identifier in the same merge module
                                                if (null != collidingModuleFileRow)
                                                {
                                                    this.core.OnMessage(WixErrors.DuplicateModuleCaseInsensitiveFileIdentifier(wixMergeRow.SourceLineNumbers, wixMergeRow.Id, fileRow.File, collidingModuleFileRow.File));
                                                }
                                            }

                                            containsFiles = true;
                                        }
                                    }
                                }
                            }

                            // Get the summary information to detect the Schema
                            using (SummaryInformation summaryInformation = new SummaryInformation(db))
                            {
                                string moduleInstallerVersionString = summaryInformation.GetProperty(14);

                                try
                                {
                                    int moduleInstallerVersion = Convert.ToInt32(moduleInstallerVersionString, CultureInfo.InvariantCulture);
                                    if (moduleInstallerVersion > outputInstallerVersion)
                                    {
                                        this.core.OnMessage(WixWarnings.InvalidHigherInstallerVersionInModule(wixMergeRow.SourceLineNumbers, wixMergeRow.Id, moduleInstallerVersion, outputInstallerVersion));
                                    }
                                }
                                catch (FormatException)
                                {
                                    throw new WixException(WixErrors.MissingOrInvalidModuleInstallerVersion(wixMergeRow.SourceLineNumbers, wixMergeRow.Id, wixMergeRow.SourceFile, moduleInstallerVersionString));
                                }
                            }
                        }
                    }
                    catch (FileNotFoundException)
                    {
                        throw new WixException(WixErrors.FileNotFound(wixMergeRow.SourceLineNumbers, wixMergeRow.SourceFile));
                    }
                    catch (Win32Exception)
                    {
                        throw new WixException(WixErrors.CannotOpenMergeModule(wixMergeRow.SourceLineNumbers, wixMergeRow.Id, wixMergeRow.SourceFile));
                    }

                    // if the module has files and creating layout
                    if (containsFiles && !this.suppressLayout)
                    {
                        bool moduleOpen = false;
                        short mergeLanguage;

                        try
                        {
                            mergeLanguage = Convert.ToInt16(wixMergeRow.Language, CultureInfo.InvariantCulture);
                        }
                        catch (System.FormatException)
                        {
                            this.core.OnMessage(WixErrors.InvalidMergeLanguage(wixMergeRow.SourceLineNumbers, wixMergeRow.Id, wixMergeRow.Language));
                            continue;
                        }

                        try
                        {
                            merge.OpenModule(wixMergeRow.SourceFile, mergeLanguage);
                            moduleOpen = true;

                            string safeMergeId = wixMergeRow.Number.ToString(CultureInfo.InvariantCulture.NumberFormat);

                            // extract the module cabinet, then explode all of the files to a temp directory
                            string moduleCabPath = String.Concat(this.TempFilesLocation, Path.DirectorySeparatorChar, safeMergeId, ".module.cab");
                            merge.ExtractCAB(moduleCabPath);

                            string mergeIdPath = String.Concat(this.TempFilesLocation, Path.DirectorySeparatorChar, "MergeId.", safeMergeId);
                            Directory.CreateDirectory(mergeIdPath);

                            using (WixExtractCab extractCab = new WixExtractCab())
                            {
                                try
                                {
                                    extractCab.Extract(moduleCabPath, mergeIdPath);
                                }
                                catch (FileNotFoundException)
                                {
                                    throw new WixException(WixErrors.CabFileDoesNotExist(moduleCabPath, wixMergeRow.SourceFile, mergeIdPath));
                                }
                                catch
                                {
                                    throw new WixException(WixErrors.CabExtractionFailed(moduleCabPath, wixMergeRow.SourceFile, mergeIdPath));
                                }
                            }
                        }
                        catch (COMException ce)
                        {
                            throw new WixException(WixErrors.UnableToOpenModule(wixMergeRow.SourceLineNumbers, wixMergeRow.SourceFile, ce.Message));
                        }
                        finally
                        {
                            if (moduleOpen)
                            {
                                merge.CloseModule();
                            }
                        }
                    }
                }
            }
        }

        /// <summary>
        /// Set the guids for components with generatable guids.
        /// </summary>
        /// <param name="output">Internal representation of the database to operate on.</param>
        [SuppressMessage("Microsoft.Globalization", "CA1308:NormalizeStringsToUppercase", Justification = "Changing the way this string normalizes would result " +
                         "in a change to the way autogenerated GUIDs are generated. Furthermore, there is no security hole here, as the strings won't need to " +
                         "make a round trip")]
        private void SetComponentGuids(Output output)
        {
            Table componentTable = output.Tables["Component"];
            if (null != componentTable)
            {
                Hashtable registryKeyRows = null;
                Hashtable directories = null;
                Hashtable componentIdGenSeeds = null;
                Dictionary<string, List<FileRow>> fileRows = null;

                // find components with generatable guids
                foreach (ComponentRow componentRow in componentTable.Rows)
                {
                    // component guid will be generated
                    if ("*" == componentRow.Guid)
                    {
                        if (null == componentRow.KeyPath || componentRow.IsOdbcDataSourceKeyPath)
                        {
                            this.core.OnMessage(WixErrors.IllegalComponentWithAutoGeneratedGuid(componentRow.SourceLineNumbers));
                        }
                        else if (componentRow.IsRegistryKeyPath)
                        {
                            if (null == registryKeyRows)
                            {
                                Table registryTable = output.Tables["Registry"];

                                registryKeyRows = new Hashtable(registryTable.Rows.Count);

                                foreach (Row registryRow in registryTable.Rows)
                                {
                                    registryKeyRows.Add((string)registryRow[0], registryRow);
                                }
                            }

                            Row foundRow = registryKeyRows[componentRow.KeyPath] as Row;

                            string bitness = String.Empty;
                            if (!this.backwardsCompatibleGuidGen && componentRow.Is64Bit)
                            {
                                bitness = "64";
                            }

                            if (null != foundRow)
                            {
                                string regkey = String.Concat(bitness, foundRow[1], "\\", foundRow[2], "\\", foundRow[3]);
                                componentRow.Guid = Uuid.NewUuid(Binder.WixComponentGuidNamespace, regkey.ToLower(CultureInfo.InvariantCulture), this.backwardsCompatibleGuidGen).ToString("B").ToUpper(CultureInfo.InvariantCulture);
                            }
                        }
                        else // must be a File KeyPath
                        {
                            // if the directory table hasn't been loaded into an indexed hash
                            // of directory ids to target names do that now.
                            if (null == directories)
                            {
                                Table directoryTable = output.Tables["Directory"];

                                int numDirectoryTableRows = (null != directoryTable) ? directoryTable.Rows.Count : 0;

                                directories = new Hashtable(numDirectoryTableRows);

                                // get the target paths for all directories
                                if (null != directoryTable)
                                {
                                    foreach (Row row in directoryTable.Rows)
                                    {
                                        // if the directory Id already exists, we will skip it here since
                                        // checking for duplicate primary keys is done later when importing tables
                                        // into database
                                        if (directories.ContainsKey(row[0]))
                                        {
                                            continue;
                                        }

                                        string targetName = Installer.GetName((string)row[2], false, true);
                                        directories.Add(row[0], new ResolvedDirectory((string)row[1], targetName));
                                    }
                                }
                            }

                            // if the component id generation seeds have not been indexed
                            // from the WixDirectory table do that now.
                            if (null == componentIdGenSeeds)
                            {
                                Table wixDirectoryTable = output.Tables["WixDirectory"];

                                int numWixDirectoryRows = (null != wixDirectoryTable) ? wixDirectoryTable.Rows.Count : 0;

                                componentIdGenSeeds = new Hashtable(numWixDirectoryRows);

                                // if there are any WixDirectory rows, build up the Component Guid
                                // generation seeds indexed by Directory/@Id.
                                if (null != wixDirectoryTable)
                                {
                                    foreach (Row row in wixDirectoryTable.Rows)
                                    {
                                        componentIdGenSeeds.Add(row[0], (string)row[1]);
                                    }
                                }
                            }

                            // if the file rows have not been indexed by File.Component yet
                            // then do that now
                            if (null == fileRows)
                            {
                                Table fileTable = output.Tables["File"];

                                int numFileRows = (null != fileTable) ? fileTable.Rows.Count : 0;

                                fileRows = new Dictionary<string, List<FileRow>>(numFileRows);

                                if (null != fileTable)
                                {
                                    foreach (FileRow file in fileTable.Rows)
                                    {
                                        List<FileRow> files;
                                        if (!fileRows.TryGetValue(file.Component, out files))
                                        {
                                            files = new List<FileRow>();
                                            fileRows.Add(file.Component, files);
                                        }

                                        files.Add(file);
                                    }
                                }
                            }

                            // validate component meets all the conditions to have a generated guid
                            List<FileRow> currentComponentFiles = fileRows[componentRow.Component];
                            int numFilesInComponent = currentComponentFiles.Count;
                            string path = null;

                            foreach (FileRow fileRow in currentComponentFiles)
                            {
                                if (fileRow.File == componentRow.KeyPath)
                                {
                                    // calculate the key file's canonical target path
                                    string directoryPath = GetDirectoryPath(directories, componentIdGenSeeds, componentRow.Directory, true);
                                    string fileName = Installer.GetName(fileRow.FileName, false, true).ToLower(CultureInfo.InvariantCulture);
                                    path = Path.Combine(directoryPath, fileName);

                                    // find paths that are not canonicalized
                                    if (path.StartsWith(@"PersonalFolder\my pictures", StringComparison.Ordinal) ||
                                        path.StartsWith(@"ProgramFilesFolder\common files", StringComparison.Ordinal) ||
                                        path.StartsWith(@"ProgramMenuFolder\startup", StringComparison.Ordinal) ||
                                        path.StartsWith("TARGETDIR", StringComparison.Ordinal) ||
                                        path.StartsWith(@"StartMenuFolder\programs", StringComparison.Ordinal) ||
                                        path.StartsWith(@"WindowsFolder\fonts", StringComparison.Ordinal))
                                    {
                                        this.core.OnMessage(WixErrors.IllegalPathForGeneratedComponentGuid(componentRow.SourceLineNumbers, fileRow.Component, path));
                                    }

                                    // if component has more than one file, the key path must be versioned
                                    if (1 < numFilesInComponent && String.IsNullOrEmpty(fileRow.Version))
                                    {
                                        this.core.OnMessage(WixErrors.IllegalGeneratedGuidComponentUnversionedKeypath(componentRow.SourceLineNumbers));
                                    }
                                }
                                else
                                {
                                    // not a key path, so it must be an unversioned file if component has more than one file
                                    if (1 < numFilesInComponent && !String.IsNullOrEmpty(fileRow.Version))
                                    {
                                        this.core.OnMessage(WixErrors.IllegalGeneratedGuidComponentVersionedNonkeypath(componentRow.SourceLineNumbers));
                                    }
                                }
                            }

                            // if the rules were followed, reward with a generated guid
                            if (!this.core.EncounteredError)
                            {
                                componentRow.Guid = Uuid.NewUuid(Binder.WixComponentGuidNamespace, path, this.backwardsCompatibleGuidGen).ToString("B").ToUpper(CultureInfo.InvariantCulture);
                            }
                        }
                    }
                }
            }
        }

        /// <summary>
        /// Creates instance transform substorages in the output.
        /// </summary>
        /// <param name="output">Output containing instance transform definitions.</param>
        private void CreateInstanceTransforms(Output output)
        {
            // Create and add substorages for instance transforms.
            Table wixInstanceTransformsTable = output.Tables["WixInstanceTransforms"];
            if (null != wixInstanceTransformsTable && 0 <= wixInstanceTransformsTable.Rows.Count)
            {
                string targetProductCode = null;
                string targetUpgradeCode = null;
                string targetProductVersion = null;

                Table targetSummaryInformationTable = output.Tables["_SummaryInformation"];
                Table targetPropertyTable = output.Tables["Property"];

                // Get the data from target database
                foreach (Row propertyRow in targetPropertyTable.Rows)
                {
                    if ("ProductCode" == (string)propertyRow[0])
                    {
                        targetProductCode = (string)propertyRow[1];
                    }
                    else if ("ProductVersion" == (string)propertyRow[0])
                    {
                        targetProductVersion = (string)propertyRow[1];
                    }
                    else if ("UpgradeCode" == (string)propertyRow[0])
                    {
                        targetUpgradeCode = (string)propertyRow[1];
                    }
                }

                // Index the Instance Component Rows.
                Dictionary<string, ComponentRow> instanceComponentGuids = new Dictionary<string, ComponentRow>();
                Table targetInstanceComponentTable = output.Tables["WixInstanceComponent"];
                if (null != targetInstanceComponentTable && 0 < targetInstanceComponentTable.Rows.Count)
                {
                    foreach (Row row in targetInstanceComponentTable.Rows)
                    {
                        // Build up all the instances, we'll get the Components rows from the real Component table.
                        instanceComponentGuids.Add((string)row[0], null);
                    }

                    Table targetComponentTable = output.Tables["Component"];
                    foreach (ComponentRow componentRow in targetComponentTable.Rows)
                    {
                        string component = (string)componentRow[0];
                        if (instanceComponentGuids.ContainsKey(component))
                        {
                            instanceComponentGuids[component] = componentRow;
                        }
                    }
                }

                // Generate the instance transforms
                foreach (Row instanceRow in wixInstanceTransformsTable.Rows)
                {
                    string instanceId = (string)instanceRow[0];

                    Output instanceTransform = new Output(instanceRow.SourceLineNumbers);
                    instanceTransform.Type = OutputType.Transform;
                    instanceTransform.Codepage = output.Codepage;

                    Table instanceSummaryInformationTable = instanceTransform.EnsureTable(this.core.TableDefinitions["_SummaryInformation"]);
                    string targetPlatformAndLanguage = null;

                    foreach (Row summaryInformationRow in targetSummaryInformationTable.Rows)
                    {
                        if (7 == (int)summaryInformationRow[0]) // PID_TEMPLATE
                        {
                            targetPlatformAndLanguage = (string)summaryInformationRow[1];
                        }

                        // Copy the row's data to the transform.
                        Row copyOfSummaryRow = instanceSummaryInformationTable.CreateRow(null);
                        copyOfSummaryRow[0] = summaryInformationRow[0];
                        copyOfSummaryRow[1] = summaryInformationRow[1];
                    }

                    // Modify the appropriate properties.
                    Table propertyTable = instanceTransform.EnsureTable(this.core.TableDefinitions["Property"]);

                    // Change the ProductCode property
                    string productCode = (string)instanceRow[2];
                    if ("*" == productCode)
                    {
                        productCode = Common.GenerateGuid();
                    }

                    Row productCodeRow = propertyTable.CreateRow(instanceRow.SourceLineNumbers);
                    productCodeRow.Operation = RowOperation.Modify;
                    productCodeRow.Fields[1].Modified = true;
                    productCodeRow[0] = "ProductCode";
                    productCodeRow[1] = productCode;

                    // Change the instance property
                    Row instanceIdRow = propertyTable.CreateRow(instanceRow.SourceLineNumbers);
                    instanceIdRow.Operation = RowOperation.Modify;
                    instanceIdRow.Fields[1].Modified = true;
                    instanceIdRow[0] = (string)instanceRow[1];
                    instanceIdRow[1] = instanceId;

                    if (null != instanceRow[3])
                    {
                        // Change the ProductName property
                        Row productNameRow = propertyTable.CreateRow(instanceRow.SourceLineNumbers);
                        productNameRow.Operation = RowOperation.Modify;
                        productNameRow.Fields[1].Modified = true;
                        productNameRow[0] = "ProductName";
                        productNameRow[1] = (string)instanceRow[3];
                    }

                    if (null != instanceRow[4])
                    {
                        // Change the UpgradeCode property
                        Row upgradeCodeRow = propertyTable.CreateRow(instanceRow.SourceLineNumbers);
                        upgradeCodeRow.Operation = RowOperation.Modify;
                        upgradeCodeRow.Fields[1].Modified = true;
                        upgradeCodeRow[0] = "UpgradeCode";
                        upgradeCodeRow[1] = instanceRow[4];

                        // Change the Upgrade table
                        Table targetUpgradeTable = output.Tables["Upgrade"];
                        if (null != targetUpgradeTable && 0 <= targetUpgradeTable.Rows.Count)
                        {
                            string upgradeId = (string)instanceRow[4];
                            Table upgradeTable = instanceTransform.EnsureTable(this.core.TableDefinitions["Upgrade"]);
                            foreach (Row row in targetUpgradeTable.Rows)
                            {
                                // In case they are upgrading other codes to this new product, leave the ones that don't match the
                                // Product.UpgradeCode intact.
                                if (targetUpgradeCode == (string)row[0])
                                {
                                    Row upgradeRow = upgradeTable.CreateRow(null);
                                    upgradeRow.Operation = RowOperation.Add;
                                    upgradeRow.Fields[0].Modified = true;
                                    // I was hoping to be able to RowOperation.Modify, but that didn't appear to function.
                                    // upgradeRow.Fields[0].PreviousData = (string)row[0];

                                    // Inserting a new Upgrade record with the updated UpgradeCode
                                    upgradeRow[0] = upgradeId;
                                    upgradeRow[1] = row[1];
                                    upgradeRow[2] = row[2];
                                    upgradeRow[3] = row[3];
                                    upgradeRow[4] = row[4];
                                    upgradeRow[5] = row[5];
                                    upgradeRow[6] = row[6];

                                    // Delete the old row
                                    Row upgradeRemoveRow = upgradeTable.CreateRow(null);
                                    upgradeRemoveRow.Operation = RowOperation.Delete;
                                    upgradeRemoveRow[0] = row[0];
                                    upgradeRemoveRow[1] = row[1];
                                    upgradeRemoveRow[2] = row[2];
                                    upgradeRemoveRow[3] = row[3];
                                    upgradeRemoveRow[4] = row[4];
                                    upgradeRemoveRow[5] = row[5];
                                    upgradeRemoveRow[6] = row[6];
                                }
                            }
                        }
                    }

                    // If there are instance Components generate new GUIDs for them.
                    if (0 < instanceComponentGuids.Count)
                    {
                        Table componentTable = instanceTransform.EnsureTable(this.core.TableDefinitions["Component"]);
                        foreach (ComponentRow targetComponentRow in instanceComponentGuids.Values)
                        {
                            string guid = targetComponentRow.Guid;
                            if (!String.IsNullOrEmpty(guid))
                            {
                                Row instanceComponentRow = componentTable.CreateRow(targetComponentRow.SourceLineNumbers);
                                instanceComponentRow.Operation = RowOperation.Modify;
                                instanceComponentRow.Fields[1].Modified = true;
                                instanceComponentRow[0] = targetComponentRow[0];
                                instanceComponentRow[1] = Uuid.NewUuid(Binder.WixComponentGuidNamespace, String.Concat(guid, instanceId), this.backwardsCompatibleGuidGen).ToString("B").ToUpper(CultureInfo.InvariantCulture);
                                instanceComponentRow[2] = targetComponentRow[2];
                                instanceComponentRow[3] = targetComponentRow[3];
                                instanceComponentRow[4] = targetComponentRow[4];
                                instanceComponentRow[5] = targetComponentRow[5];
                            }
                        }
                    }

                    // Update the summary information
                    Hashtable summaryRows = new Hashtable(instanceSummaryInformationTable.Rows.Count);
                    foreach (Row row in instanceSummaryInformationTable.Rows)
                    {
                        summaryRows[row[0]] = row;

                        if ((int)SummaryInformation.Transform.UpdatedPlatformAndLanguage == (int)row[0])
                        {
                            row[1] = targetPlatformAndLanguage;
                        }
                        else if ((int)SummaryInformation.Transform.ProductCodes == (int)row[0])
                        {
                            row[1] = String.Concat(targetProductCode, targetProductVersion, ';', productCode, targetProductVersion, ';', targetUpgradeCode);
                        }
                        else if ((int)SummaryInformation.Transform.ValidationFlags == (int)row[0])
                        {
                            row[1] = 0;
                        }
                        else if ((int)SummaryInformation.Transform.Security == (int)row[0])
                        {
                            row[1] = "4";
                        }
                    }

                    if (!summaryRows.Contains((int)SummaryInformation.Transform.UpdatedPlatformAndLanguage))
                    {
                        Row summaryRow = instanceSummaryInformationTable.CreateRow(null);
                        summaryRow[0] = (int)SummaryInformation.Transform.UpdatedPlatformAndLanguage;
                        summaryRow[1] = targetPlatformAndLanguage;
                    }
                    else if (!summaryRows.Contains((int)SummaryInformation.Transform.ValidationFlags))
                    {
                        Row summaryRow = instanceSummaryInformationTable.CreateRow(null);
                        summaryRow[0] = (int)SummaryInformation.Transform.ValidationFlags;
                        summaryRow[1] = "0";
                    }
                    else if (!summaryRows.Contains((int)SummaryInformation.Transform.Security))
                    {
                        Row summaryRow = instanceSummaryInformationTable.CreateRow(null);
                        summaryRow[0] = (int)SummaryInformation.Transform.Security;
                        summaryRow[1] = "4";
                    }

                    output.SubStorages.Add(new SubStorage(instanceId, instanceTransform));
                }
            }
        }

        /// <summary>
        /// Validate that there are no duplicate GUIDs in the output.
        /// </summary>
        /// <remarks>
        /// Duplicate GUIDs without conditions are an error condition; with conditions, it's a
        /// warning, as the conditions might be mutually exclusive.
        /// </remarks>
        private void ValidateComponentGuids(Output output)
        {
            Table componentTable = output.Tables["Component"];
            if (null != componentTable)
            {
                Dictionary<string, bool> componentGuidConditions = new Dictionary<string, bool>(componentTable.Rows.Count);

                foreach (ComponentRow row in componentTable.Rows)
                {
                    // we don't care about unmanaged components and if there's a * GUID remaining,
                    // there's already an error that prevented it from being replaced with a real GUID.
                    if (!String.IsNullOrEmpty(row.Guid) && "*" != row.Guid)
                    {
                        bool thisComponentHasCondition = !String.IsNullOrEmpty(row.Condition);
                        bool allComponentsHaveConditions = thisComponentHasCondition;

                        if (componentGuidConditions.ContainsKey(row.Guid))
                        {
                            allComponentsHaveConditions = componentGuidConditions[row.Guid] && thisComponentHasCondition;

                            if (allComponentsHaveConditions)
                            {
                                this.core.OnMessage(WixWarnings.DuplicateComponentGuidsMustHaveMutuallyExclusiveConditions(row.SourceLineNumbers, row.Component, row.Guid));
                            }
                            else
                            {
                                this.core.OnMessage(WixErrors.DuplicateComponentGuids(row.SourceLineNumbers, row.Component, row.Guid));
                            }
                        }

                        componentGuidConditions[row.Guid] = allComponentsHaveConditions;
                    }
                }
            }
        }

        /// <summary>
        /// Update several msi tables with data contained in files references in the File table.
        /// </summary>
        /// <remarks>
        /// For versioned files, update the file version and language in the File table.  For
        /// unversioned files, add a row to the MsiFileHash table for the file.  For assembly
        /// files, add a row to the MsiAssembly table and add AssemblyName information by adding
        /// MsiAssemblyName rows.
        /// </remarks>
        /// <param name="output">Internal representation of the msi database to operate upon.</param>
        /// <param name="fileRows">The indexed file rows.</param>
        /// <param name="mediaRows">The indexed media rows.</param>
        /// <param name="infoCache">A hashtable to populate with the file information (optional).</param>
        /// <param name="modularizationGuid">The modularization guid (used in case of a merge module).</param>
        private Hashtable UpdateFileInformation(Output output, FileRowCollection fileRows, MediaRowCollection mediaRows, IDictionary<string, string> infoCache, string modularizationGuid)
        {
            // Index for all the fileId's
            // NOTE: When dealing with patches, there is a file table for each transform. In most cases, the data in these rows will be the same, however users of this index need to be aware of this.
            Hashtable fileRowIndex = new Hashtable(fileRows.Count);
            Table mediaTable = output.Tables["Media"];

            // calculate sequence numbers and media disk id layout for all file media information objects
            if (OutputType.Module == output.Type)
            {
                int lastSequence = 0;
                foreach (FileRow fileRow in fileRows)
                {
                    fileRow.Sequence = ++lastSequence;
                    fileRowIndex[fileRow.File] = fileRow;
                }
            }
            else if (null != mediaTable)
            {
                int lastSequence = 0;
                MediaRow mediaRow = null;
                SortedList patchGroups = new SortedList();

                // sequence the non-patch-added files
                foreach (FileRow fileRow in fileRows)
                {
                    fileRowIndex[fileRow.File] = fileRow;
                    if (null == mediaRow)
                    {
                        mediaRow = mediaRows[fileRow.DiskId];
                        if (OutputType.Patch == output.Type)
                        {
                            // patch Media cannot start at zero
                            lastSequence = mediaRow.LastSequence;
                        }
                    }
                    else if (mediaRow.DiskId != fileRow.DiskId)
                    {
                        mediaRow.LastSequence = lastSequence;
                        mediaRow = mediaRows[fileRow.DiskId];
                    }

                    if (0 < fileRow.PatchGroup)
                    {
                        ArrayList patchGroup = (ArrayList)patchGroups[fileRow.PatchGroup];

                        if (null == patchGroup)
                        {
                            patchGroup = new ArrayList();
                            patchGroups.Add(fileRow.PatchGroup, patchGroup);
                        }

                        patchGroup.Add(fileRow);
                    }
                    else
                    {
                        fileRow.Sequence = ++lastSequence;
                    }
                }

                if (null != mediaRow)
                {
                    mediaRow.LastSequence = lastSequence;
                    mediaRow = null;
                }

                // sequence the patch-added files
                foreach (ArrayList patchGroup in patchGroups.Values)
                {
                    foreach (FileRow fileRow in patchGroup)
                    {
                        if (null == mediaRow)
                        {
                            mediaRow = mediaRows[fileRow.DiskId];
                        }
                        else if (mediaRow.DiskId != fileRow.DiskId)
                        {
                            mediaRow.LastSequence = lastSequence;
                            mediaRow = mediaRows[fileRow.DiskId];
                        }

                        fileRow.Sequence = ++lastSequence;
                    }
                }

                if (null != mediaRow)
                {
                    mediaRow.LastSequence = lastSequence;
                }
            }
            else
            {
                foreach (FileRow fileRow in fileRows)
                {
                    fileRowIndex[fileRow.File] = fileRow;
                }
            }

            // no more work to do here if there are no file rows in the file table
            // note that this does not mean there are no files - the files from
            // merge modules are never put in the output's file table
            Table fileTable = output.Tables["File"];
            if (null == fileTable)
            {
                return fileRowIndex;
            }

            // gather information about files that did not come from merge modules
            foreach (FileRow row in fileTable.Rows)
            {
                UpdateFileRow(output, infoCache, modularizationGuid, fileRowIndex, row, false);
            }

            return fileRowIndex;
        }

        private void UpdateFileRow(Output output, IDictionary<string, string> infoCache, string modularizationGuid, Hashtable fileRowIndex, FileRow fileRow, bool overwriteHash)
        {
            FileInfo fileInfo = null;

            if (!this.suppressFileHashAndInfo || (!this.suppressAssemblies && FileAssemblyType.NotAnAssembly != fileRow.AssemblyType))
            {
                try
                {
                    fileInfo = new FileInfo(fileRow.Source);
                }
                catch (ArgumentException)
                {
                    this.core.OnMessage(WixErrors.InvalidFileName(fileRow.SourceLineNumbers, fileRow.Source));
                    return;
                }
                catch (PathTooLongException)
                {
                    this.core.OnMessage(WixErrors.InvalidFileName(fileRow.SourceLineNumbers, fileRow.Source));
                    return;
                }
                catch (NotSupportedException)
                {
                    this.core.OnMessage(WixErrors.InvalidFileName(fileRow.SourceLineNumbers, fileRow.Source));
                    return;
                }
            }

            if (!this.suppressFileHashAndInfo)
            {
                if (fileInfo.Exists)
                {
                    string version;
                    string language;

                    using (FileStream fileStream = new FileStream(fileInfo.FullName, FileMode.Open, FileAccess.Read, FileShare.Read))
                    {
                        if (Int32.MaxValue < fileStream.Length)
                        {
                            throw new WixException(WixErrors.FileTooLarge(fileRow.SourceLineNumbers, fileRow.Source));
                        }

                        fileRow.FileSize = Convert.ToInt32(fileStream.Length, CultureInfo.InvariantCulture);
                    }

                    try
                    {
                        Installer.GetFileVersion(fileInfo.FullName, out version, out language);
                    }
                    catch (Win32Exception e)
                    {
                        if (0x2 == e.NativeErrorCode) // ERROR_FILE_NOT_FOUND
                        {
                            throw new WixException(WixErrors.FileNotFound(fileRow.SourceLineNumbers, fileInfo.FullName));
                        }
                        else
                        {
                            throw new WixException(WixErrors.Win32Exception(e.NativeErrorCode, e.Message));
                        }
                    }

                    // If there is no version, it is assumed there is no language because it won't matter in the versioning of the install.
                    if (0 == version.Length)   // unversioned files have their hashes added to the MsiFileHash table
                    {
                        if (null != fileRow.Version)
                        {
                            // Check if this is a companion file. If its not, it is a default version.
                            if (!fileRowIndex.ContainsKey(fileRow.Version))
                            {
                                this.core.OnMessage(WixWarnings.DefaultVersionUsedForUnversionedFile(fileRow.SourceLineNumbers, fileRow.Version, fileRow.File));
                            }
                        }
                        else
                        {
                            if (null != fileRow.Language)
                            {
                                this.core.OnMessage(WixWarnings.DefaultLanguageUsedForUnversionedFile(fileRow.SourceLineNumbers, fileRow.Language, fileRow.File));
                            }

                            int[] hash;
                            try
                            {
                                Installer.GetFileHash(fileInfo.FullName, 0, out hash);
                            }
                            catch (Win32Exception e)
                            {
                                if (0x2 == e.NativeErrorCode) // ERROR_FILE_NOT_FOUND
                                {
                                    throw new WixException(WixErrors.FileNotFound(fileRow.SourceLineNumbers, fileInfo.FullName));
                                }
                                else
                                {
                                    throw new WixException(WixErrors.Win32Exception(e.NativeErrorCode, fileInfo.FullName, e.Message));
                                }
                            }

                            if (null == fileRow.HashRow)
                            {
                                Table msiFileHashTable = output.EnsureTable(this.core.TableDefinitions["MsiFileHash"]);
                                fileRow.HashRow = msiFileHashTable.CreateRow(fileRow.SourceLineNumbers);
                            }

                            fileRow.HashRow[0] = fileRow.File;
                            fileRow.HashRow[1] = 0;
                            fileRow.HashRow[2] = hash[0];
                            fileRow.HashRow[3] = hash[1];
                            fileRow.HashRow[4] = hash[2];
                            fileRow.HashRow[5] = hash[3];
                        }
                    }
                    else // update the file row with the version and language information
                    {
                        // Check if the version field references a fileId because this would mean it has a companion file and the version should not be overwritten.
                        if (null == fileRow.Version || !fileRowIndex.ContainsKey(fileRow.Version))
                        {
                            fileRow.Version = version;
                        }

                        if (null != fileRow.Language && 0 == language.Length)
                        {
                            this.core.OnMessage(WixWarnings.DefaultLanguageUsedForVersionedFile(fileRow.SourceLineNumbers, fileRow.Language, fileRow.File));
                        }
                        else
                        {
                            fileRow.Language = language;
                        }

                        // Populate the binder variables for this file information if requested.
                        if (null != infoCache)
                        {
                            if (!String.IsNullOrEmpty(fileRow.Version))
                            {
                                string key = String.Format(CultureInfo.InvariantCulture, "fileversion.{0}", Demodularize(output, modularizationGuid, fileRow.File));
                                infoCache[key] = fileRow.Version;
                            }

                            if (!String.IsNullOrEmpty(fileRow.Language))
                            {
                                string key = String.Format(CultureInfo.InvariantCulture, "filelanguage.{0}", Demodularize(output, modularizationGuid, fileRow.File));
                                infoCache[key] = fileRow.Language;
                            }
                        }
                    }
                }
                else
                {
                    this.core.OnMessage(WixErrors.CannotFindFile(fileRow.SourceLineNumbers, fileRow.File, fileRow.FileName, fileRow.Source));
                }
            }

            // if we're not suppressing automagically grabbing assembly information and this is a
            // CLR assembly, load the assembly and get the assembly name information
            if (!this.suppressAssemblies)
            {
                if (FileAssemblyType.DotNetAssembly == fileRow.AssemblyType)
                {
                    StringDictionary assemblyNameValues = new StringDictionary();

                    CLRInterop.IReferenceIdentity referenceIdentity = null;
                    Guid referenceIdentityGuid = CLRInterop.ReferenceIdentityGuid;
                    uint result = CLRInterop.GetAssemblyIdentityFromFile(fileInfo.FullName, ref referenceIdentityGuid, out referenceIdentity);
                    if (0 == result && null != referenceIdentity)
                    {
                        string culture = referenceIdentity.GetAttribute(null, "Culture");
                        if (null != culture)
                        {
                            assemblyNameValues.Add("Culture", culture);
                        }
                        else
                        {
                            assemblyNameValues.Add("Culture", "neutral");
                        }

                        string name = referenceIdentity.GetAttribute(null, "Name");
                        if (null != name)
                        {
                            assemblyNameValues.Add("Name", name);
                        }

                        string processorArchitecture = referenceIdentity.GetAttribute(null, "ProcessorArchitecture");
                        if (null != processorArchitecture)
                        {
                            assemblyNameValues.Add("ProcessorArchitecture", processorArchitecture);
                        }

                        string publicKeyToken = referenceIdentity.GetAttribute(null, "PublicKeyToken");
                        if (null != publicKeyToken)
                        {
                            bool publicKeyIsNeutral = (String.Equals(publicKeyToken, "neutral", StringComparison.OrdinalIgnoreCase));

                            // Managed code expects "null" instead of "neutral", and
                            // this won't be installed to the GAC since it's not signed anyway.
                            assemblyNameValues.Add("publicKeyToken", publicKeyIsNeutral ? "null" : publicKeyToken.ToUpperInvariant());
                            assemblyNameValues.Add("publicKeyTokenPreservedCase", publicKeyIsNeutral ? "null" : publicKeyToken);
                        }
                        else if (fileRow.AssemblyApplication == null)
                        {
                            throw new WixException(WixErrors.GacAssemblyNoStrongName(fileRow.SourceLineNumbers, fileInfo.FullName, fileRow.Component));
                        }

                        string version = referenceIdentity.GetAttribute(null, "Version");
                        if (null != version)
                        {
                            assemblyNameValues.Add("Version", version);
                        }
                    }
                    else
                    {
                        this.core.OnMessage(WixErrors.InvalidAssemblyFile(fileRow.SourceLineNumbers, fileInfo.FullName, String.Format(CultureInfo.InvariantCulture, "HRESULT: 0x{0:x8}", result)));
                        return;
                    }

                    Table assemblyNameTable = output.EnsureTable(this.core.TableDefinitions["MsiAssemblyName"]);
                    if (assemblyNameValues.ContainsKey("name"))
                    {
                        SetMsiAssemblyName(output, assemblyNameTable, fileRow, "name", assemblyNameValues["name"], infoCache, modularizationGuid);
                    }

                    string fileVersion = null;
                    if (this.setMsiAssemblyNameFileVersion)
                    {
                        string language;

                        Installer.GetFileVersion(fileInfo.FullName, out fileVersion, out language);
                        SetMsiAssemblyName(output, assemblyNameTable, fileRow, "fileVersion", fileVersion, infoCache, modularizationGuid);
                    }

                    if (assemblyNameValues.ContainsKey("version"))
                    {
                        string assemblyVersion = assemblyNameValues["version"];

                        if (!this.exactAssemblyVersions)
                        {
                            // there is a bug in fusion that requires the assembly's "version" attribute
                            // to be equal to or longer than the "fileVersion" in length when its present;
                            // the workaround is to prepend zeroes to the last version number in the assembly version
                            if (this.setMsiAssemblyNameFileVersion && null != fileVersion && fileVersion.Length > assemblyVersion.Length)
                            {
                                string padding = new string('0', fileVersion.Length - assemblyVersion.Length);
                                string[] assemblyVersionNumbers = assemblyVersion.Split('.');

                                if (assemblyVersionNumbers.Length > 0)
                                {
                                    assemblyVersionNumbers[assemblyVersionNumbers.Length - 1] = String.Concat(padding, assemblyVersionNumbers[assemblyVersionNumbers.Length - 1]);
                                    assemblyVersion = String.Join(".", assemblyVersionNumbers);
                                }
                            }
                        }

                        SetMsiAssemblyName(output, assemblyNameTable, fileRow, "version", assemblyVersion, infoCache, modularizationGuid);
                    }

                    if (assemblyNameValues.ContainsKey("culture"))
                    {
                        SetMsiAssemblyName(output, assemblyNameTable, fileRow, "culture", assemblyNameValues["culture"], infoCache, modularizationGuid);
                    }

                    if (assemblyNameValues.ContainsKey("publicKeyToken"))
                    {
                        SetMsiAssemblyName(output, assemblyNameTable, fileRow, "publicKeyToken", assemblyNameValues["publicKeyToken"], infoCache, modularizationGuid);
                    }

                    if (null != fileRow.ProcessorArchitecture && 0 < fileRow.ProcessorArchitecture.Length)
                    {
                        SetMsiAssemblyName(output, assemblyNameTable, fileRow, "processorArchitecture", fileRow.ProcessorArchitecture, infoCache, modularizationGuid);
                    }

                    if (assemblyNameValues.ContainsKey("processorArchitecture"))
                    {
                        SetMsiAssemblyName(output, assemblyNameTable, fileRow, "processorArchitecture", assemblyNameValues["processorArchitecture"], infoCache, modularizationGuid);
                    }

                    // add the assembly name to the information cache
                    if (null != infoCache)
                    {
                        string fileId = Demodularize(output, modularizationGuid, fileRow.File);
                        string key = String.Concat("assemblyfullname.", fileId);
                        string assemblyName = String.Concat(assemblyNameValues["name"], ", version=", assemblyNameValues["version"], ", culture=", assemblyNameValues["culture"], ", publicKeyToken=", String.IsNullOrEmpty(assemblyNameValues["publicKeyToken"]) ? "null" : assemblyNameValues["publicKeyToken"]);
                        if (assemblyNameValues.ContainsKey("processorArchitecture"))
                        {
                            assemblyName = String.Concat(assemblyName, ", processorArchitecture=", assemblyNameValues["processorArchitecture"]);
                        }

                        infoCache[key] = assemblyName;

                        // Add entries with the preserved case publicKeyToken
                        string pcAssemblyNameKey = String.Concat("assemblyfullnamepreservedcase.", fileId);
                        infoCache[pcAssemblyNameKey] = (assemblyNameValues["publicKeyToken"] == assemblyNameValues["publicKeyTokenPreservedCase"]) ? assemblyName : assemblyName.Replace(assemblyNameValues["publicKeyToken"], assemblyNameValues["publicKeyTokenPreservedCase"]);

                        string pcPublicKeyTokenKey = String.Concat("assemblypublickeytokenpreservedcase.", fileId);
                        infoCache[pcPublicKeyTokenKey] = assemblyNameValues["publicKeyTokenPreservedCase"];
                    }
                }
                else if (FileAssemblyType.Win32Assembly == fileRow.AssemblyType)
                {
                    // Able to use the index because only the Source field is used and it is used only for more complete error messages.
                    FileRow fileManifestRow = (FileRow)fileRowIndex[fileRow.AssemblyManifest];

                    if (null == fileManifestRow)
                    {
                        this.core.OnMessage(WixErrors.MissingManifestForWin32Assembly(fileRow.SourceLineNumbers, fileRow.File, fileRow.AssemblyManifest));
                    }

                    string type = null;
                    string name = null;
                    string version = null;
                    string processorArchitecture = null;
                    string publicKeyToken = null;

                    // loading the dom is expensive we want more performant APIs than the DOM
                    // Navigator is cheaper than dom.  Perhaps there is a cheaper API still.
                    try
                    {
                        XPathDocument doc = new XPathDocument(fileManifestRow.Source);
                        XPathNavigator nav = doc.CreateNavigator();
                        nav.MoveToRoot();

                        // this assumes a particular schema for a win32 manifest and does not
                        // provide error checking if the file does not conform to schema.
                        // The fallback case here is that nothing is added to the MsiAssemblyName
                        // table for an out of tolerance Win32 manifest.  Perhaps warnings needed.
                        if (nav.MoveToFirstChild())
                        {
                            while (nav.NodeType != XPathNodeType.Element || nav.Name != "assembly")
                            {
                                nav.MoveToNext();
                            }

                            if (nav.MoveToFirstChild())
                            {
                                bool hasNextSibling = true;
                                while (nav.NodeType != XPathNodeType.Element || nav.Name != "assemblyIdentity" && hasNextSibling)
                                {
                                    hasNextSibling = nav.MoveToNext();
                                }
                                if (!hasNextSibling)
                                {
                                    this.core.OnMessage(WixErrors.InvalidManifestContent(fileRow.SourceLineNumbers, fileManifestRow.Source));
                                    return;
                                }

                                if (nav.MoveToAttribute("type", String.Empty))
                                {
                                    type = nav.Value;
                                    nav.MoveToParent();
                                }

                                if (nav.MoveToAttribute("name", String.Empty))
                                {
                                    name = nav.Value;
                                    nav.MoveToParent();
                                }

                                if (nav.MoveToAttribute("version", String.Empty))
                                {
                                    version = nav.Value;
                                    nav.MoveToParent();
                                }

                                if (nav.MoveToAttribute("processorArchitecture", String.Empty))
                                {
                                    processorArchitecture = nav.Value;
                                    nav.MoveToParent();
                                }

                                if (nav.MoveToAttribute("publicKeyToken", String.Empty))
                                {
                                    publicKeyToken = nav.Value;
                                    nav.MoveToParent();
                                }
                            }
                        }
                    }
                    catch (FileNotFoundException fe)
                    {
                        this.core.OnMessage(WixErrors.FileNotFound(SourceLineNumberCollection.FromFileName(fileManifestRow.Source), fe.FileName, "AssemblyManifest"));
                    }
                    catch (XmlException xe)
                    {
                        this.core.OnMessage(WixErrors.InvalidXml(SourceLineNumberCollection.FromFileName(fileManifestRow.Source), "manifest", xe.Message));
                    }

                    Table assemblyNameTable = output.EnsureTable(this.core.TableDefinitions["MsiAssemblyName"]);
                    if (null != name && 0 < name.Length)
                    {
                        SetMsiAssemblyName(output, assemblyNameTable, fileRow, "name", name, infoCache, modularizationGuid);
                    }

                    if (null != version && 0 < version.Length)
                    {
                        SetMsiAssemblyName(output, assemblyNameTable, fileRow, "version", version, infoCache, modularizationGuid);
                    }

                    if (null != type && 0 < type.Length)
                    {
                        SetMsiAssemblyName(output, assemblyNameTable, fileRow, "type", type, infoCache, modularizationGuid);
                    }

                    if (null != processorArchitecture && 0 < processorArchitecture.Length)
                    {
                        SetMsiAssemblyName(output, assemblyNameTable, fileRow, "processorArchitecture", processorArchitecture, infoCache, modularizationGuid);
                    }

                    if (null != publicKeyToken && 0 < publicKeyToken.Length)
                    {
                        SetMsiAssemblyName(output, assemblyNameTable, fileRow, "publicKeyToken", publicKeyToken, infoCache, modularizationGuid);
                    }
                }
            }
        }

        /// <summary>
        /// Update Control and BBControl text by reading from files when necessary.
        /// </summary>
        /// <param name="output">Internal representation of the msi database to operate upon.</param>
        private void UpdateControlText(Output output)
        {
            // Control table
            Table controlTable = output.Tables["Control"];
            if (null != controlTable)
            {
                foreach (ControlRow controlRow in controlTable.Rows)
                {
                    if (null != controlRow.SourceFile)
                    {
                        controlRow.Text = this.ReadTextFile(controlRow.SourceLineNumbers, controlRow.SourceFile);
                    }
                }
            }

            // BBControl table
            Table bbcontrolTable = output.Tables["BBControl"];
            if (null != bbcontrolTable)
            {
                foreach (BBControlRow bbcontrolRow in bbcontrolTable.Rows)
                {
                    if (null != bbcontrolRow.SourceFile)
                    {
                        bbcontrolRow.Text = this.ReadTextFile(bbcontrolRow.SourceLineNumbers, bbcontrolRow.SourceFile);
                    }
                }
            }
        }

        /// <summary>
        /// Reads a text file and returns the contents.
        /// </summary>
        /// <param name="sourceLineNumbers">Source line numbers for row from source.</param>
        /// <param name="source">Source path to file to read.</param>
        /// <returns>Text string read from file.</returns>
        private string ReadTextFile(SourceLineNumberCollection sourceLineNumbers, string source)
        {
            string text = null;

            try
            {
                using (StreamReader reader = new StreamReader(source))
                {
                    text = reader.ReadToEnd();
                }
            }
            catch (DirectoryNotFoundException e)
            {
                this.core.OnMessage(WixErrors.BinderFileManagerMissingFile(sourceLineNumbers, e.Message));
            }
            catch (FileNotFoundException e)
            {
                this.core.OnMessage(WixErrors.BinderFileManagerMissingFile(sourceLineNumbers, e.Message));
            }
            catch (IOException e)
            {
                this.core.OnMessage(WixErrors.BinderFileManagerMissingFile(sourceLineNumbers, e.Message));
            }
            catch (NotSupportedException)
            {
                this.core.OnMessage(WixErrors.FileNotFound(sourceLineNumbers, source));
            }

            return text;
        }

        /// <summary>
        /// Merges in any modules to the output database.
        /// </summary>
        /// <param name="tempDatabaseFile">The temporary database file.</param>
        /// <param name="output">Output that specifies database and modules to merge.</param>
        /// <param name="fileRows">The indexed file rows.</param>
        /// <param name="suppressedTableNames">The names of tables that are suppressed.</param>
        /// <remarks>Expects that output's database has already been generated.</remarks>
        private void MergeModules(string tempDatabaseFile, Output output, FileRowCollection fileRows, StringCollection suppressedTableNames)
        {
            Debug.Assert(OutputType.Product == output.Type);

            Table wixMergeTable = output.Tables["WixMerge"];
            Table wixFeatureModulesTable = output.Tables["WixFeatureModules"];

            // check for merge rows to see if there is any work to do
            if (null == wixMergeTable || 0 == wixMergeTable.Rows.Count)
            {
                return;
            }

            IMsmMerge2 merge = null;
            bool commit = true;
            bool logOpen = false;
            bool databaseOpen = false;
            string logPath = null;
            try
            {
                merge = NativeMethods.GetMsmMerge();

                logPath = Path.Combine(this.TempFilesLocation, "merge.log");
                merge.OpenLog(logPath);
                logOpen = true;

                merge.OpenDatabase(tempDatabaseFile);
                databaseOpen = true;

                // process all the merge rows
                foreach (WixMergeRow wixMergeRow in wixMergeTable.Rows)
                {
                    bool moduleOpen = false;

                    try
                    {
                        short mergeLanguage;

                        try
                        {
                            mergeLanguage = Convert.ToInt16(wixMergeRow.Language, CultureInfo.InvariantCulture);
                        }
                        catch (System.FormatException)
                        {
                            this.core.OnMessage(WixErrors.InvalidMergeLanguage(wixMergeRow.SourceLineNumbers, wixMergeRow.Id, wixMergeRow.Language));
                            continue;
                        }

                        this.core.OnMessage(WixVerboses.OpeningMergeModule(wixMergeRow.SourceFile, mergeLanguage));
                        merge.OpenModule(wixMergeRow.SourceFile, mergeLanguage);
                        moduleOpen = true;

                        // If there is merge configuration data, create a callback object to contain it all.
                        ConfigurationCallback callback = null;
                        if (!String.IsNullOrEmpty(wixMergeRow.ConfigurationData))
                        {
                            callback = new ConfigurationCallback(wixMergeRow.ConfigurationData);
                        }

                        // merge the module into the database that's being built
                        this.core.OnMessage(WixVerboses.MergingMergeModule(wixMergeRow.SourceFile));
                        merge.MergeEx(wixMergeRow.Feature, wixMergeRow.Directory, callback);

                        // connect any non-primary features
                        if (null != wixFeatureModulesTable)
                        {
                            foreach (Row row in wixFeatureModulesTable.Rows)
                            {
                                if (wixMergeRow.Id == (string)row[1])
                                {
                                    this.core.OnMessage(WixVerboses.ConnectingMergeModule(wixMergeRow.SourceFile, (string)row[0]));
                                    merge.Connect((string)row[0]);
                                }
                            }
                        }
                    }
                    catch (COMException)
                    {
                        commit = false;
                    }
                    finally
                    {
                        IMsmErrors mergeErrors = merge.Errors;

                        // display all the errors encountered during the merge operations for this module
                        for (int i = 1; i <= mergeErrors.Count; i++)
                        {
                            IMsmError mergeError = mergeErrors[i];
                            StringBuilder databaseKeys = new StringBuilder();
                            StringBuilder moduleKeys = new StringBuilder();

                            // build a string of the database keys
                            for (int j = 1; j <= mergeError.DatabaseKeys.Count; j++)
                            {
                                if (1 != j)
                                {
                                    databaseKeys.Append(';');
                                }
                                databaseKeys.Append(mergeError.DatabaseKeys[j]);
                            }

                            // build a string of the module keys
                            for (int j = 1; j <= mergeError.ModuleKeys.Count; j++)
                            {
                                if (1 != j)
                                {
                                    moduleKeys.Append(';');
                                }
                                moduleKeys.Append(mergeError.ModuleKeys[j]);
                            }

                            // display the merge error based on the msm error type
                            switch (mergeError.Type)
                            {
                                case MsmErrorType.msmErrorExclusion:
                                    this.core.OnMessage(WixErrors.MergeExcludedModule(wixMergeRow.SourceLineNumbers, wixMergeRow.Id, moduleKeys.ToString()));
                                    break;
                                case MsmErrorType.msmErrorFeatureRequired:
                                    this.core.OnMessage(WixErrors.MergeFeatureRequired(wixMergeRow.SourceLineNumbers, mergeError.ModuleTable, moduleKeys.ToString(), wixMergeRow.SourceFile, wixMergeRow.Id));
                                    break;
                                case MsmErrorType.msmErrorLanguageFailed:
                                    this.core.OnMessage(WixErrors.MergeLanguageFailed(wixMergeRow.SourceLineNumbers, mergeError.Language, wixMergeRow.SourceFile));
                                    break;
                                case MsmErrorType.msmErrorLanguageUnsupported:
                                    this.core.OnMessage(WixErrors.MergeLanguageUnsupported(wixMergeRow.SourceLineNumbers, mergeError.Language, wixMergeRow.SourceFile));
                                    break;
                                case MsmErrorType.msmErrorResequenceMerge:
                                    this.core.OnMessage(WixWarnings.MergeRescheduledAction(wixMergeRow.SourceLineNumbers, mergeError.DatabaseTable, databaseKeys.ToString(), wixMergeRow.SourceFile));
                                    break;
                                case MsmErrorType.msmErrorTableMerge:
                                    if ("_Validation" != mergeError.DatabaseTable) // ignore merge errors in the _Validation table
                                    {
                                        this.core.OnMessage(WixWarnings.MergeTableFailed(wixMergeRow.SourceLineNumbers, mergeError.DatabaseTable, databaseKeys.ToString(), wixMergeRow.SourceFile));
                                    }
                                    break;
                                case MsmErrorType.msmErrorPlatformMismatch:
                                    this.core.OnMessage(WixErrors.MergePlatformMismatch(wixMergeRow.SourceLineNumbers, wixMergeRow.SourceFile));
                                    break;
                                default:
                                    this.core.OnMessage(WixErrors.UnexpectedException(String.Format(CultureInfo.CurrentUICulture, WixStrings.EXP_UnexpectedMergerErrorWithType, Enum.GetName(typeof(MsmErrorType), mergeError.Type), logPath), "InvalidOperationException", Environment.StackTrace));
                                    break;
                            }
                        }

                        if (0 >= mergeErrors.Count && !commit)
                        {
                            this.core.OnMessage(WixErrors.UnexpectedException(String.Format(CultureInfo.CurrentUICulture, WixStrings.EXP_UnexpectedMergerErrorInSourceFile, wixMergeRow.SourceFile, logPath), "InvalidOperationException", Environment.StackTrace));
                        }

                        if (moduleOpen)
                        {
                            merge.CloseModule();
                        }
                    }
                }
            }
            finally
            {
                if (databaseOpen)
                {
                    merge.CloseDatabase(commit);
                }

                if (logOpen)
                {
                    merge.CloseLog();
                }
            }

            // stop processing if an error previously occurred
            if (this.core.EncounteredError)
            {
                return;
            }

            using (Database db = new Database(tempDatabaseFile, OpenDatabase.Direct))
            {
                Table suppressActionTable = output.Tables["WixSuppressAction"];

                // suppress individual actions
                if (null != suppressActionTable)
                {
                    foreach (Row row in suppressActionTable.Rows)
                    {
                        if (db.TableExists((string)row[0]))
                        {
                            string query = String.Format(CultureInfo.InvariantCulture, "SELECT * FROM {0} WHERE `Action` = '{1}'", row[0].ToString(), (string)row[1]);

                            using (View view = db.OpenExecuteView(query))
                            {
                                using (Record record = view.Fetch())
                                {
                                    if (null != record)
                                    {
                                        this.core.OnMessage(WixWarnings.SuppressMergedAction((string)row[1], row[0].ToString()));
                                        view.Modify(ModifyView.Delete, record);
                                    }
                                }
                            }
                        }
                    }
                }

                // query for merge module actions in suppressed sequences and drop them
                foreach (string tableName in suppressedTableNames)
                {
                    if (!db.TableExists(tableName))
                    {
                        continue;
                    }

                    using (View view = db.OpenExecuteView(String.Concat("SELECT `Action` FROM ", tableName)))
                    {
                        while (true)
                        {
                            using (Record resultRecord = view.Fetch())
                            {
                                if (null == resultRecord)
                                {
                                    break;
                                }

                                this.core.OnMessage(WixWarnings.SuppressMergedAction(resultRecord.GetString(1), tableName));
                            }
                        }
                    }

                    // drop suppressed sequences
                    using (View view = db.OpenExecuteView(String.Concat("DROP TABLE ", tableName)))
                    {
                    }

                    // delete the validation rows
                    using (View view = db.OpenView(String.Concat("DELETE FROM _Validation WHERE `Table` = ?")))
                    {
                        using (Record record = new Record(1))
                        {
                            record.SetString(1, tableName);
                            view.Execute(record);
                        }
                    }
                }

                // now update the Attributes column for the files from the Merge Modules
                this.core.OnMessage(WixVerboses.ResequencingMergeModuleFiles());
                using (View view = db.OpenView("SELECT `Sequence`, `Attributes` FROM `File` WHERE `File`=?"))
                {
                    foreach (FileRow fileRow in fileRows)
                    {
                        if (!fileRow.FromModule)
                        {
                            continue;
                        }

                        using (Record record = new Record(1))
                        {
                            record.SetString(1, fileRow.File);
                            view.Execute(record);
                        }

                        using (Record recordUpdate = view.Fetch())
                        {
                            if (null == recordUpdate)
                            {
                                throw new InvalidOperationException("Failed to fetch a File row from the database that was merged in from a module.");
                            }

                            recordUpdate.SetInteger(1, fileRow.Sequence);

                            // update the file attributes to match the compression specified
                            // on the Merge element or on the Package element
                            int attributes = 0;

                            // get the current value if its not null
                            if (!recordUpdate.IsNull(2))
                            {
                                attributes = recordUpdate.GetInteger(2);
                            }

                            if (YesNoType.Yes == fileRow.Compressed)
                            {
                                // these are mutually exclusive
                                attributes |= MsiInterop.MsidbFileAttributesCompressed;
                                attributes &= ~MsiInterop.MsidbFileAttributesNoncompressed;
                            }
                            else if (YesNoType.No == fileRow.Compressed)
                            {
                                // these are mutually exclusive
                                attributes |= MsiInterop.MsidbFileAttributesNoncompressed;
                                attributes &= ~MsiInterop.MsidbFileAttributesCompressed;
                            }
                            else // not specified
                            {
                                Debug.Assert(YesNoType.NotSet == fileRow.Compressed);

                                // clear any compression bits
                                attributes &= ~MsiInterop.MsidbFileAttributesCompressed;
                                attributes &= ~MsiInterop.MsidbFileAttributesNoncompressed;
                            }
                            recordUpdate.SetInteger(2, attributes);

                            view.Modify(ModifyView.Update, recordUpdate);
                        }
                    }
                }

                db.Commit();
            }
        }

        /// <summary>
        /// Creates cabinet files.
        /// </summary>
        /// <param name="output">Output to generate image for.</param>
        /// <param name="fileRows">The indexed file rows.</param>
        /// <param name="fileTransfers">Array of files to be transfered.</param>
        /// <param name="mediaRows">The indexed media rows.</param>
        /// <param name="layoutDirectory">The directory in which the image should be layed out.</param>
        /// <param name="compressed">Flag if source image should be compressed.</param>
        /// <returns>The uncompressed file rows.</returns>
        private FileRowCollection CreateCabinetFiles(Output output, FileRowCollection fileRows, ArrayList fileTransfers, MediaRowCollection mediaRows, string layoutDirectory, bool compressed, AutoMediaAssigner autoMediaAssigner)
        {
            this.SetCabbingThreadCount();

            // Send Binder object to Facilitate NewCabNamesCallBack Callback
            CabinetBuilder cabinetBuilder = new CabinetBuilder(this.cabbingThreadCount, Marshal.GetFunctionPointerForDelegate(this.newCabNamesCallBack));

            // Supply Compile MediaTemplate Attributes to Cabinet Builder
            int MaximumCabinetSizeForLargeFileSplitting;
            int MaximumUncompressedMediaSize;
            this.GetMediaTemplateAttributes(out MaximumCabinetSizeForLargeFileSplitting, out MaximumUncompressedMediaSize);
            cabinetBuilder.MaximumCabinetSizeForLargeFileSplitting = MaximumCabinetSizeForLargeFileSplitting;
            cabinetBuilder.MaximumUncompressedMediaSize = MaximumUncompressedMediaSize;

            if (null != this.MessageHandler)
            {
                cabinetBuilder.Message += new MessageEventHandler(this.MessageHandler);
            }

            foreach (DictionaryEntry entry in autoMediaAssigner.Cabinets)
            {
                MediaRow mediaRow = (MediaRow)entry.Key;
                FileRowCollection files = (FileRowCollection)entry.Value;

                string cabinetDir = this.FileManager.ResolveMedia(mediaRow, layoutDirectory);

                CabinetWorkItem cabinetWorkItem = this.CreateCabinetWorkItem(output, cabinetDir, mediaRow, files, fileTransfers);
                if (null != cabinetWorkItem)
                {
                    cabinetBuilder.Enqueue(cabinetWorkItem);
                }
            }

            // stop processing if an error previously occurred
            if (this.core.EncounteredError)
            {
                return null;
            }

            // create queued cabinets with multiple threads
            int cabError = cabinetBuilder.CreateQueuedCabinets();
            if (0 != cabError)
            {
                this.core.EncounteredError = true;
                return null;
            }

            return autoMediaAssigner.UncompressedFileRows;
        }

        /// <summary>
        /// Sets the codepage of a database.
        /// </summary>
        /// <param name="db">Database to set codepage into.</param>
        /// <param name="output">Output with the codepage for the database.</param>
        private void SetDatabaseCodepage(Database db, Output output)
        {
            // write out the _ForceCodepage IDT file
            string idtPath = Path.Combine(this.TempFilesLocation, "_ForceCodepage.idt");
            using (StreamWriter idtFile = new StreamWriter(idtPath, false, Encoding.ASCII))
            {
                idtFile.WriteLine(); // dummy column name record
                idtFile.WriteLine(); // dummy column definition record
                idtFile.Write(output.Codepage);
                idtFile.WriteLine("\t_ForceCodepage");
            }

            // try to import the table into the MSI
            try
            {
                db.Import(Path.GetDirectoryName(idtPath), Path.GetFileName(idtPath));
            }
            catch (WixInvalidIdtException)
            {
                // the IDT should be valid, so an invalid code page was given
                throw new WixException(WixErrors.IllegalCodepage(output.Codepage));
            }
        }

        /// <summary>
        /// Creates a work item to create a cabinet.
        /// </summary>
        /// <param name="output">Output for the current database.</param>
        /// <param name="cabinetDir">Directory to create cabinet in.</param>
        /// <param name="mediaRow">MediaRow containing information about the cabinet.</param>
        /// <param name="fileRows">Collection of files in this cabinet.</param>
        /// <param name="fileTransfers">Array of files to be transfered.</param>
        /// <returns>created CabinetWorkItem object</returns>
        private CabinetWorkItem CreateCabinetWorkItem(Output output, string cabinetDir, MediaRow mediaRow, FileRowCollection fileRows, ArrayList fileTransfers)
        {
            CabinetWorkItem cabinetWorkItem = null;
            string tempCabinetFile = Path.Combine(this.TempFilesLocation, mediaRow.Cabinet);

            // check for an empty cabinet
            if (0 == fileRows.Count)
            {
                string cabinetName = mediaRow.Cabinet;

                // remove the leading '#' from the embedded cabinet name to make the warning easier to understand
                if (cabinetName.StartsWith("#", StringComparison.Ordinal))
                {
                    cabinetName = cabinetName.Substring(1);
                }

                // If building a patch, remind them to run -p for torch.
                if (OutputType.Patch == output.Type)
                {
                    this.core.OnMessage(WixWarnings.EmptyCabinet(mediaRow.SourceLineNumbers, cabinetName, true));
                }
                else
                {
                    this.core.OnMessage(WixWarnings.EmptyCabinet(mediaRow.SourceLineNumbers, cabinetName));
                }
            }

            CabinetBuildOption cabinetBuildOption = this.FileManager.ResolveCabinet(fileRows, ref tempCabinetFile);

            // create a cabinet work item if it's not being skipped
            if (CabinetBuildOption.BuildAndCopy == cabinetBuildOption || CabinetBuildOption.BuildAndMove == cabinetBuildOption)
            {
                int maxThreshold = 0; // default to the threshold for best smartcabbing (makes smallest cabinet).
                Cab.CompressionLevel compressionLevel = this.defaultCompressionLevel;

                if (mediaRow.HasExplicitCompressionLevel)
                {
                    compressionLevel = mediaRow.CompressionLevel;
                }

                cabinetWorkItem = new CabinetWorkItem(fileRows, tempCabinetFile, maxThreshold, compressionLevel, this.FileManager);
            }
            else // reuse the cabinet from the cabinet cache.
            {
                this.core.OnMessage(WixVerboses.ReusingCabCache(mediaRow.SourceLineNumbers, mediaRow.Cabinet, tempCabinetFile));

                try
                {
                    // Ensure the cached cabinet timestamp is current to prevent perpetual incremental builds. The
                    // problematic scenario goes like this. Imagine two cabinets in the cache. Update a file that
                    // goes into one of the cabinets. One cabinet will get rebuilt, the other will be copied from
                    // the cache. Now the file (an input) has a newer timestamp than the reused cabient (an output)
                    // causing the project to look like it perpetually needs a rebuild until all of the reused
                    // cabinets get newer timestamps.
                    File.SetLastWriteTime(tempCabinetFile, DateTime.Now);
                }
                catch (Exception e)
                {
                    this.core.OnMessage(WixWarnings.CannotUpdateCabCache(mediaRow.SourceLineNumbers, tempCabinetFile, e.Message));
                }
            }

            if (mediaRow.Cabinet.StartsWith("#", StringComparison.Ordinal))
            {
                Table streamsTable = output.EnsureTable(this.core.TableDefinitions["_Streams"]);

                Row streamRow = streamsTable.CreateRow(null);
                streamRow[0] = mediaRow.Cabinet.Substring(1);
                streamRow[1] = tempCabinetFile;
            }
            else
            {
                string destinationPath = Path.Combine(cabinetDir, mediaRow.Cabinet);
                FileTransfer transfer;
                if (FileTransfer.TryCreate(tempCabinetFile, destinationPath, CabinetBuildOption.BuildAndMove == cabinetBuildOption, "Cabinet", mediaRow.SourceLineNumbers, out transfer))
                {
                    transfer.Built = true;
                    fileTransfers.Add(transfer);
                }
            }

            return cabinetWorkItem;
        }

        /// <summary>
        /// Process uncompressed files.
        /// </summary>
        /// <param name="tempDatabaseFile">The temporary database file.</param>
        /// <param name="fileRows">The collection of files to copy into the image.</param>
        /// <param name="fileTransfers">Array of files to be transfered.</param>
        /// <param name="mediaRows">The indexed media rows.</param>
        /// <param name="layoutDirectory">The directory in which the image should be layed out.</param>
        /// <param name="compressed">Flag if source image should be compressed.</param>
        /// <param name="longNamesInImage">Flag if long names should be used.</param>
        private void ProcessUncompressedFiles(string tempDatabaseFile, FileRowCollection fileRows, ArrayList fileTransfers, MediaRowCollection mediaRows, string layoutDirectory, bool compressed, bool longNamesInImage)
        {
            if (0 == fileRows.Count || this.core.EncounteredError)
            {
                return;
            }

            Hashtable directories = new Hashtable();
            using (Database db = new Database(tempDatabaseFile, OpenDatabase.ReadOnly))
            {
                using (View directoryView = db.OpenExecuteView("SELECT `Directory`, `Directory_Parent`, `DefaultDir` FROM `Directory`"))
                {
                    while (true)
                    {
                        using (Record directoryRecord = directoryView.Fetch())
                        {
                            if (null == directoryRecord)
                            {
                                break;
                            }

                            string sourceName = Installer.GetName(directoryRecord.GetString(3), true, longNamesInImage);

                            directories.Add(directoryRecord.GetString(1), new ResolvedDirectory(directoryRecord.GetString(2), sourceName));
                        }
                    }
                }

                using (View fileView = db.OpenView("SELECT `Directory_`, `FileName` FROM `Component`, `File` WHERE `Component`.`Component`=`File`.`Component_` AND `File`.`File`=?"))
                {
                    using (Record fileQueryRecord = new Record(1))
                    {
                        // for each file in the array of uncompressed files
                        foreach (FileRow fileRow in fileRows)
                        {
                            string relativeFileLayoutPath = null;

                            string mediaLayoutDirectory = this.FileManager.ResolveMedia(mediaRows[fileRow.DiskId], layoutDirectory);

                            // setup up the query record and find the appropriate file in the
                            // previously executed file view
                            fileQueryRecord[1] = fileRow.File;
                            fileView.Execute(fileQueryRecord);

                            using (Record fileRecord = fileView.Fetch())
                            {
                                if (null == fileRecord)
                                {
                                    throw new WixException(WixErrors.FileIdentifierNotFound(fileRow.SourceLineNumbers, fileRow.File));
                                }

                                relativeFileLayoutPath = Binder.GetFileSourcePath(directories, fileRecord[1], fileRecord[2], compressed, longNamesInImage);
                            }

                            // finally put together the base media layout path and the relative file layout path
                            string fileLayoutPath = Path.Combine(mediaLayoutDirectory, relativeFileLayoutPath);
                            FileTransfer transfer;
                            if (FileTransfer.TryCreate(fileRow.Source, fileLayoutPath, false, "File", fileRow.SourceLineNumbers, out transfer))
                            {
                                fileTransfers.Add(transfer);
                            }
                        }
                    }
                }
            }
        }

        /// <summary>
        /// Sets the thead count to the number of processors if the current thread count is set to 0.
        /// </summary>
        /// <remarks>The thread count value must be greater than 0 otherwise and exception will be thrown.</remarks>
        private void SetCabbingThreadCount()
        {
            // default the number of cabbing threads to the number of processors if it wasn't specified
            if (0 == this.cabbingThreadCount)
            {
                string numberOfProcessors = System.Environment.GetEnvironmentVariable("NUMBER_OF_PROCESSORS");

                try
                {
                    if (null != numberOfProcessors)
                    {
                        this.cabbingThreadCount = Convert.ToInt32(numberOfProcessors, CultureInfo.InvariantCulture.NumberFormat);

                        if (0 >= this.cabbingThreadCount)
                        {
                            throw new WixException(WixErrors.IllegalEnvironmentVariable("NUMBER_OF_PROCESSORS", numberOfProcessors));
                        }
                    }
                    else // default to 1 if the environment variable is not set
                    {
                        this.cabbingThreadCount = 1;
                    }

                    this.core.OnMessage(WixVerboses.SetCabbingThreadCount(this.cabbingThreadCount.ToString()));
                }
                catch (ArgumentException)
                {
                    throw new WixException(WixErrors.IllegalEnvironmentVariable("NUMBER_OF_PROCESSORS", numberOfProcessors));
                }
                catch (FormatException)
                {
                    throw new WixException(WixErrors.IllegalEnvironmentVariable("NUMBER_OF_PROCESSORS", numberOfProcessors));
                }
            }
        }

        /// <summary>
        /// Writes the paths to the content files included in the package to a text file.
        /// </summary>
        /// <param name="path">Path to write file.</param>
        /// <param name="fileRows">Collection of file rows whose source will be written to file.</param>
        private void CreateContentsFile(string path, FileRowCollection fileRows)
        {
            string directory = Path.GetDirectoryName(path);
            if (!Directory.Exists(directory))
            {
                Directory.CreateDirectory(directory);
            }

            using (StreamWriter contents = new StreamWriter(path, false))
            {
                foreach (FileRow fileRow in fileRows)
                {
                    contents.WriteLine(fileRow.Source);
                }
            }
        }

        /// <summary>
        /// Writes the paths to the content files included in the bundle to a text file.
        /// </summary>
        /// <param name="path">Path to write file.</param>
        /// <param name="payloads">Collection of payloads whose source will be written to file.</param>
        private void CreateContentsFile(string path, IEnumerable<PayloadInfoRow> payloads)
        {
            string directory = Path.GetDirectoryName(path);
            if (!Directory.Exists(directory))
            {
                Directory.CreateDirectory(directory);
            }

            using (StreamWriter contents = new StreamWriter(path, false))
            {
                foreach (PayloadInfoRow payload in payloads)
                {
                    if (payload.ContentFile)
                    {
                        contents.WriteLine(payload.FullFileName);
                    }
                }
            }
        }

        /// <summary>
        /// Writes the paths to the output files to a text file.
        /// </summary>
        /// <param name="path">Path to write file.</param>
        /// <param name="fileTransfers">Collection of files that were transferred to the output directory.</param>
        /// <param name="pdbPath">Optional path to created .wixpdb.</param>
        private void CreateOutputsFile(string path, ArrayList fileTransfers, string pdbPath)
        {
            string directory = Path.GetDirectoryName(path);
            if (!Directory.Exists(directory))
            {
                Directory.CreateDirectory(directory);
            }

            using (StreamWriter outputs = new StreamWriter(path, false))
            {
                foreach (FileTransfer fileTransfer in fileTransfers)
                {
                    // Don't list files where the source is the same as the destination since
                    // that might be the only place the file exists. The outputs file is often
                    // used to delete stuff and losing the original source would be bad.
                    if (!fileTransfer.Redundant)
                    {
                        outputs.WriteLine(fileTransfer.Destination);
                    }
                }

                if (!String.IsNullOrEmpty(pdbPath))
                {
                    outputs.WriteLine(Path.GetFullPath(pdbPath));
                }
            }
        }

        /// <summary>
        /// Writes the paths to the built output files to a text file.
        /// </summary>
        /// <param name="path">Path to write file.</param>
        /// <param name="fileTransfers">Collection of files that were transferred to the output directory.</param>
        /// <param name="pdbPath">Optional path to created .wixpdb.</param>
        private void CreateBuiltOutputsFile(string path, ArrayList fileTransfers, string pdbPath)
        {
            string directory = Path.GetDirectoryName(path);
            if (!Directory.Exists(directory))
            {
                Directory.CreateDirectory(directory);
            }

            using (StreamWriter outputs = new StreamWriter(path, false))
            {
                foreach (FileTransfer fileTransfer in fileTransfers)
                {
                    // Only write the built file transfers. Also, skip redundant
                    // files for the same reason spelled out in this.CreateOutputsFile().
                    if (fileTransfer.Built && !fileTransfer.Redundant)
                    {
                        outputs.WriteLine(fileTransfer.Destination);
                    }
                }

                if (!String.IsNullOrEmpty(pdbPath))
                {
                    outputs.WriteLine(Path.GetFullPath(pdbPath));
                }
            }
        }

        /// <summary>
        /// Structure used to hold a row and field that contain binder variables, which need to be resolved
        /// later, once the files have been resolved.
        /// </summary>
        private struct DelayedField
        {
            /// <summary>
            /// The row containing the field.
            /// </summary>
            public Row Row;

            /// <summary>
            /// The field needing further resolving.
            /// </summary>
            public Field Field;

            /// <summary>
            /// Basic constructor for struct
            /// </summary>
            /// <param name="row">Row for the field.</param>
            /// <param name="field">Field needing further resolution.</param>
            public DelayedField(Row row, Field field)
            {
                this.Row = row;
                this.Field = field;
            }
        }

        /// <summary>
        /// Callback object for configurable merge modules.
        /// </summary>
        private sealed class ConfigurationCallback : IMsmConfigureModule
        {
            private const int SOk = 0x0;
            private const int SFalse = 0x1;
            private Hashtable configurationData;

            /// <summary>
            /// Creates a ConfigurationCallback object.
            /// </summary>
            /// <param name="configData">String to break up into name/value pairs.</param>
            public ConfigurationCallback(string configData)
            {
                if (String.IsNullOrEmpty(configData))
                {
                    throw new ArgumentNullException("configData");
                }

                string[] pairs = configData.Split(',');
                this.configurationData = new Hashtable(pairs.Length);
                for (int i = 0; i < pairs.Length; ++i)
                {
                    string[] nameVal = pairs[i].Split('=');
                    string name = nameVal[0];
                    string value = nameVal[1];

                    name = name.Replace("%2C", ",");
                    name = name.Replace("%3D", "=");
                    name = name.Replace("%25", "%");

                    value = value.Replace("%2C", ",");
                    value = value.Replace("%3D", "=");
                    value = value.Replace("%25", "%");

                    this.configurationData[name] = value;
                }
            }

            /// <summary>
            /// Returns text data based on name.
            /// </summary>
            /// <param name="name">Name of value to return.</param>
            /// <param name="configData">Out param to put configuration data into.</param>
            /// <returns>S_OK if value provided, S_FALSE if not.</returns>
            public int ProvideTextData(string name, out string configData)
            {
                if (this.configurationData.Contains(name))
                {
                    configData = (string)this.configurationData[name];
                    return SOk;
                }
                else
                {
                    configData = null;
                    return SFalse;
                }
            }

            /// <summary>
            /// Returns integer data based on name.
            /// </summary>
            /// <param name="name">Name of value to return.</param>
            /// <param name="configData">Out param to put configuration data into.</param>
            /// <returns>S_OK if value provided, S_FALSE if not.</returns>
            public int ProvideIntegerData(string name, out int configData)
            {
                if (this.configurationData.Contains(name))
                {
                    string val = (string)this.configurationData[name];
                    configData = Convert.ToInt32(val, CultureInfo.InvariantCulture);
                    return SOk;
                }
                else
                {
                    configData = 0;
                    return SFalse;
                }
            }
        }

        /// <summary>
        /// Gets Compiler Values of MediaTemplate Attributes governing Maximum Cabinet Size after applying Environment Variable Overrides
        /// </summary>
        /// <param name="output">Output to generate image for.</param>
        /// <param name="fileRows">The indexed file rows.</param>
        private void GetMediaTemplateAttributes(out int maxCabSizeForLargeFileSplitting, out int maxUncompressedMediaSize)
        {
            // Get Environment Variable Overrides for MediaTemplate Attributes governing Maximum Cabinet Size
            string mcslfsString = Environment.GetEnvironmentVariable("WIX_MCSLFS");
            string mumsString = Environment.GetEnvironmentVariable("WIX_MUMS");
            int maxCabSizeForLargeFileInMB = 0;
            int maxPreCompressedSizeInMB = 0;
            ulong testOverFlow = 0;

            // Supply Compile MediaTemplate Attributes to Cabinet Builder
            Table mediaTemplateTable = this.output.Tables["WixMediaTemplate"];
            if (mediaTemplateTable != null)
            {
                WixMediaTemplateRow mediaTemplateRow = (WixMediaTemplateRow)mediaTemplateTable.Rows[0];

                // Get the Value for Max Cab Size for File Splitting
                try
                {
                    // Override authored mcslfs value if environment variable is authored.
                    if (!String.IsNullOrEmpty(mcslfsString))
                    {
                        maxCabSizeForLargeFileInMB = Int32.Parse(mcslfsString);
                    }
                    else
                    {
                        maxCabSizeForLargeFileInMB = mediaTemplateRow.MaximumCabinetSizeForLargeFileSplitting;
                    }
                    testOverFlow = (ulong)maxCabSizeForLargeFileInMB * 1024 * 1024;
                }
                catch (FormatException)
                {
                    throw new WixException(WixErrors.IllegalEnvironmentVariable("WIX_MCSLFS", mcslfsString));
                }
                catch (OverflowException)
                {
                    throw new WixException(WixErrors.MaximumCabinetSizeForLargeFileSplittingTooLarge(null, maxCabSizeForLargeFileInMB, CompilerCore.MaxValueOfMaxCabSizeForLargeFileSplitting));
                }

                try
                {
                    // Override authored mums value if environment variable is authored.
                    if (!String.IsNullOrEmpty(mumsString))
                    {
                        maxPreCompressedSizeInMB = Int32.Parse(mumsString);
                    }
                    else
                    {
                        maxPreCompressedSizeInMB = mediaTemplateRow.MaximumUncompressedMediaSize;
                    }
                    testOverFlow = (ulong)maxPreCompressedSizeInMB * 1024 * 1024;
                }
                catch (FormatException)
                {
                    throw new WixException(WixErrors.IllegalEnvironmentVariable("WIX_MUMS", mumsString));
                }
                catch (OverflowException)
                {
                    throw new WixException(WixErrors.MaximumUncompressedMediaSizeTooLarge(null, maxPreCompressedSizeInMB));
                }

                maxCabSizeForLargeFileSplitting = maxCabSizeForLargeFileInMB;
                maxUncompressedMediaSize = maxPreCompressedSizeInMB;
            }
            else
            {
                maxCabSizeForLargeFileSplitting = 0;
                maxUncompressedMediaSize = CompilerCore.DefaultMaximumUncompressedMediaSize;
            }
        }

        /// <summary>
        /// The types that the WixPatchSymbolPaths table can hold (and that the WixPatchSymbolPathsComparer can sort).
        /// </summary>
        internal enum SymbolPathType
        {
            File,
            Component,
            Directory,
            Media,
            Product
        };

        /// <summary>
        /// Sorts the WixPatchSymbolPaths table for processing.
        /// </summary>
        internal sealed class WixPatchSymbolPathsComparer : IComparer
        {
            /// <summary>
            /// Compares two rows from the WixPatchSymbolPaths table.
            /// </summary>
            /// <param name="a">First row to compare.</param>
            /// <param name="b">Second row to compare.</param>
            /// <remarks>Only the File, Product, Component, Directory, and Media tables links are allowed by this method.</remarks>
            /// <returns>Less than zero if a is less than b; Zero if they are equal, and Greater than zero if a is greater than b</returns>
            public int Compare(Object a, Object b)
            {
                Row ra = (Row)a;
                Row rb = (Row)b;

                SymbolPathType ia = (SymbolPathType)Enum.Parse(typeof(SymbolPathType), ((Field)ra.Fields[0]).Data.ToString());
                SymbolPathType ib = (SymbolPathType)Enum.Parse(typeof(SymbolPathType), ((Field)rb.Fields[0]).Data.ToString());
                return (int)ib - (int)ia;
            }
        }

        #region DependencyExtension
        /// <summary>
        /// Imports authored dependency providers for each package in the manifest,
        /// and generates dependency providers for certain package types that do not
        /// have a provider defined.
        /// </summary>
        /// <param name="bundle">The <see cref="Output"/> object for the bundle.</param>
        /// <param name="packages">An indexed collection of chained packages.</param>
        private void ProcessDependencyProviders(Output bundle, Dictionary<string, ChainPackageInfo> packages)
        {
            // First import any authored dependencies. These may merge with imported provides from MSI packages.
            Table wixDependencyProviderTable = bundle.Tables["WixDependencyProvider"];
            if (null != wixDependencyProviderTable && 0 < wixDependencyProviderTable.Rows.Count)
            {
                // Add package information for each dependency provider authored into the manifest.
                foreach (Row wixDependencyProviderRow in wixDependencyProviderTable.Rows)
                {
                    string packageId = (string)wixDependencyProviderRow[1];

                    ChainPackageInfo package = null;
                    if (packages.TryGetValue(packageId, out package))
                    {
                        ProvidesDependency dependency = new ProvidesDependency(wixDependencyProviderRow);

                        if (String.IsNullOrEmpty(dependency.Key))
                        {
                            switch (package.ChainPackageType)
                            {
                                // The WixDependencyExtension allows an empty Key for MSIs and MSPs.
                                case Compiler.ChainPackageType.Msi:
                                    dependency.Key = package.ProductCode;
                                    break;
                                case Compiler.ChainPackageType.Msp:
                                    dependency.Key = package.PatchCode;
                                    break;
                            }
                        }

                        if (String.IsNullOrEmpty(dependency.Version))
                        {
                            dependency.Version = package.Version;
                        }

                        // If the version is still missing, a version could not be harvested from the package and was not authored.
                        if (String.IsNullOrEmpty(dependency.Version))
                        {
                            this.core.OnMessage(WixErrors.MissingDependencyVersion(package.Id));
                        }

                        if (String.IsNullOrEmpty(dependency.DisplayName))
                        {
                            dependency.DisplayName = package.DisplayName;
                        }

                        if (!package.Provides.Merge(dependency))
                        {
                            this.core.OnMessage(WixErrors.DuplicateProviderDependencyKey(dependency.Key, package.Id));
                        }
                    }
                }
            }

            // Generate providers for MSI packages that still do not have providers.
            foreach (ChainPackageInfo package in packages.Values)
            {
                if (Compiler.ChainPackageType.Msi == package.ChainPackageType && 0 == package.Provides.Count)
                {
                    ProvidesDependency dependency = new ProvidesDependency(package.ProductCode, package.Version, package.DisplayName, 0);

                    if (!package.Provides.Merge(dependency))
                    {
                        this.core.OnMessage(WixErrors.DuplicateProviderDependencyKey(dependency.Key, package.Id));
                    }
                }
                else if (Compiler.ChainPackageType.Msp == package.ChainPackageType && 0 == package.Provides.Count)
                {
                    ProvidesDependency dependency = new ProvidesDependency(package.PatchCode, package.Version, package.DisplayName, 0);

                    if (!package.Provides.Merge(dependency))
                    {
                        this.core.OnMessage(WixErrors.DuplicateProviderDependencyKey(dependency.Key, package.Id));
                    }
                }
            }
        }

        /// <summary>
        /// Sets the provider key for the bundle.
        /// </summary>
        /// <param name="bundle">The <see cref="Output"/> object for the bundle.</param>
        /// <param name="bundleInfo">The <see cref="BundleInfo"/> containing the provider key and other information for the bundle.</param>
        private void SetBundleProviderKey(Output bundle, WixBundleRow bundleInfo)
        {
            // From DependencyCommon.cs in the WixDependencyExtension.
            const int ProvidesAttributesBundle = 0x10000;

            Table wixDependencyProviderTable = bundle.Tables["WixDependencyProvider"];
            if (null != wixDependencyProviderTable && 0 < wixDependencyProviderTable.Rows.Count)
            {
                // Search the WixDependencyProvider table for the single bundle provider key.
                foreach (Row wixDependencyProviderRow in wixDependencyProviderTable.Rows)
                {
                    object attributes = wixDependencyProviderRow[5];
                    if (null != attributes && 0 != (ProvidesAttributesBundle & (int)attributes))
                    {
                        bundleInfo.ProviderKey = (string)wixDependencyProviderRow[2];
                        break;
                    }
                }
            }

            // Defaults to the bundle ID as the provider key.
        }
        #endregion

        /// <summary>
        /// Delegate for Cabinet Split Callback
        /// </summary>
        [UnmanagedFunctionPointer(CallingConvention.StdCall)]
        internal delegate void FileSplitCabNamesCallback([MarshalAs(UnmanagedType.LPWStr)]string firstCabName, [MarshalAs(UnmanagedType.LPWStr)]string newCabName, [MarshalAs(UnmanagedType.LPWStr)]string fileToken);

        /// <summary>
        /// Call back to Add File Transfer for new Cab and add new Cab to Media table
        /// This callback can come from Multiple Cabinet Builder Threads and so should be thread safe
        /// This callback will not be called in case there is no File splitting. i.e. MaximumCabinetSizeForLargeFileSplitting was not authored
        /// </summary>
        /// <param name="firstCabName">The name of splitting cabinet without extention e.g. "cab1".</param>
        /// <param name="newCabName">The name of the new cabinet that would be formed by splitting e.g. "cab1b.cab"</param>
        /// <param name="fileToken">The file token of the first file present in the splitting cabinet</param>
        internal void NewCabNamesCallBack([MarshalAs(UnmanagedType.LPWStr)]string firstCabName, [MarshalAs(UnmanagedType.LPWStr)]string newCabName, [MarshalAs(UnmanagedType.LPWStr)]string fileToken)
        {
            // Locking Mutex here as this callback can come from Multiple Cabinet Builder Threads
            Mutex mutex = new Mutex(false, "WixCabinetSplitBinderCallback");
            try
            {
                if (!mutex.WaitOne(0, false)) // Check if you can get the lock
                {
                    // Cound not get the Lock
                    this.core.OnMessage(WixVerboses.CabinetsSplitInParallel());
                    mutex.WaitOne(); // Wait on other thread
                }

                string firstCabinetName = firstCabName + ".cab";
                string newCabinetName = newCabName;
                bool transferAdded = false; // Used for Error Handling

                // Create File Transfer for new Cabinet using transfer of Base Cabinet
                foreach (FileTransfer transfer in this.fileTransfers)
                {
                    if (firstCabinetName.Equals(Path.GetFileName(transfer.Source), StringComparison.InvariantCultureIgnoreCase))
                    {
                        string newCabSourcePath = Path.Combine(Path.GetDirectoryName(transfer.Source), newCabinetName);
                        string newCabTargetPath = Path.Combine(Path.GetDirectoryName(transfer.Destination), newCabinetName);

                        FileTransfer newTransfer;
                        if (FileTransfer.TryCreate(newCabSourcePath, newCabTargetPath, transfer.Move, "Cabinet", transfer.SourceLineNumbers, out newTransfer))
                        {
                            newTransfer.Built = true;
                            this.fileTransfers.Add(newTransfer);
                            transferAdded = true;
                            break;
                        }
                    }
                }

                // Check if File Transfer was added
                if (!transferAdded)
                {
                    throw new WixException(WixErrors.SplitCabinetCopyRegistrationFailed(newCabinetName, firstCabinetName));
                }

                // Add the new Cabinets to media table using LastSequence of Base Cabinet
                Table mediaTable = this.output.Tables["Media"];
                Table fileTable = this.output.Tables["File"];
                int diskIDForLastSplitCabAdded = 0; // The DiskID value for the first cab in this cabinet split chain
                int lastSequenceForLastSplitCabAdded = 0; // The LastSequence value for the first cab in this cabinet split chain
                bool lastSplitCabinetFound = false; // Used for Error Handling

                string lastCabinetOfThisSequence = String.Empty;
                // Get the Value of Last Cabinet Added in this split Sequence from Dictionary
                if (!this.lastCabinetAddedToMediaTable.TryGetValue(firstCabinetName, out lastCabinetOfThisSequence))
                {
                    // If there is no value for this sequence, then use first Cabinet is the last one of this split sequence
                    lastCabinetOfThisSequence = firstCabinetName;
                }

                foreach (MediaRow mediaRow in mediaTable.Rows)
                {
                    // Get details for the Last Cabinet Added in this Split Sequence
                    if ((lastSequenceForLastSplitCabAdded == 0) && lastCabinetOfThisSequence.Equals(mediaRow.Cabinet, StringComparison.InvariantCultureIgnoreCase))
                    {
                        lastSequenceForLastSplitCabAdded = mediaRow.LastSequence;
                        diskIDForLastSplitCabAdded = mediaRow.DiskId;
                        lastSplitCabinetFound = true;
                    }

                    // Check for Name Collision for the new Cabinet added
                    if (newCabinetName.Equals(mediaRow.Cabinet, StringComparison.InvariantCultureIgnoreCase))
                    {
                        // Name Collision of generated Split Cabinet Name and user Specified Cab name for current row
                        throw new WixException(WixErrors.SplitCabinetNameCollision(newCabinetName, firstCabinetName));
                    }
                }

                // Check if the last Split Cabinet was found in the Media Table
                if (!lastSplitCabinetFound)
                {
                    throw new WixException(WixErrors.SplitCabinetInsertionFailed(newCabinetName, firstCabinetName, lastCabinetOfThisSequence));
                }

                // The new Row has to be inserted just after the last cab in this cabinet split chain according to DiskID Sort
                // This is because the FDI Extract requires DiskID of Split Cabinets to be continuous. It Fails otherwise with 
                // Error 2350 (FDI Server Error) as next DiskID did not have the right split cabinet during extraction
                MediaRow newMediaRow = (MediaRow)mediaTable.CreateRow(null);
                newMediaRow.Cabinet = newCabinetName;
                newMediaRow.DiskId = diskIDForLastSplitCabAdded + 1; // When Sorted with DiskID, this new Cabinet Row is an Insertion
                newMediaRow.LastSequence = lastSequenceForLastSplitCabAdded;

                // Now increment the DiskID for all rows that come after the newly inserted row to Ensure that DiskId is unique
                foreach (MediaRow mediaRow in mediaTable.Rows)
                {
                    // Check if this row comes after inserted row and it is not the new cabinet inserted row
                    if (mediaRow.DiskId >= newMediaRow.DiskId && !newCabinetName.Equals(mediaRow.Cabinet, StringComparison.InvariantCultureIgnoreCase))
                    {
                        mediaRow.DiskId++; // Increment DiskID
                    }
                }

                // Now Increment DiskID for All files Rows so that the refer to the right Media Row
                foreach (FileRow fileRow in fileTable.Rows)
                {
                    // Check if this row comes after inserted row and if this row is not the file that has to go into the current cabinet
                    // This check will work as we have only one large file in every splitting cabinet
                    // If we want to support splitting cabinet with more large files we need to update this code
                    if (fileRow.DiskId >= newMediaRow.DiskId && !fileRow.File.Equals(fileToken, StringComparison.InvariantCultureIgnoreCase))
                    {
                        fileRow.DiskId++; // Increment DiskID
                    }
                }

                // Update the Last Cabinet Added in the Split Sequence in Dictionary for future callback
                this.lastCabinetAddedToMediaTable[firstCabinetName] = newCabinetName;

                mediaTable.ValidateRows(); // Valdiates DiskDIs, throws Exception as Wix Error if validation fails
            }
            finally
            {
                // Releasing the Mutex here
                mutex.ReleaseMutex();
            }
        }
    }
}<|MERGE_RESOLUTION|>--- conflicted
+++ resolved
@@ -3116,22 +3116,6 @@
 
             // Ensure that the bundle has our well-known persisted values.
             Table variableTable = bundle.EnsureTable(this.core.TableDefinitions["Variable"]);
-<<<<<<< HEAD
-            Row wellKnownVariable = variableTable.CreateRow(null);
-            wellKnownVariable[0] = Binder.BURN_BUNDLE_NAME;
-            wellKnownVariable[3] = 0;
-            wellKnownVariable[4] = 1;
-
-            wellKnownVariable = variableTable.CreateRow(null);
-            wellKnownVariable[0] = Binder.BURN_BUNDLE_ORIGINAL_SOURCE;
-            wellKnownVariable[3] = 0;
-            wellKnownVariable[4] = 1;
-
-            wellKnownVariable = variableTable.CreateRow(null);
-            wellKnownVariable[0] = Binder.BURN_BUNDLE_LAST_USED_SOURCE;
-            wellKnownVariable[3] = 0;
-            wellKnownVariable[4] = 1;
-=======
             VariableRow bundleNameWellKnownVariable = (VariableRow)variableTable.CreateRow(null);
             bundleNameWellKnownVariable.Id = Binder.BURN_BUNDLE_NAME;
             bundleNameWellKnownVariable.Hidden = false;
@@ -3146,20 +3130,13 @@
             bundleLastUsedSourceWellKnownVariable.Id = Binder.BURN_BUNDLE_LAST_USED_SOURCE;
             bundleLastUsedSourceWellKnownVariable.Hidden = false;
             bundleLastUsedSourceWellKnownVariable.Persisted = true;
->>>>>>> 255bd6bd
 
             // To make lookups easier, we load the variable table bottom-up, so
             // that we can index by ID.
             List<VariableInfo> allVariables = new List<VariableInfo>(variableTable.Rows.Count);
-<<<<<<< HEAD
-            foreach (Row row in variableTable.Rows)
-            {
-                allVariables.Add(new VariableInfo(row));
-=======
             foreach (VariableRow variableRow in variableTable.Rows)
             {
                 allVariables.Add(new VariableInfo(variableRow));
->>>>>>> 255bd6bd
             }
 
             // TODO: Although the WixSearch tables are defined in the Util extension,
@@ -3294,10 +3271,6 @@
 
             Dictionary<string, ContainerInfo> containers = new Dictionary<string, ContainerInfo>();
             Dictionary<string, bool> payloadsAddedToContainers = new Dictionary<string, bool>();
-<<<<<<< HEAD
-            List<PayloadInfoRow> payloadsInDefaultAttachedContainer = new List<PayloadInfoRow>();
-=======
->>>>>>> 255bd6bd
 
             // Create the list of containers.
             Table containerTable = bundle.Tables["Container"];
@@ -3311,13 +3284,8 @@
             }
 
             // Create the default attached container for payloads that need to be attached but don't have an explicit container.
-<<<<<<< HEAD
-            containers.Add("WixAttachedContainer", new ContainerInfo("WixAttachedContainer", "bundle-attached.cab", "attached", null, this.FileManager));
-            containers["WixAttachedContainer"].Payloads = payloadsInDefaultAttachedContainer;
-=======
             ContainerInfo defaultAttachedContainer = new ContainerInfo("WixAttachedContainer", "bundle-attached.cab", "attached", null, this.FileManager);
             containers.Add(defaultAttachedContainer.Id, defaultAttachedContainer);
->>>>>>> 255bd6bd
 
             // Create lists of which payloads go in each container or are layout only.
             foreach (Row row in wixGroupTable.Rows)
@@ -3346,15 +3314,9 @@
                 }
             }
 
-<<<<<<< HEAD
-            ContainerInfo containerInfo;
-            containers.TryGetValue(Compiler.BurnUXContainerId, out containerInfo);
-            List<PayloadInfoRow> uxPayloads = null == containerInfo ? null : containerInfo.Payloads;
-=======
             ContainerInfo burnUXContainer;
             containers.TryGetValue(Compiler.BurnUXContainerId, out burnUXContainer);
             List<PayloadInfoRow> uxPayloads = null == burnUXContainer ? null : burnUXContainer.Payloads;
->>>>>>> 255bd6bd
 
             // If we didn't get any UX payloads, it's an error!
             if (null == uxPayloads || 0 == uxPayloads.Count)
@@ -3367,22 +3329,6 @@
             Table catalogTable = bundle.Tables["WixCatalog"];
             if (null != catalogTable)
             {
-<<<<<<< HEAD
-                foreach (Row row in catalogTable.Rows)
-                {
-                    // Each catalog is also a payload
-                    string payloadId = Common.GenerateIdentifier("pay", true, (string)row[1]);
-                    string catalogFile = this.FileManager.ResolveFile((string)row[1], "Catalog", row.SourceLineNumbers, BindStage.Normal);
-                    PayloadInfoRow payloadInfo = PayloadInfoRow.Create(row.SourceLineNumbers, bundle, payloadId, Path.GetFileName(catalogFile), catalogFile, true, false, null, containers[Compiler.BurnUXContainerId].Id, PackagingType.Embedded);
-
-                    // Add the payload to the UX container
-                    allPayloads.Add(payloadInfo.Id, payloadInfo);
-                    containers[Compiler.BurnUXContainerId].Payloads.Add(payloadInfo);
-                    payloadsAddedToContainers.Add(payloadInfo.Id, true);
-
-                    // Create the catalog info
-                    CatalogInfo catalog = new CatalogInfo(row, payloadId);
-=======
                 foreach (WixCatalogRow catalogRow in catalogTable.Rows)
                 {
                     // Each catalog is also a payload
@@ -3397,7 +3343,6 @@
 
                     // Create the catalog info
                     CatalogInfo catalog = new CatalogInfo(catalogRow, payloadId);
->>>>>>> 255bd6bd
                     catalogs.Add(catalog.Id, catalog);
                 }
             }
@@ -3446,13 +3391,8 @@
                     PayloadInfoRow payload = allPayloads[payloadName];
                     if (PackagingType.Embedded == payload.Packaging)
                     {
-<<<<<<< HEAD
-                        payload.Container = containers["WixAttachedContainer"].Id;
-                        payloadsInDefaultAttachedContainer.Add(payload);
-=======
                         payload.Container = defaultAttachedContainer.Id;
                         defaultAttachedContainer.Payloads.Add(payload);
->>>>>>> 255bd6bd
                     }
                     else if (!String.IsNullOrEmpty(payload.FullFileName))
                     {
@@ -3750,11 +3690,7 @@
 
             // Add the bootstrapper application manifest to the set of UX payloads.
             PayloadInfoRow baManifestPayload = PayloadInfoRow.Create(null /*TODO*/, bundle, Common.GenerateIdentifier("ux", true, "BootstrapperApplicationData.xml"),
-<<<<<<< HEAD
-                "BootstrapperApplicationData.xml", baManifestPath, false, true, null, containers[Compiler.BurnUXContainerId].Id, PackagingType.Embedded);
-=======
                 "BootstrapperApplicationData.xml", baManifestPath, false, true, null, burnUXContainer.Id, PackagingType.Embedded);
->>>>>>> 255bd6bd
             baManifestPayload.EmbeddedId = string.Format(CultureInfo.InvariantCulture, BurnCommon.BurnUXContainerEmbeddedIdFormat, uxPayloads.Count);
             uxPayloads.Add(baManifestPayload);
 
@@ -3779,14 +3715,8 @@
                 writer.InitializeBundleSectionData(burnStubFile.Length, bundleInfo.BundleId);
 
                 // Always create UX container and attach it first
-<<<<<<< HEAD
-                ContainerInfo uxContainer = containers[Compiler.BurnUXContainerId];
-                this.CreateContainer(uxContainer, manifestPath);
-                writer.AppendContainer(uxContainer.TempPath, BurnWriter.Container.UX);
-=======
                 this.CreateContainer(burnUXContainer, manifestPath);
                 writer.AppendContainer(burnUXContainer.TempPath, BurnWriter.Container.UX);
->>>>>>> 255bd6bd
 
                 // Now append all other attached containers
                 foreach (ContainerInfo container in containers.Values)
@@ -3993,15 +3923,6 @@
                 {
                     foreach (WixBundlePatchTargetCodeRow row in rows)
                     {
-<<<<<<< HEAD
-                        Row slipstreaMspRow = slipstreamMspTable.CreateRow(row.SourceLineNumbers, false);
-                        slipstreaMspRow[0] = msi.Id;
-                        slipstreaMspRow[1] = row.MspPackageId;
-
-                        if (slipstreamMspRows.TryAdd(slipstreaMspRow))
-                        {
-                            slipstreamMspTable.Rows.Add(slipstreaMspRow);
-=======
                         Row slipstreamMspRow = slipstreamMspTable.CreateRow(row.SourceLineNumbers, false);
                         slipstreamMspRow[0] = msi.Id;
                         slipstreamMspRow[1] = row.MspPackageId;
@@ -4009,7 +3930,6 @@
                         if (slipstreamMspRows.TryAdd(slipstreamMspRow))
                         {
                             slipstreamMspTable.Rows.Add(slipstreamMspRow);
->>>>>>> 255bd6bd
                         }
                     }
 
@@ -4020,15 +3940,6 @@
                 {
                     foreach (WixBundlePatchTargetCodeRow row in rows)
                     {
-<<<<<<< HEAD
-                        Row slipstreaMspRow = slipstreamMspTable.CreateRow(row.SourceLineNumbers, false);
-                        slipstreaMspRow[0] = msi.Id;
-                        slipstreaMspRow[1] = row.MspPackageId;
-
-                        if (slipstreamMspRows.TryAdd(slipstreaMspRow))
-                        {
-                            slipstreamMspTable.Rows.Add(slipstreaMspRow);
-=======
                         Row slipstreamMspRow = slipstreamMspTable.CreateRow(row.SourceLineNumbers, false);
                         slipstreamMspRow[0] = msi.Id;
                         slipstreamMspRow[1] = row.MspPackageId;
@@ -4036,7 +3947,6 @@
                         if (slipstreamMspRows.TryAdd(slipstreamMspRow))
                         {
                             slipstreamMspTable.Rows.Add(slipstreamMspRow);
->>>>>>> 255bd6bd
                         }
                     }
 
