--- conflicted
+++ resolved
@@ -3741,18 +3741,17 @@
                 <Parameter Type="System.String" Name="elementName" />
             </Instance>
         </Message>
-<<<<<<< HEAD
-        <Message Id="BackslashTerminateInlineDirectorySyntax" Number="1145">
+        <Message Id="AllChangesIncludedInPatch" Number="1145">
+            <Instance>
+                All changes between the baseline and upgraded packages will be included in the patch except for any change to the ProductCode. The 'All' element is supported primarily for testing purposes and negates the benefits of patch families.
+            </Instance>
+        </Message>
+        <Message Id="BackslashTerminateInlineDirectorySyntax" Number="1146">
             <Instance>
                 Backslash terminate the {0}/@{1} attribute's inline directory value '{2}'. A backslash ensures a directory name will not be mistaken for a directory reference.
                 <Parameter Type="System.String" Name="elementName" />
                 <Parameter Type="System.String" Name="attributeName" />
                 <Parameter Type="System.String" Name="value" />
-=======
-        <Message Id="AllChangesIncludedInPatch" Number="1145">
-            <Instance>
-                All changes between the baseline and upgraded packages will be included in the patch except for any change to the ProductCode. The 'All' element is supported primarily for testing purposes and negates the benefits of patch families.
->>>>>>> 8a9d5c22
             </Instance>
         </Message>
     </Class>
