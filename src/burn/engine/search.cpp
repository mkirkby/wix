--- conflicted
+++ resolved
@@ -1091,19 +1091,11 @@
         {
             // set this here so we have a way of knowing that we don't need to bother
             // querying for the product information below
-<<<<<<< HEAD
-            hr = ERROR_UNKNOWN_PRODUCT;
-        }
-    }
-
-    if (ERROR_UNKNOWN_PRODUCT != hr)
-=======
             hr = HRESULT_FROM_WIN32(ERROR_UNKNOWN_PRODUCT);
         }
     }
 
     if (HRESULT_FROM_WIN32(ERROR_UNKNOWN_PRODUCT) != hr)
->>>>>>> ba527e11
     {
         hr = WiuGetProductInfo(sczGuid, wzProperty, &value.sczValue);
         if (HRESULT_FROM_WIN32(ERROR_UNKNOWN_PROPERTY) == hr)
