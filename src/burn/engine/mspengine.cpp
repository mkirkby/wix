--- conflicted
+++ resolved
@@ -1,909 +1,3 @@
-<<<<<<< HEAD
-//-------------------------------------------------------------------------------------------------
-// <copyright file="mspengine.cpp" company="Outercurve Foundation">
-//   Copyright (c) 2004, Outercurve Foundation.
-//   This software is released under Microsoft Reciprocal License (MS-RL).
-//   The license and further copyright text can be found in the file
-//   LICENSE.TXT at the root directory of the distribution.
-// </copyright>
-//
-// <summary>
-//    Module: MSP Engine
-// </summary>
-//-------------------------------------------------------------------------------------------------
-
-#include "precomp.h"
-
-
-// constants
-
-
-// structs
-
-struct POSSIBLE_TARGETPRODUCT
-{
-    WCHAR wzProductCode[39];
-    MSIINSTALLCONTEXT context;
-};
-
-// internal function declarations
-
-static HRESULT GetPossibleTargetProductCodes(
-    __in BURN_PACKAGES*     pPackages,
-    __deref_inout_ecount_opt(*pcPossibleTargetProductCodes) POSSIBLE_TARGETPRODUCT** prgPossibleTargetProductCodes,
-    __inout DWORD* pcPossibleTargetProductCodes
-    );
-static HRESULT AddPossibleTargetProduct(
-    __in STRINGDICT_HANDLE sdUniquePossibleTargetProductCodes,
-    __in_z LPCWSTR wzPossibleTargetProductCode,
-    __in MSIINSTALLCONTEXT context,
-    __deref_inout_ecount_opt(*pcPossibleTargetProducts) POSSIBLE_TARGETPRODUCT** prgPossibleTargetProducts,
-    __inout DWORD* pcPossibleTargetProducts
-    );
-static HRESULT AddDetectedTargetProduct(
-    __in BURN_PACKAGES* pPackages,
-    __in BURN_PACKAGE* pPackage,
-    __in DWORD dwOrder,
-    __in_z LPCWSTR wzProductCode,
-    __in MSIINSTALLCONTEXT context
-    );
-static void DeterminePatchChainedTarget(
-    __in BURN_PACKAGES* pPackages,
-    __in BURN_PACKAGE* pMspPackage,
-    __in LPCWSTR wzTargetProductCode,
-    __out BURN_PACKAGE** ppChainedTargetPackage,
-    __out BOOL* pfSlipstreamed
-    );
-static HRESULT PlanTargetProduct(
-    __in BOOTSTRAPPER_DISPLAY display,
-    __in BOOL fRollback,
-    __in BURN_PLAN* pPlan,
-    __in BURN_LOGGING* pLog,
-    __in BURN_VARIABLES* pVariables,
-    __in BOOTSTRAPPER_ACTION_STATE actionState,
-    __in BURN_PACKAGE* pPackage,
-    __in BURN_MSPTARGETPRODUCT* pTargetProduct
-    );
-
-
-// function definitions
-
-extern "C" HRESULT MspEngineParsePackageFromXml(
-    __in IXMLDOMNode* pixnMspPackage,
-    __in BURN_PACKAGE* pPackage
-    )
-{
-    HRESULT hr = S_OK;
-
-    // @PatchCode
-    hr = XmlGetAttributeEx(pixnMspPackage, L"PatchCode", &pPackage->Msp.sczPatchCode);
-    ExitOnFailure(hr, "Failed to get @PatchCode.");
-
-    // @PatchXml
-    hr = XmlGetAttributeEx(pixnMspPackage, L"PatchXml", &pPackage->Msp.sczApplicabilityXml);
-    ExitOnFailure(hr, "Failed to get @PatchXml.");
-
-    // @DisplayInternalUI
-    hr = XmlGetYesNoAttribute(pixnMspPackage, L"DisplayInternalUI", &pPackage->Msp.fDisplayInternalUI);
-    ExitOnFailure(hr, "Failed to get @DisplayInternalUI.");
-
-    // Read properties.
-    hr = MsiEngineParsePropertiesFromXml(pixnMspPackage, &pPackage->Msp.rgProperties, &pPackage->Msp.cProperties);
-    ExitOnFailure(hr, "Failed to parse properties from XML.");
-
-LExit:
-
-    return hr;
-}
-
-extern "C" void MspEnginePackageUninitialize(
-    __in BURN_PACKAGE* pPackage
-    )
-{
-    ReleaseStr(pPackage->Msp.sczPatchCode);
-    ReleaseStr(pPackage->Msp.sczApplicabilityXml);
-
-    // free properties
-    if (pPackage->Msp.rgProperties)
-    {
-        for (DWORD i = 0; i < pPackage->Msp.cProperties; ++i)
-        {
-            BURN_MSIPROPERTY* pProperty = &pPackage->Msp.rgProperties[i];
-
-            ReleaseStr(pProperty->sczId);
-            ReleaseStr(pProperty->sczValue);
-            ReleaseStr(pProperty->sczRollbackValue);
-        }
-        MemFree(pPackage->Msp.rgProperties);
-    }
-
-    // free target products
-    ReleaseMem(pPackage->Msp.rgTargetProducts);
-
-    // clear struct
-    memset(&pPackage->Msp, 0, sizeof(pPackage->Msp));
-}
-
-extern "C" HRESULT MspEngineDetectInitialize(
-    __in BURN_PACKAGES* pPackages
-    )
-{
-    AssertSz(pPackages->cPatchInfo, "MspEngineDetectInitialize() should only be called if there are MSP packages.");
-
-    HRESULT hr = S_OK;
-    POSSIBLE_TARGETPRODUCT* rgPossibleTargetProductCodes = NULL;
-    DWORD cPossibleTargetProductCodes = 0;
-
-#ifdef DEBUG
-    // All patch info should be initialized to zero.
-    for (DWORD i = 0; i < pPackages->cPatchInfo; ++i)
-    {
-        BURN_PACKAGE* pPackage = pPackages->rgPatchInfoToPackage[i];
-        Assert(!pPackage->Msp.cTargetProductCodes);
-        Assert(!pPackage->Msp.rgTargetProducts);
-    }
-#endif
-
-    // Figure out which product codes to target on the machine. In the worst case all products on the machine
-    // will be returned.
-    hr = GetPossibleTargetProductCodes(pPackages, &rgPossibleTargetProductCodes, &cPossibleTargetProductCodes);
-    ExitOnFailure(hr, "Failed to get possible target product codes.");
-
-    // Loop through possible target products, testing the collective patch applicability against each product in
-    // the appropriate context. Store the result with the appropriate patch package.
-    for (UINT iSearch = 0; iSearch < cPossibleTargetProductCodes; ++iSearch)
-    {
-        POSSIBLE_TARGETPRODUCT* pPossibleTargetProduct = rgPossibleTargetProductCodes + iSearch;
-
-        LogId(REPORT_STANDARD, MSG_DETECT_CALCULATE_PATCH_APPLICABILITY, pPossibleTargetProduct->wzProductCode, LoggingMsiInstallContext(pPossibleTargetProduct->context));
-
-        hr = WiuDeterminePatchSequence(pPossibleTargetProduct->wzProductCode, NULL, pPossibleTargetProduct->context, pPackages->rgPatchInfo, pPackages->cPatchInfo);
-        if (SUCCEEDED(hr))
-        {
-            for (DWORD iPatchInfo = 0; iPatchInfo < pPackages->cPatchInfo; ++iPatchInfo)
-            {
-                if (ERROR_SUCCESS == pPackages->rgPatchInfo[iPatchInfo].uStatus)
-                {
-                    BURN_PACKAGE* pMspPackage = pPackages->rgPatchInfoToPackage[iPatchInfo];
-                    Assert(BURN_PACKAGE_TYPE_MSP == pMspPackage->type);
-
-                    // Note that we do add superseded and obsolete MSP packages. Package Detect and Plan will sort them out later.
-                    hr = AddDetectedTargetProduct(pPackages, pMspPackage, pPackages->rgPatchInfo[iPatchInfo].dwOrder, pPossibleTargetProduct->wzProductCode, pPossibleTargetProduct->context);
-                    ExitOnFailure1(hr, "Failed to add target product code to package: %ls", pMspPackage->sczId);
-                }
-                // TODO: should we log something for this error case?
-            }
-        }
-        else
-        {
-            LogId(REPORT_STANDARD, MSG_DETECT_FAILED_CALCULATE_PATCH_APPLICABILITY, pPossibleTargetProduct->wzProductCode, LoggingMsiInstallContext(pPossibleTargetProduct->context), hr);
-        }
-
-        hr = S_OK; // always reset so we test all possible target products.
-    }
-
-LExit:
-    ReleaseMem(rgPossibleTargetProductCodes);
-
-    return hr;
-}
-
-extern "C" HRESULT MspEngineDetectPackage(
-    __in BURN_PACKAGE* pPackage,
-    __in BURN_USER_EXPERIENCE* pUserExperience
-    )
-{
-    HRESULT hr = S_OK;
-    int nResult = IDOK;
-    LPWSTR sczState = NULL;
-
-    if (0 == pPackage->Msp.cTargetProductCodes)
-    {
-        pPackage->currentState = BOOTSTRAPPER_PACKAGE_STATE_ABSENT;
-    }
-    else
-    {
-        // Start the package state at the the highest state then loop through all the
-        // target product codes and end up setting the current state to the lowest
-        // package state applied to the the target product codes.
-        pPackage->currentState = BOOTSTRAPPER_PACKAGE_STATE_SUPERSEDED;
-
-        for (DWORD i = 0; i < pPackage->Msp.cTargetProductCodes; ++i)
-        {
-            BURN_MSPTARGETPRODUCT* pTargetProduct = pPackage->Msp.rgTargetProducts + i;
-
-            hr = WiuGetPatchInfoEx(pPackage->Msp.sczPatchCode, pTargetProduct->wzTargetProductCode, NULL, pTargetProduct->context, INSTALLPROPERTY_PATCHSTATE, &sczState);
-            if (SUCCEEDED(hr))
-            {
-                switch (*sczState)
-                {
-                case '1':
-                    pTargetProduct->patchPackageState = BOOTSTRAPPER_PACKAGE_STATE_PRESENT;
-                    break;
-
-                case '2':
-                    pTargetProduct->patchPackageState = BOOTSTRAPPER_PACKAGE_STATE_SUPERSEDED;
-                    break;
-
-                case '4':
-                    pTargetProduct->patchPackageState = BOOTSTRAPPER_PACKAGE_STATE_OBSOLETE;
-                    break;
-
-                default:
-                    pTargetProduct->patchPackageState = BOOTSTRAPPER_PACKAGE_STATE_ABSENT;
-                    break;
-                }
-            }
-            else if (HRESULT_FROM_WIN32(ERROR_UNKNOWN_PATCH) == hr)
-            {
-                pTargetProduct->patchPackageState = BOOTSTRAPPER_PACKAGE_STATE_ABSENT;
-                hr = S_OK;
-            }
-            ExitOnFailure2(hr, "Failed to get patch information for patch code: %ls, target product code: %ls", pPackage->Msp.sczPatchCode, pTargetProduct->wzTargetProductCode);
-
-            if (pPackage->currentState > pTargetProduct->patchPackageState)
-            {
-                pPackage->currentState = pTargetProduct->patchPackageState;
-            }
-
-            nResult = pUserExperience->pUserExperience->OnDetectTargetMsiPackage(pPackage->sczId, pTargetProduct->wzTargetProductCode, pTargetProduct->patchPackageState);
-            hr = UserExperienceInterpretResult(pUserExperience, MB_OKCANCEL, nResult);
-            ExitOnRootFailure(hr, "UX aborted detect target MSI package.");
-        }
-    }
-
-LExit:
-    ReleaseStr(sczState);
-
-    return hr;
-}
-
-//
-// PlanCalculate - calculates the execute and rollback state for the requested package state.
-//
-extern "C" HRESULT MspEnginePlanCalculatePackage(
-    __in BURN_PACKAGE* pPackage,
-    __in BURN_USER_EXPERIENCE* pUserExperience
-    )
-{
-    HRESULT hr = S_OK;
-
-    for (DWORD i = 0; i < pPackage->Msp.cTargetProductCodes; ++i)
-    {
-        BURN_MSPTARGETPRODUCT* pTargetProduct = pPackage->Msp.rgTargetProducts + i;
-
-        BOOTSTRAPPER_REQUEST_STATE requested = pPackage->requested;
-        BOOTSTRAPPER_ACTION_STATE execute = BOOTSTRAPPER_ACTION_STATE_NONE;
-        BOOTSTRAPPER_ACTION_STATE rollback = BOOTSTRAPPER_ACTION_STATE_NONE;
-
-        int nResult = pUserExperience->pUserExperience->OnPlanTargetMsiPackage(pPackage->sczId, pTargetProduct->wzTargetProductCode, &requested);
-        hr = UserExperienceInterpretResult(pUserExperience, MB_OKCANCEL, nResult);
-        ExitOnRootFailure(hr, "UX aborted plan target MSI package.");
-
-        // Calculate the execute action.
-        switch (pTargetProduct->patchPackageState)
-        {
-        case BOOTSTRAPPER_PACKAGE_STATE_PRESENT:
-            switch (requested)
-            {
-            case BOOTSTRAPPER_REQUEST_STATE_REPAIR:
-                execute = BOOTSTRAPPER_ACTION_STATE_REPAIR;
-                break;
-
-            case BOOTSTRAPPER_REQUEST_STATE_ABSENT: __fallthrough;
-            case BOOTSTRAPPER_REQUEST_STATE_CACHE:
-                execute = pPackage->fUninstallable ? BOOTSTRAPPER_ACTION_STATE_UNINSTALL : BOOTSTRAPPER_ACTION_STATE_NONE;
-                break;
-
-            case BOOTSTRAPPER_REQUEST_STATE_FORCE_ABSENT:
-                execute = BOOTSTRAPPER_ACTION_STATE_UNINSTALL;
-                break;
-
-            default:
-                execute = BOOTSTRAPPER_ACTION_STATE_NONE;
-                break;
-            }
-            break;
-
-        case BOOTSTRAPPER_PACKAGE_STATE_ABSENT:
-            switch (requested)
-            {
-            case BOOTSTRAPPER_REQUEST_STATE_PRESENT: __fallthrough;
-            case BOOTSTRAPPER_REQUEST_STATE_REPAIR:
-                execute = BOOTSTRAPPER_ACTION_STATE_INSTALL;
-                break;
-
-            default:
-                execute = BOOTSTRAPPER_ACTION_STATE_NONE;
-                break;
-            }
-            break;
-        }
-
-        // Calculate the rollback action if there is an execute action.
-        if (BOOTSTRAPPER_ACTION_STATE_NONE != execute)
-        {
-            switch (BOOTSTRAPPER_PACKAGE_STATE_UNKNOWN != pPackage->expected ? pPackage->expected : pPackage->currentState)
-            {
-            case BOOTSTRAPPER_PACKAGE_STATE_PRESENT:
-                switch (requested)
-                {
-                case BOOTSTRAPPER_REQUEST_STATE_FORCE_ABSENT: __fallthrough;
-                case BOOTSTRAPPER_REQUEST_STATE_ABSENT:
-                    rollback = BOOTSTRAPPER_ACTION_STATE_INSTALL;
-                    break;
-
-                default:
-                    rollback = BOOTSTRAPPER_ACTION_STATE_NONE;
-                    break;
-                }
-                break;
-
-            case BOOTSTRAPPER_PACKAGE_STATE_ABSENT: __fallthrough;
-            case BOOTSTRAPPER_PACKAGE_STATE_CACHED:
-                switch (requested)
-                {
-                case BOOTSTRAPPER_REQUEST_STATE_PRESENT: __fallthrough;
-                case BOOTSTRAPPER_REQUEST_STATE_REPAIR:
-                    rollback = pPackage->fUninstallable ? BOOTSTRAPPER_ACTION_STATE_UNINSTALL : BOOTSTRAPPER_ACTION_STATE_NONE;
-                    break;
-
-                default:
-                    rollback = BOOTSTRAPPER_ACTION_STATE_NONE;
-                    break;
-                }
-                break;
-
-            default:
-                rollback = BOOTSTRAPPER_ACTION_STATE_NONE;
-                break;
-            }
-        }
-
-        pTargetProduct->execute = execute;
-        pTargetProduct->rollback = rollback;
-
-        // The highest aggregate action state found will be returned.
-        if (pPackage->execute < execute)
-        {
-            pPackage->execute = execute;
-        }
-
-        if (pPackage->rollback < rollback)
-        {
-            pPackage->rollback = rollback;
-        }
-    }
-
-LExit:
-
-    return hr;
-}
-
-//
-// PlanAdd - adds the calculated execute and rollback actions for the package.
-//
-extern "C" HRESULT MspEnginePlanAddPackage(
-    __in BOOTSTRAPPER_DISPLAY display,
-    __in BURN_PACKAGE* pPackage,
-    __in BURN_PLAN* pPlan,
-    __in BURN_LOGGING* pLog,
-    __in BURN_VARIABLES* pVariables,
-    __in_opt HANDLE hCacheEvent,
-    __in BOOL fPlanPackageCacheRollback
-    )
-{
-    HRESULT hr = S_OK;
-
-    // TODO: need to handle the case where this patch adds itself to an earlier patch's list of target products. That would
-    //       essentially bump this patch earlier in the plan and we need to make sure this patch is downloaded.
-    // add wait for cache
-    if (hCacheEvent)
-    {
-        hr = PlanExecuteCacheSyncAndRollback(pPlan, pPackage, hCacheEvent, fPlanPackageCacheRollback);
-        ExitOnFailure(hr, "Failed to plan package cache syncpoint");
-    }
-
-    hr = DependencyPlanPackage(NULL, pPackage, pPlan);
-    ExitOnFailure(hr, "Failed to plan package dependency actions.");
-
-    // Plan the actions for each target product code.
-    for (DWORD i = 0; i < pPackage->Msp.cTargetProductCodes; ++i)
-    {
-        BURN_MSPTARGETPRODUCT* pTargetProduct = pPackage->Msp.rgTargetProducts + i;
-
-        // If the execute state for patching this target product is higher than the overall package execute state then
-        // skip patching this target product. This happens when the patch uninstall was disabled because there are other
-        // dependents on the machine.
-        if (pPackage->execute < pTargetProduct->execute)
-        {
-            pTargetProduct->execute = BOOTSTRAPPER_ACTION_STATE_NONE;
-            pTargetProduct->rollback = BOOTSTRAPPER_ACTION_STATE_NONE;
-        }
-
-        if (BOOTSTRAPPER_ACTION_STATE_NONE != pTargetProduct->execute)
-        {
-            hr = PlanTargetProduct(display, FALSE, pPlan, pLog, pVariables, pTargetProduct->execute, pPackage, pTargetProduct);
-            ExitOnFailure(hr, "Failed to plan target product.");
-        }
-
-        if (BOOTSTRAPPER_ACTION_STATE_NONE != pTargetProduct->rollback)
-        {
-            hr = PlanTargetProduct(display, TRUE, pPlan, pLog, pVariables, pTargetProduct->rollback, pPackage, pTargetProduct);
-            ExitOnFailure(hr, "Failed to plan rollack target product.");
-        }
-    }
-
-LExit:
-
-    return hr;
-}
-
-extern "C" HRESULT MspEngineExecutePackage(
-    __in_opt HWND hwndParent,
-    __in BURN_EXECUTE_ACTION* pExecuteAction,
-    __in BURN_VARIABLES* pVariables,
-    __in BOOL fRollback,
-    __in PFN_MSIEXECUTEMESSAGEHANDLER pfnMessageHandler,
-    __in LPVOID pvContext,
-    __out BOOTSTRAPPER_APPLY_RESTART* pRestart
-    )
-{
-    HRESULT hr = S_OK;
-    INSTALLUILEVEL uiLevel = pExecuteAction->mspTarget.pPackage->Msp.fDisplayInternalUI ? INSTALLUILEVEL_DEFAULT : static_cast<INSTALLUILEVEL>(INSTALLUILEVEL_NONE | INSTALLUILEVEL_SOURCERESONLY);
-    WIU_MSI_EXECUTE_CONTEXT context = { };
-    WIU_RESTART restart = WIU_RESTART_NONE;
-
-    LPWSTR sczCachedDirectory = NULL;
-    LPWSTR sczMspPath = NULL;
-    LPWSTR sczPatches = NULL;
-    LPWSTR sczProperties = NULL;
-    LPWSTR sczObfuscatedProperties = NULL;
-
-    // default to "verbose" logging
-    DWORD dwLogMode = WIU_LOG_DEFAULT | INSTALLLOGMODE_VERBOSE;
-
-    // get cached MSP paths
-    for (DWORD i = 0; i < pExecuteAction->mspTarget.cOrderedPatches; ++i)
-    {
-        LPCWSTR wzAppend = NULL;
-        BURN_PACKAGE* pMspPackage = pExecuteAction->mspTarget.rgOrderedPatches[i].pPackage;
-        AssertSz(BURN_PACKAGE_TYPE_MSP == pMspPackage->type, "Invalid package type added to ordered patches.");
-
-        if (BOOTSTRAPPER_ACTION_STATE_INSTALL == pExecuteAction->mspTarget.action)
-        {
-            hr = CacheGetCompletedPath(pMspPackage->fPerMachine, pMspPackage->sczCacheId, &sczCachedDirectory);
-            ExitOnFailure1(hr, "Failed to get cached path for MSP package: %ls", pMspPackage->sczId);
-
-            hr = PathConcat(sczCachedDirectory, pMspPackage->rgPayloads[0].pPayload->sczFilePath, &sczMspPath);
-            ExitOnFailure(hr, "Failed to build MSP path.");
-
-            wzAppend = sczMspPath;
-        }
-        else // uninstall
-        {
-            wzAppend = pMspPackage->Msp.sczPatchCode;
-        }
-
-        if (NULL != sczPatches)
-        {
-            hr = StrAllocConcat(&sczPatches, L";", 0);
-            ExitOnFailure(hr, "Failed to semi-colon delimit patches.");
-        }
-
-        hr = StrAllocConcat(&sczPatches, wzAppend, 0);
-        ExitOnFailure(hr, "Failed to append patch.");
-    }
-
-    // Wire up the external UI handler and logging.
-    hr = WiuInitializeExternalUI(pfnMessageHandler, uiLevel, hwndParent, pvContext, fRollback, &context);
-    ExitOnFailure(hr, "Failed to initialize external UI handler.");
-
-    //if (BURN_LOGGING_LEVEL_DEBUG == logLevel)
-    //{
-    //    dwLogMode | INSTALLLOGMODE_EXTRADEBUG;
-    //}
-
-    if (pExecuteAction->mspTarget.sczLogPath && *pExecuteAction->mspTarget.sczLogPath)
-    {
-        hr = WiuEnableLog(dwLogMode, pExecuteAction->mspTarget.sczLogPath, 0);
-        ExitOnFailure2(hr, "Failed to enable logging for package: %ls to: %ls", pExecuteAction->mspTarget.pPackage->sczId, pExecuteAction->mspTarget.sczLogPath);
-    }
-
-    // set up properties
-    hr = MsiEngineConcatProperties(pExecuteAction->mspTarget.pPackage->Msp.rgProperties, pExecuteAction->mspTarget.pPackage->Msp.cProperties, pVariables, fRollback, &sczProperties, FALSE);
-    ExitOnFailure(hr, "Failed to add properties to argument string.");
-
-    hr = MsiEngineConcatProperties(pExecuteAction->mspTarget.pPackage->Msp.rgProperties, pExecuteAction->mspTarget.pPackage->Msp.cProperties, pVariables, fRollback, &sczObfuscatedProperties, TRUE);
-    ExitOnFailure(hr, "Failed to add properties to obfuscated argument string.");
-
-    LogId(REPORT_STANDARD, MSG_APPLYING_PATCH_PACKAGE, pExecuteAction->mspTarget.pPackage->sczId, LoggingActionStateToString(pExecuteAction->mspTarget.action), sczMspPath, sczObfuscatedProperties, pExecuteAction->mspTarget.sczTargetProductCode);
-
-    //
-    // Do the actual action.
-    //
-    switch (pExecuteAction->mspTarget.action)
-    {
-    case BOOTSTRAPPER_ACTION_STATE_INSTALL: __fallthrough;
-    case BOOTSTRAPPER_ACTION_STATE_REPAIR:
-        hr = StrAllocConcat(&sczProperties, L" PATCH=\"", 0);
-        ExitOnFailure(hr, "Failed to add PATCH property on install.");
-
-        hr = StrAllocConcat(&sczProperties, sczPatches, 0);
-        ExitOnFailure(hr, "Failed to add patches to PATCH property on install.");
-
-        hr = StrAllocConcat(&sczProperties, L"\" REBOOT=ReallySuppress", 0);
-        ExitOnFailure(hr, "Failed to add reboot suppression property on install.");
-
-        hr = WiuConfigureProductEx(pExecuteAction->mspTarget.sczTargetProductCode, INSTALLLEVEL_DEFAULT, INSTALLSTATE_DEFAULT, sczProperties, &restart);
-        ExitOnFailure(hr, "Failed to install MSP package.");
-        break;
-
-    case BOOTSTRAPPER_ACTION_STATE_UNINSTALL:
-        hr = StrAllocConcat(&sczProperties, L" REBOOT=ReallySuppress", 0);
-        ExitOnFailure(hr, "Failed to add reboot suppression property on uninstall.");
-
-        // Ignore all dependencies, since the Burn engine already performed the check.
-        hr = StrAllocFormatted(&sczProperties, L"%ls %ls=ALL", sczProperties, DEPENDENCY_IGNOREDEPENDENCIES);
-        ExitOnFailure(hr, "Failed to add the list of dependencies to ignore to the properties.");
-
-        hr = WiuRemovePatches(sczPatches, pExecuteAction->mspTarget.sczTargetProductCode, sczProperties, &restart);
-        ExitOnFailure(hr, "Failed to uninstall MSP package.");
-        break;
-    }
-
-LExit:
-    WiuUninitializeExternalUI(&context);
-
-    ReleaseStr(sczCachedDirectory);
-    ReleaseStr(sczMspPath);
-    ReleaseStr(sczProperties);
-    ReleaseStr(sczObfuscatedProperties);
-    ReleaseStr(sczPatches);
-
-    switch (restart)
-    {
-        case WIU_RESTART_NONE:
-            *pRestart = BOOTSTRAPPER_APPLY_RESTART_NONE;
-            break;
-
-        case WIU_RESTART_REQUIRED:
-            *pRestart = BOOTSTRAPPER_APPLY_RESTART_REQUIRED;
-            break;
-
-        case WIU_RESTART_INITIATED:
-            *pRestart = BOOTSTRAPPER_APPLY_RESTART_INITIATED;
-            break;
-    }
-
-    return hr;
-}
-
-extern "C" void MspEngineSlipstreamUpdateState(
-    __in BURN_PACKAGE* pPackage,
-    __in BOOTSTRAPPER_ACTION_STATE execute,
-    __in BOOTSTRAPPER_ACTION_STATE rollback
-    )
-{
-    Assert(BURN_PACKAGE_TYPE_MSP == pPackage->type);
-
-    // If the dependency manager set our state then that means something else
-    // is dependent on our package. That trumps whatever the slipstream update
-    // state might set.
-    if (!pPackage->fDependencyManagerWasHere)
-    {
-        // The highest aggregate action state found will be returned.
-        if (pPackage->execute < execute)
-        {
-            pPackage->execute = execute;
-        }
-
-        if (pPackage->rollback < rollback)
-        {
-            pPackage->rollback = rollback;
-        }
-    }
-}
-
-
-// internal helper functions
-
-static HRESULT GetPossibleTargetProductCodes(
-    __in BURN_PACKAGES* pPackages,
-    __deref_inout_ecount_opt(*pcPossibleTargetProducts) POSSIBLE_TARGETPRODUCT** prgPossibleTargetProducts,
-    __inout DWORD* pcPossibleTargetProducts
-    )
-{
-    HRESULT hr = S_OK;
-    STRINGDICT_HANDLE sdUniquePossibleTargetProductCodes = NULL;
-    WCHAR wzPossibleTargetProductCode[MAX_GUID_CHARS + 1];
-
-    // Use a dictionary to ensure we capture unique product codes. Otherwise, we could end up
-    // doing patch applicability for the same product code multiple times and that would confuse
-    // everything down stream.
-    hr = DictCreateStringList(&sdUniquePossibleTargetProductCodes, 5, DICT_FLAG_NONE);
-    ExitOnFailure(hr, "Failed to create unique target product codes.");
-
-    // If the patches target a specific set of product/upgrade codes, search only those. This
-    // should be much faster than searching all packages on the machine.
-    if (pPackages->rgPatchTargetCodes)
-    {
-        for (DWORD i = 0; i < pPackages->cPatchTargetCodes; ++i)
-        {
-            BURN_PATCH_TARGETCODE* pTargetCode = pPackages->rgPatchTargetCodes + i;
-
-            // If targeting a product, add the unique product code to the list.
-            if (BURN_PATCH_TARGETCODE_TYPE_PRODUCT == pTargetCode->type)
-            {
-                hr = AddPossibleTargetProduct(sdUniquePossibleTargetProductCodes, pTargetCode->sczTargetCode, MSIINSTALLCONTEXT_NONE, prgPossibleTargetProducts, pcPossibleTargetProducts);
-                ExitOnFailure(hr, "Failed to add product code to possible target product codes.");
-            }
-            else // must be an upgrade code.
-            {
-                Assert(BURN_PATCH_TARGETCODE_TYPE_UPGRADE == pTargetCode->type);
-
-                // Enumerate all unique related products to the target upgrade code.
-                for (DWORD iProduct = 0; SUCCEEDED(hr); ++iProduct)
-                {
-                    hr = WiuEnumRelatedProducts(pTargetCode->sczTargetCode, iProduct, wzPossibleTargetProductCode);
-                    if (SUCCEEDED(hr))
-                    {
-                        hr = AddPossibleTargetProduct(sdUniquePossibleTargetProductCodes, wzPossibleTargetProductCode, MSIINSTALLCONTEXT_NONE, prgPossibleTargetProducts, pcPossibleTargetProducts);
-                        ExitOnFailure(hr, "Failed to add upgrade product code to possible target product codes.");
-                    }
-                    else if (E_BADCONFIGURATION == hr)
-                    {
-                        // Skip product's with bad configuration and continue.
-                        LogId(REPORT_STANDARD, MSG_DETECT_BAD_PRODUCT_CONFIGURATION, wzPossibleTargetProductCode);
-
-                        hr = S_OK;
-                    }
-                }
-
-                if (E_NOMOREITEMS == hr)
-                {
-                    hr = S_OK;
-                }
-                ExitOnFailure1(hr, "Failed to enumerate all products to patch related to upgrade code: %ls", pTargetCode->sczTargetCode);
-            }
-        }
-    }
-    else // one more more patches didn't target specific products so we'll search everything on the machine.
-    {
-        for (DWORD iProduct = 0; SUCCEEDED(hr); ++iProduct)
-        {
-            MSIINSTALLCONTEXT context = MSIINSTALLCONTEXT_NONE;
-
-            hr = WiuEnumProductsEx(NULL, NULL, MSIINSTALLCONTEXT_ALL, iProduct, wzPossibleTargetProductCode, &context, NULL, NULL);
-            if (SUCCEEDED(hr))
-            {
-                hr = AddPossibleTargetProduct(sdUniquePossibleTargetProductCodes, wzPossibleTargetProductCode, context, prgPossibleTargetProducts, pcPossibleTargetProducts);
-                ExitOnFailure(hr, "Failed to add product code to search product codes.");
-            }
-            else if (E_BADCONFIGURATION == hr)
-            {
-                // Skip product's with bad configuration and continue.
-                LogId(REPORT_STANDARD, MSG_DETECT_BAD_PRODUCT_CONFIGURATION, wzPossibleTargetProductCode);
-
-                hr = S_OK;
-            }
-        }
-
-        if (E_NOMOREITEMS == hr)
-        {
-            hr = S_OK;
-        }
-        ExitOnFailure(hr, "Failed to enumerate all products on the machine for patches applicability.");
-    }
-
-LExit:
-    ReleaseDict(sdUniquePossibleTargetProductCodes);
-
-    return hr;
-}
-
-static HRESULT AddPossibleTargetProduct(
-    __in STRINGDICT_HANDLE sdUniquePossibleTargetProductCodes,
-    __in_z LPCWSTR wzPossibleTargetProductCode,
-    __in MSIINSTALLCONTEXT context,
-    __deref_inout_ecount_opt(*pcPossibleTargetProducts) POSSIBLE_TARGETPRODUCT** prgPossibleTargetProducts,
-    __inout DWORD* pcPossibleTargetProducts
-    )
-{
-    HRESULT hr = S_OK;
-
-    // Only add this possible target code if we haven't queried for it already.
-    if (E_NOTFOUND == DictKeyExists(sdUniquePossibleTargetProductCodes, wzPossibleTargetProductCode))
-    {
-        // If the install context is not known, ask the Windows Installer for it. If we can't get the context
-        // then bail.
-        if (MSIINSTALLCONTEXT_NONE == context)
-        {
-            hr = WiuEnumProductsEx(wzPossibleTargetProductCode, NULL, MSIINSTALLCONTEXT_ALL, 0, NULL, &context, NULL, NULL);
-            if (FAILED(hr))
-            {
-                ExitFunction1(hr = S_OK);
-            }
-        }
-
-        hr = DictAddKey(sdUniquePossibleTargetProductCodes, wzPossibleTargetProductCode);
-        ExitOnFailure(hr, "Failed to add possible target code to unique product codes.");
-
-        hr = MemEnsureArraySize(reinterpret_cast<LPVOID*>(prgPossibleTargetProducts), *pcPossibleTargetProducts + 1, sizeof(POSSIBLE_TARGETPRODUCT), 3);
-        ExitOnFailure(hr, "Failed to grow array of possible target products.");
-
-        hr = ::StringCchCopyW((*prgPossibleTargetProducts)[*pcPossibleTargetProducts].wzProductCode, countof(prgPossibleTargetProducts[*pcPossibleTargetProducts]->wzProductCode), wzPossibleTargetProductCode);
-        ExitOnFailure(hr, "Failed to copy possible target product code.");
-
-        (*prgPossibleTargetProducts)[*pcPossibleTargetProducts].context = context;
-
-        ++(*pcPossibleTargetProducts);
-    }
-
-LExit:
-    return hr;
-}
-
-static HRESULT AddDetectedTargetProduct(
-    __in BURN_PACKAGES* pPackages,
-    __in BURN_PACKAGE* pPackage,
-    __in DWORD dwOrder,
-    __in_z LPCWSTR wzProductCode,
-    __in MSIINSTALLCONTEXT context
-    )
-{
-    HRESULT hr = S_OK;
-
-    hr = MemEnsureArraySize(reinterpret_cast<LPVOID*>(&pPackage->Msp.rgTargetProducts), pPackage->Msp.cTargetProductCodes + 1, sizeof(BURN_MSPTARGETPRODUCT), 5);
-    ExitOnFailure(hr, "Failed to ensure enough target product codes were allocated.");
-
-    hr = ::StringCchCopyW(pPackage->Msp.rgTargetProducts[pPackage->Msp.cTargetProductCodes].wzTargetProductCode, countof(pPackage->Msp.rgTargetProducts[pPackage->Msp.cTargetProductCodes].wzTargetProductCode), wzProductCode);
-    ExitOnFailure(hr, "Failed to copy target product code.");
-
-    DeterminePatchChainedTarget(pPackages, pPackage, wzProductCode,
-                                &pPackage->Msp.rgTargetProducts[pPackage->Msp.cTargetProductCodes].pChainedTargetPackage,
-                                &pPackage->Msp.rgTargetProducts[pPackage->Msp.cTargetProductCodes].fSlipstream);
-
-    pPackage->Msp.rgTargetProducts[pPackage->Msp.cTargetProductCodes].context = context;
-    pPackage->Msp.rgTargetProducts[pPackage->Msp.cTargetProductCodes].dwOrder = dwOrder;
-    ++pPackage->Msp.cTargetProductCodes;
-
-LExit:
-    return hr;
-}
-
-static void DeterminePatchChainedTarget(
-    __in BURN_PACKAGES* pPackages,
-    __in BURN_PACKAGE* pMspPackage,
-    __in LPCWSTR wzTargetProductCode,
-    __out BURN_PACKAGE** ppChainedTargetPackage,
-    __out BOOL* pfSlipstreamed
-    )
-{
-    BURN_PACKAGE* pTargetMsiPackage = NULL;
-    BOOL fSlipstreamed = FALSE;
-
-    for (DWORD iPackage = 0; iPackage < pPackages->cPackages; ++iPackage)
-    {
-        BURN_PACKAGE* pPackage = pPackages->rgPackages + iPackage;
-
-        if (BURN_PACKAGE_TYPE_MSI == pPackage->type && CSTR_EQUAL == ::CompareStringW(LOCALE_NEUTRAL, 0, wzTargetProductCode, -1, pPackage->Msi.sczProductCode, -1))
-        {
-            pTargetMsiPackage = pPackage;
-
-            for (DWORD j = 0; j < pPackage->Msi.cSlipstreamMspPackages; ++j)
-            {
-                BURN_PACKAGE* pSlipstreamMsp = pPackage->Msi.rgpSlipstreamMspPackages[j];
-                if (pSlipstreamMsp == pMspPackage)
-                {
-                    AssertSz(!fSlipstreamed, "An MSP should only show up as a slipstreamed patch in an MSI once.");
-                    fSlipstreamed = TRUE;
-                    break;
-                }
-            }
-
-            break;
-        }
-    }
-
-    *ppChainedTargetPackage = pTargetMsiPackage;
-    *pfSlipstreamed = fSlipstreamed;
-
-    return;
-}
-
-static HRESULT PlanTargetProduct(
-    __in BOOTSTRAPPER_DISPLAY display,
-    __in BOOL fRollback,
-    __in BURN_PLAN* pPlan,
-    __in BURN_LOGGING* pLog,
-    __in BURN_VARIABLES* pVariables,
-    __in BOOTSTRAPPER_ACTION_STATE actionState,
-    __in BURN_PACKAGE* pPackage,
-    __in BURN_MSPTARGETPRODUCT* pTargetProduct
-    )
-{
-    HRESULT hr = S_OK;
-    BURN_EXECUTE_ACTION* rgActions = fRollback ? pPlan->rgRollbackActions : pPlan->rgExecuteActions;
-    DWORD cActions = fRollback ? pPlan->cRollbackActions : pPlan->cExecuteActions;
-    BURN_EXECUTE_ACTION* pAction = NULL;
-
-    // Try to find another MSP action with the exact same action (install or uninstall) targeting
-    // the same product in the same machine context (per-user or per-machine).
-    for (DWORD i = 0; i < cActions; ++i)
-    {
-        pAction = rgActions + i;
-
-        if (BURN_EXECUTE_ACTION_TYPE_MSP_TARGET == pAction->type &&
-            pAction->mspTarget.action == actionState &&
-            pAction->mspTarget.fPerMachineTarget == (MSIINSTALLCONTEXT_MACHINE == pTargetProduct->context) &&
-            CSTR_EQUAL == ::CompareStringW(LOCALE_NEUTRAL, 0, pAction->mspTarget.sczTargetProductCode, -1, pTargetProduct->wzTargetProductCode, -1))
-        {
-            break;
-        }
-
-        pAction = NULL;
-    }
-
-    // If we didn't find an MSP target action already updating the product, create a new action.
-    if (!pAction)
-    {
-        if (fRollback)
-        {
-            hr = PlanAppendRollbackAction(pPlan, &pAction);
-        }
-        else
-        {
-            hr = PlanAppendExecuteAction(pPlan, &pAction);
-        }
-        ExitOnFailure(hr, "Failed to plan action for target product.");
-
-        pAction->type = BURN_EXECUTE_ACTION_TYPE_MSP_TARGET;
-        pAction->mspTarget.action = actionState;
-        pAction->mspTarget.pPackage = pPackage;
-        pAction->mspTarget.fPerMachineTarget = (MSIINSTALLCONTEXT_MACHINE == pTargetProduct->context);
-        pAction->mspTarget.uiLevel = MsiEngineCalculateInstallUiLevel(pPackage->Msp.fDisplayInternalUI, display, pAction->mspTarget.action);
-        pAction->mspTarget.pChainedTargetPackage = pTargetProduct->pChainedTargetPackage;
-        pAction->mspTarget.fSlipstream = pTargetProduct->fSlipstream;
-        hr = StrAllocString(&pAction->mspTarget.sczTargetProductCode, pTargetProduct->wzTargetProductCode, 0);
-        ExitOnFailure(hr, "Failed to copy target product code.");
-
-        // If this is a per-machine target product, then the plan needs to be per-machine as well.
-        if (pAction->mspTarget.fPerMachineTarget)
-        {
-            pPlan->fPerMachine = TRUE;
-        }
-
-        LoggingSetPackageVariable(pPackage, pAction->mspTarget.sczTargetProductCode, fRollback, pLog, pVariables, &pAction->mspTarget.sczLogPath); // ignore errors.
-    }
-
-    // Add our target product to the array and sort based on their order determined during detection.
-    hr = MemEnsureArraySize(reinterpret_cast<LPVOID*>(&pAction->mspTarget.rgOrderedPatches), pAction->mspTarget.cOrderedPatches + 1, sizeof(BURN_ORDERED_PATCHES), 2);
-    ExitOnFailure(hr, "Failed grow array of ordered patches.");
-
-    pAction->mspTarget.rgOrderedPatches[pAction->mspTarget.cOrderedPatches].dwOrder = pTargetProduct->dwOrder;
-    pAction->mspTarget.rgOrderedPatches[pAction->mspTarget.cOrderedPatches].pPackage = pPackage;
-    ++pAction->mspTarget.cOrderedPatches;
-
-    // Insertion sort to keep the patches ordered.
-    for (DWORD i = pAction->mspTarget.cOrderedPatches - 1; i > 0; --i)
-    {
-        if (pAction->mspTarget.rgOrderedPatches[i].dwOrder < pAction->mspTarget.rgOrderedPatches[i - 1].dwOrder)
-        {
-            BURN_ORDERED_PATCHES temp = pAction->mspTarget.rgOrderedPatches[i - 1];
-            pAction->mspTarget.rgOrderedPatches[i - 1] = pAction->mspTarget.rgOrderedPatches[i];
-            pAction->mspTarget.rgOrderedPatches[i] = temp;
-        }
-        else // no swap necessary, we're done.
-        {
-            break;
-        }
-    }
-
-LExit:
-    return hr;
-}
-=======
 //-------------------------------------------------------------------------------------------------
 // <copyright file="mspengine.cpp" company="Outercurve Foundation">
 //   Copyright (c) 2004, Outercurve Foundation.
@@ -1826,5 +920,4 @@
 
 LExit:
     return hr;
-}
->>>>>>> 7aa1bb80
+}