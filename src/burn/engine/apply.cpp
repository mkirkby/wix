<<<<<<< HEAD
//-------------------------------------------------------------------------------------------------
// <copyright file="apply.cpp" company="Outercurve Foundation">
//   Copyright (c) 2004, Outercurve Foundation.
//   This software is released under Microsoft Reciprocal License (MS-RL).
//   The license and further copyright text can be found in the file
//   LICENSE.TXT at the root directory of the distribution.
// </copyright>
//
// <summary>
//    Module: Core
//
//    Apply phase functions.
// </summary>
//-------------------------------------------------------------------------------------------------

#include "precomp.h"


const DWORD BURN_CACHE_MAX_RECOMMENDED_VERIFY_TRYAGAIN_ATTEMPTS = 2;

// structs

struct BURN_CACHE_ACQUIRE_PROGRESS_CONTEXT
{
    BURN_USER_EXPERIENCE* pUX;
    BURN_CONTAINER* pContainer;
    BURN_PACKAGE* pPackage;
    BURN_PAYLOAD* pPayload;
    DWORD64 qwCacheProgress;
    DWORD64 qwTotalCacheSize;

    BOOL fCancel;
    BOOL fError;
};

typedef struct _BURN_EXECUTE_CONTEXT
{
    BURN_USER_EXPERIENCE* pUX;
    BOOL fRollback;
    BURN_PACKAGE* pExecutingPackage;
    DWORD cExecutedPackages;
    DWORD cExecutePackagesTotal;
    DWORD* pcOverallProgressTicks;
} BURN_EXECUTE_CONTEXT;


// internal function declarations
static HRESULT WINAPI AuthenticationRequired(
    __in LPVOID pData,
    __in HINTERNET hUrl,
    __in long lHttpCode,
    __out BOOL* pfRetrySend,
    __out BOOL* pfRetry
    );

static HRESULT ExecuteDependentRegistrationActions(
    __in HANDLE hPipe,
    __in const BURN_REGISTRATION* pRegistration,
    __in_ecount(cActions) const BURN_DEPENDENT_REGISTRATION_ACTION* rgActions,
    __in DWORD cActions
    );
static HRESULT ExtractContainer(
    __in HANDLE hEngineFile,
    __in BURN_USER_EXPERIENCE* pUX,
    __in BURN_CONTAINER* pContainer,
    __in_z LPCWSTR wzContainerPath,
    __in_ecount(cExtractPayloads) BURN_EXTRACT_PAYLOAD* rgExtractPayloads,
    __in DWORD cExtractPayloads
    );
static DWORD64 GetCacheActionSuccessProgress(
    __in BURN_CACHE_ACTION* pCacheAction
    );
static HRESULT LayoutBundle(
    __in BURN_USER_EXPERIENCE* pUX,
    __in HANDLE hPipe,
    __in_z LPCWSTR wzExecutableName,
    __in_z LPCWSTR wzLayoutDirectory,
    __in_z LPCWSTR wzUnverifiedPath,
    __in DWORD64 qwSuccessfulCacheProgress,
    __in DWORD64 qwTotalCacheSize
    );
static HRESULT AcquireContainerOrPayload(
    __in BURN_USER_EXPERIENCE* pUX,
    __in BURN_VARIABLES* pVariables,
    __in_opt BURN_CONTAINER* pContainer,
    __in_opt BURN_PACKAGE* pPackage,
    __in_opt BURN_PAYLOAD* pPayload,
    __in LPCWSTR wzDestinationPath,
    __in DWORD64 qwSuccessfulCacheProgress,
    __in DWORD64 qwTotalCacheSize
    );
static HRESULT LayoutOrCacheContainerOrPayload(
    __in BURN_USER_EXPERIENCE* pUX,
    __in HANDLE hPipe,
    __in_opt BURN_CONTAINER* pContainer,
    __in_opt BURN_PACKAGE* pPackage,
    __in_opt BURN_PAYLOAD* pPayload,
    __in DWORD64 qwSuccessfullyCacheProgress,
    __in DWORD64 qwTotalCacheSize,
    __in_z_opt LPCWSTR wzLayoutDirectory,
    __in_z LPCWSTR wzUnverifiedPath,
    __in BOOL fMove,
    __in DWORD cTryAgainAttempts,
    __out BOOL* pfRetry
    );
static HRESULT PromptForSource(
    __in BURN_USER_EXPERIENCE* pUX,
    __in_z LPCWSTR wzPackageOrContainerId,
    __in_z_opt LPCWSTR wzPayloadId,
    __in_z LPCWSTR wzLocalSource,
    __in_z_opt LPCWSTR wzDownloadSource,
    __out BOOL* pfRetry,
    __out BOOL* pfDownload
    );
static HRESULT CopyPayload(
    __in BURN_CACHE_ACQUIRE_PROGRESS_CONTEXT* pProgress,
    __in_z LPCWSTR wzSourcePath,
    __in_z LPCWSTR wzDestinationPath
    );
static HRESULT DownloadPayload(
    __in BURN_CACHE_ACQUIRE_PROGRESS_CONTEXT* pProgress,
    __in_z LPCWSTR wzDestinationPath
    );
static DWORD CALLBACK CacheProgressRoutine(
    __in LARGE_INTEGER TotalFileSize,
    __in LARGE_INTEGER TotalBytesTransferred,
    __in LARGE_INTEGER StreamSize,
    __in LARGE_INTEGER StreamBytesTransferred,
    __in DWORD dwStreamNumber,
    __in DWORD dwCallbackReason,
    __in HANDLE hSourceFile,
    __in HANDLE hDestinationFile,
    __in_opt LPVOID lpData
    );
static void DoRollbackCache(
    __in BURN_USER_EXPERIENCE* pUX,
    __in BURN_PLAN* pPlan,
    __in HANDLE hPipe,
    __in DWORD dwCheckpoint
    );
static HRESULT DoExecuteAction(
    __in BURN_ENGINE_STATE* pEngineState,
    __in BURN_EXECUTE_ACTION* pExecuteAction,
    __in_opt HANDLE hCacheThread,
    __in BURN_EXECUTE_CONTEXT* pContext,
    __inout BURN_ROLLBACK_BOUNDARY** ppRollbackBoundary,
    __out DWORD* pdwCheckpoint,
    __out BOOL* pfKeepRegistration,
    __out BOOL* pfSuspend,
    __out BOOTSTRAPPER_APPLY_RESTART* pRestart
    );
static HRESULT DoRollbackActions(
    __in BURN_ENGINE_STATE* pEngineState,
    __in BURN_EXECUTE_CONTEXT* pContext,
    __in DWORD dwCheckpoint,
    __out BOOL* pfKeepRegistration,
    __out BOOTSTRAPPER_APPLY_RESTART* pRestart
    );
static HRESULT ExecuteExePackage(
    __in BURN_ENGINE_STATE* pEngineState,
    __in BURN_EXECUTE_ACTION* pExecuteAction,
    __in BURN_EXECUTE_CONTEXT* pContext,
    __in BOOL fRollback,
    __out BOOL* pfRetry,
    __out BOOL* pfSuspend,
    __out BOOTSTRAPPER_APPLY_RESTART* pRestart
    );
static HRESULT ExecuteMsiPackage(
    __in BURN_ENGINE_STATE* pEngineState,
    __in BURN_EXECUTE_ACTION* pExecuteAction,
    __in BURN_EXECUTE_CONTEXT* pContext,
    __in BOOL fRollback,
    __out BOOL* pfRetry,
    __out BOOL* pfSuspend,
    __out BOOTSTRAPPER_APPLY_RESTART* pRestart
    );
static HRESULT ExecuteMspPackage(
    __in BURN_ENGINE_STATE* pEngineState,
    __in BURN_EXECUTE_ACTION* pExecuteAction,
    __in BURN_EXECUTE_CONTEXT* pContext,
    __in BOOL fRollback,
    __out BOOL* pfRetry,
    __out BOOL* pfSuspend,
    __out BOOTSTRAPPER_APPLY_RESTART* pRestart
    );
static HRESULT ExecuteMsuPackage(
    __in BURN_ENGINE_STATE* pEngineState,
    __in BURN_EXECUTE_ACTION* pExecuteAction,
    __in BURN_EXECUTE_CONTEXT* pContext,
    __in BOOL fRollback,
    __out BOOL* pfRetry,
    __out BOOL* pfSuspend,
    __out BOOTSTRAPPER_APPLY_RESTART* pRestart
    );
static HRESULT ExecutePackageProviderAction(
    __in BURN_ENGINE_STATE* pEngineState,
    __in BURN_EXECUTE_ACTION* pAction,
    __in BURN_EXECUTE_CONTEXT* pContext
    );
static HRESULT ExecuteDependencyAction(
    __in BURN_ENGINE_STATE* pEngineState,
    __in BURN_EXECUTE_ACTION* pAction,
    __in BURN_EXECUTE_CONTEXT* pContext
    );
static HRESULT CleanPackage(
    __in HANDLE hElevatedPipe,
    __in BURN_PACKAGE* pPackage
    );
static int GenericExecuteMessageHandler(
    __in GENERIC_EXECUTE_MESSAGE* pMessage,
    __in LPVOID pvContext
    );
static int MsiExecuteMessageHandler(
    __in WIU_MSI_EXECUTE_MESSAGE* pMessage,
    __in_opt LPVOID pvContext
    );
static HRESULT ReportOverallProgressTicks(
    __in BURN_USER_EXPERIENCE* pUX,
    __in BOOL fRollback,
    __in DWORD cOverallProgressTicksTotal,
    __in DWORD cOverallProgressTicks
    );
static HRESULT ExecutePackageComplete(
    __in BURN_USER_EXPERIENCE* pUX,
    __in BURN_VARIABLES* pVariables,
    __in BURN_PACKAGE* pPackage,
    __in HRESULT hrOverall,
    __in HRESULT hrExecute,
    __in BOOL fRollback,
    __out BOOTSTRAPPER_APPLY_RESTART* pRestart,
    __out BOOL* pfRetry,
    __out BOOL* pfSuspend
    );


// function definitions

extern "C" void ApplyInitialize()
{
    // Prevent the system from sleeping.
    ::SetThreadExecutionState(ES_CONTINUOUS | ES_SYSTEM_REQUIRED);
}

extern "C" void ApplyUninitialize()
{
    ::SetThreadExecutionState(ES_CONTINUOUS);
}

extern "C" HRESULT ApplySetVariables(
    __in BURN_VARIABLES* pVariables
    )
{
    HRESULT hr = S_OK;

    hr = VariableSetString(pVariables, BURN_BUNDLE_FORCED_RESTART_PACKAGE, NULL, TRUE);
    ExitOnFailure(hr, "Failed to set the bundle forced restart package built-in variable.");

LExit:
    return hr;
}

extern "C" void ApplyReset(
    __in BURN_USER_EXPERIENCE* pUX,
    __in BURN_PACKAGES* pPackages
    )
{
    UserExperienceExecuteReset(pUX);

    for (DWORD i = 0; i < pPackages->cPackages; ++i)
    {
        BURN_PACKAGE* pPackage = pPackages->rgPackages + i;
        pPackage->hrCacheResult = S_OK;
    }
}

extern "C" HRESULT ApplyLock(
    __in BOOL /*fPerMachine*/,
    __out HANDLE* /*phLock*/
    )
{
    HRESULT hr = S_OK;
#if 0 // eventually figure out the correct way to support this. In its current form, embedded bundles (including related bundles) are hosed.
    DWORD er = ERROR_SUCCESS;
    HANDLE hLock = NULL;

    hLock = ::CreateMutexW(NULL, TRUE, fPerMachine ? L"Global\\WixBurnExecutionLock" : L"Local\\WixBurnExecutionLock");
    ExitOnNullWithLastError(hLock, hr, "Failed to create lock.");

    er = ::GetLastError();
    if (ERROR_ALREADY_EXISTS == er)
    {
        ExitFunction1(hr = HRESULT_FROM_WIN32(ERROR_INSTALL_ALREADY_RUNNING));
    }

    *phLock = hLock;
    hLock = NULL;

LExit:
    ReleaseHandle(hLock);
#endif
    return hr;
}

extern "C" HRESULT ApplyRegister(
    __in BURN_ENGINE_STATE* pEngineState
    )
{
    HRESULT hr = S_OK;
    LPWSTR sczEngineWorkingPath = NULL;

    int nResult = pEngineState->userExperience.pUserExperience->OnRegisterBegin();
    hr = UserExperienceInterpretExecuteResult(&pEngineState->userExperience, FALSE, MB_OKCANCEL, nResult);
    ExitOnRootFailure(hr, "UX aborted register begin.");

    // If we have a resume mode that suggests the bundle is on the machine.
    if (BOOTSTRAPPER_RESUME_TYPE_REBOOT_PENDING < pEngineState->command.resumeType)
    {
        // resume previous session
        if (pEngineState->registration.fPerMachine)
        {
            hr =  ElevationSessionResume(pEngineState->companionConnection.hPipe, pEngineState->registration.sczResumeCommandLine);
            ExitOnFailure(hr, "Failed to resume registration session in per-machine process.");
        }
        else
        {
            hr =  RegistrationSessionResume(&pEngineState->registration);
            ExitOnFailure(hr, "Failed to resume registration session.");
        }
    }
    else // need to complete registration on the machine.
    {
        hr = CacheCalculateBundleWorkingPath(pEngineState->registration.sczId, pEngineState->registration.sczExecutableName, &sczEngineWorkingPath);
        ExitOnFailure(hr, "Failed to calculate working path for engine.");

        // begin new session
        if (pEngineState->registration.fPerMachine)
        {
            hr = ElevationSessionBegin(pEngineState->companionConnection.hPipe, sczEngineWorkingPath, pEngineState->registration.sczResumeCommandLine, &pEngineState->variables, pEngineState->plan.dwRegistrationOperations, pEngineState->plan.dependencyRegistrationAction, pEngineState->plan.qwEstimatedSize);
            ExitOnFailure(hr, "Failed to begin registration session in per-machine process.");
        }
        else
        {
            hr = RegistrationSessionBegin(sczEngineWorkingPath, &pEngineState->registration, &pEngineState->variables, &pEngineState->userExperience, pEngineState->plan.dwRegistrationOperations, pEngineState->plan.dependencyRegistrationAction, pEngineState->plan.qwEstimatedSize);
            ExitOnFailure(hr, "Failed to begin registration session.");
        }
    }

    // Apply any registration actions.
    HRESULT hrExecuteRegistration = ExecuteDependentRegistrationActions(pEngineState->companionConnection.hPipe, &pEngineState->registration, pEngineState->plan.rgRegistrationActions, pEngineState->plan.cRegistrationActions);
    UNREFERENCED_PARAMETER(hrExecuteRegistration);

    // Try to save engine state.
    hr = CoreSaveEngineState(pEngineState);
    if (FAILED(hr))
    {
        LogErrorId(hr, MSG_STATE_NOT_SAVED, NULL, NULL, NULL);
        hr = S_OK;
    }

LExit:
    pEngineState->userExperience.pUserExperience->OnRegisterComplete(hr);
    ReleaseStr(sczEngineWorkingPath);

    return hr;
}

extern "C" HRESULT ApplyUnregister(
    __in BURN_ENGINE_STATE* pEngineState,
    __in BOOL fFailedOrRollback,
    __in BOOL fKeepRegistration,
    __in BOOL fSuspend,
    __in BOOTSTRAPPER_APPLY_RESTART restart
    )
{
    HRESULT hr = S_OK;
    BURN_RESUME_MODE resumeMode = BURN_RESUME_MODE_NONE;

    pEngineState->userExperience.pUserExperience->OnUnregisterBegin();

    // Calculate the correct resume mode. If a restart has been initiated, that trumps all other
    // modes. If the user chose to suspend the install then we'll use that as the resume mode.
    // Barring those special cases, if it was determined that we should keep the registration
    // do that otherwise the resume mode was initialized to none and registration will be removed.
    if (BOOTSTRAPPER_APPLY_RESTART_INITIATED == restart)
    {
        resumeMode = BURN_RESUME_MODE_REBOOT_PENDING;
    }
    else if (fSuspend)
    {
        resumeMode = BURN_RESUME_MODE_SUSPEND;
    }
    else if (fKeepRegistration)
    {
        resumeMode = BURN_RESUME_MODE_ARP;
    }

    // If apply failed in any way and we're going to be keeping the bundle registered then
    // execute any rollback dependency registration actions.
    if (fFailedOrRollback && fKeepRegistration)
    {
        // Execute any rollback registration actions.
        HRESULT hrRegistrationRollback = ExecuteDependentRegistrationActions(pEngineState->companionConnection.hPipe, &pEngineState->registration, pEngineState->plan.rgRollbackRegistrationActions, pEngineState->plan.cRollbackRegistrationActions);
        UNREFERENCED_PARAMETER(hrRegistrationRollback);
    }

    if (pEngineState->registration.fPerMachine)
    {
        hr = ElevationSessionEnd(pEngineState->companionConnection.hPipe, resumeMode, restart, pEngineState->plan.dependencyRegistrationAction);
        ExitOnFailure(hr, "Failed to end session in per-machine process.");
    }
    else
    {
        hr = RegistrationSessionEnd(&pEngineState->registration, resumeMode, restart, pEngineState->plan.dependencyRegistrationAction);
        ExitOnFailure(hr, "Failed to end session in per-user process.");
    }

    pEngineState->resumeMode = resumeMode;

LExit:
    pEngineState->userExperience.pUserExperience->OnUnregisterComplete(hr);

    return hr;
}

extern "C" HRESULT ApplyCache(
    __in HANDLE hEngineFile,
    __in BURN_USER_EXPERIENCE* pUX,
    __in BURN_VARIABLES* pVariables,
    __in BURN_PLAN* pPlan,
    __in HANDLE hPipe,
    __inout DWORD* pcOverallProgressTicks,
    __out BOOL* pfRollback
    )
{
    HRESULT hr = S_OK;
    DWORD dwCheckpoint = 0;
    BOOL fRetry = FALSE;
    DWORD iRetryAction = BURN_PLAN_INVALID_ACTION_INDEX;
    BURN_PACKAGE* pStartedPackage = NULL;
    DWORD64 qwSuccessfulCachedProgress = 0;

    // Allow us to retry and skip packages.
    DWORD iPackageStartAction = BURN_PLAN_INVALID_ACTION_INDEX;
    DWORD iPackageCompleteAction = BURN_PLAN_INVALID_ACTION_INDEX;

    int nResult = pUX->pUserExperience->OnCacheBegin();
    hr = UserExperienceInterpretExecuteResult(pUX, FALSE, MB_OKCANCEL, nResult);
    ExitOnRootFailure(hr, "UX aborted cache.");

    do
    {
        hr = S_OK;
        fRetry = FALSE;

        // Allow us to retry just a container or payload.
        LPCWSTR wzRetryId = NULL;
        DWORD iRetryContainerOrPayloadAction = BURN_PLAN_INVALID_ACTION_INDEX;

        // cache actions
        for (DWORD i = (BURN_PLAN_INVALID_ACTION_INDEX == iRetryAction) ? 0 : iRetryAction; SUCCEEDED(hr) && i < pPlan->cCacheActions; ++i)
        {
            BURN_CACHE_ACTION* pCacheAction = pPlan->rgCacheActions + i;
            BOOL fRetryContainerOrPayload = FALSE;

            if (pCacheAction->fSkipUntilRetried)
            {
                // If this action was retried, let's make sure it will not be skipped any longer.
                if (iRetryAction == i)
                {
                    pCacheAction->fSkipUntilRetried = FALSE;
                }
                else // skip the action.
                {
                    // If we skipped it, we can assume it was successful so add the action's progress now.
                    qwSuccessfulCachedProgress += GetCacheActionSuccessProgress(pCacheAction);
                    continue;
                }
            }

            switch (pCacheAction->type)
            {
            case BURN_CACHE_ACTION_TYPE_CHECKPOINT:
                dwCheckpoint = pCacheAction->checkpoint.dwId;
                break;

            case BURN_CACHE_ACTION_TYPE_LAYOUT_BUNDLE:
                hr = LayoutBundle(pUX, hPipe, pCacheAction->bundleLayout.sczExecutableName, pCacheAction->bundleLayout.sczLayoutDirectory, pCacheAction->bundleLayout.sczUnverifiedPath, qwSuccessfulCachedProgress, pPlan->qwCacheSizeTotal);
                if (SUCCEEDED(hr))
                {
                    qwSuccessfulCachedProgress += pCacheAction->bundleLayout.qwBundleSize;
                    ++(*pcOverallProgressTicks);

                    hr = ReportOverallProgressTicks(pUX, FALSE, pPlan->cOverallProgressTicksTotal, *pcOverallProgressTicks);
                    if (FAILED(hr))
                    {
                        LogErrorId(hr, MSG_USER_CANCELED, L"layout bundle", NULL, NULL);
                    }
                }
                break;

            case BURN_CACHE_ACTION_TYPE_PACKAGE_START:
                iPackageStartAction = i; // if we retry this package, we'll start here in the plan.
                iPackageCompleteAction = pCacheAction->packageStart.iPackageCompleteAction; // if we ignore this package, we'll start after the complete action in the plan.
                pStartedPackage = pCacheAction->packageStart.pPackage;

                nResult = pUX->pUserExperience->OnCachePackageBegin(pStartedPackage->sczId, pCacheAction->packageStart.cCachePayloads, pCacheAction->packageStart.qwCachePayloadSizeTotal);
                hr = UserExperienceInterpretExecuteResult(pUX, FALSE, MB_OKCANCEL, nResult);
                if (FAILED(hr))
                {
                    LogErrorId(hr, MSG_USER_CANCELED, L"begin cache package", pStartedPackage->sczId, NULL);
                }
                break;

            case BURN_CACHE_ACTION_TYPE_ACQUIRE_CONTAINER:
                hr = AcquireContainerOrPayload(pUX, pVariables, pCacheAction->resolveContainer.pContainer, NULL, NULL, pCacheAction->resolveContainer.sczUnverifiedPath, qwSuccessfulCachedProgress, pPlan->qwCacheSizeTotal);
                if (SUCCEEDED(hr))
                {
                    qwSuccessfulCachedProgress += pCacheAction->resolveContainer.pContainer->qwFileSize;
                }
                else
                {
                    LogErrorId(hr, MSG_FAILED_ACQUIRE_CONTAINER, pCacheAction->resolveContainer.pContainer->sczId, pCacheAction->resolveContainer.sczUnverifiedPath, NULL);
                }
                break;

            case BURN_CACHE_ACTION_TYPE_EXTRACT_CONTAINER:
                // If this action is to be skipped until the acquire action is not skipped and the other
                // action is still being skipped then skip this action.
                if (BURN_PLAN_INVALID_ACTION_INDEX != pCacheAction->extractContainer.iSkipUntilAcquiredByAction && pPlan->rgCacheActions[pCacheAction->extractContainer.iSkipUntilAcquiredByAction].fSkipUntilRetried)
                {
                    // TODO: Note there is a potential bug here where retry can cause this cost to be added multiple times.
                    qwSuccessfulCachedProgress += pCacheAction->extractContainer.qwTotalExtractSize;
                    break;
                }

                hr = ExtractContainer(hEngineFile, pUX, pCacheAction->extractContainer.pContainer, pCacheAction->extractContainer.sczContainerUnverifiedPath, pCacheAction->extractContainer.rgPayloads, pCacheAction->extractContainer.cPayloads);
                if (SUCCEEDED(hr))
                {
                    qwSuccessfulCachedProgress += pCacheAction->extractContainer.qwTotalExtractSize;
                }
                else
                {
                    LogErrorId(hr, MSG_FAILED_EXTRACT_CONTAINER, pCacheAction->extractContainer.pContainer->sczId, pCacheAction->extractContainer.sczContainerUnverifiedPath, NULL);
                }
                break;

            case BURN_CACHE_ACTION_TYPE_LAYOUT_CONTAINER:
                hr = LayoutOrCacheContainerOrPayload(pUX, hPipe, pCacheAction->layoutContainer.pContainer, pCacheAction->layoutContainer.pPackage, NULL, qwSuccessfulCachedProgress, pPlan->qwCacheSizeTotal, pCacheAction->layoutContainer.sczLayoutDirectory, pCacheAction->layoutContainer.sczUnverifiedPath, pCacheAction->layoutContainer.fMove, pCacheAction->layoutContainer.cTryAgainAttempts, &fRetryContainerOrPayload);
                if (FAILED(hr))
                {
                    LogErrorId(hr, MSG_FAILED_LAYOUT_CONTAINER, pCacheAction->layoutContainer.pContainer->sczId, pCacheAction->layoutContainer.sczLayoutDirectory, pCacheAction->layoutContainer.sczUnverifiedPath);

                    if (fRetryContainerOrPayload)
                    {
                        wzRetryId = pCacheAction->layoutContainer.pContainer->sczId;
                        iRetryContainerOrPayloadAction = pCacheAction->layoutContainer.iTryAgainAction;

                        ++pCacheAction->layoutContainer.cTryAgainAttempts;
                    }
                }
                break;

            case BURN_CACHE_ACTION_TYPE_ACQUIRE_PAYLOAD:
                hr = AcquireContainerOrPayload(pUX, pVariables, NULL, pCacheAction->resolvePayload.pPackage, pCacheAction->resolvePayload.pPayload, pCacheAction->resolvePayload.sczUnverifiedPath, qwSuccessfulCachedProgress, pPlan->qwCacheSizeTotal);
                if (SUCCEEDED(hr))
                {
                    qwSuccessfulCachedProgress += pCacheAction->resolvePayload.pPayload->qwFileSize;
                }
                else
                {
                    LogErrorId(hr, MSG_FAILED_ACQUIRE_PAYLOAD, pCacheAction->resolvePayload.pPayload->sczKey, pCacheAction->resolvePayload.sczUnverifiedPath, NULL);
                }
                break;

            case BURN_CACHE_ACTION_TYPE_CACHE_PAYLOAD:
                hr = LayoutOrCacheContainerOrPayload(pUX, pCacheAction->cachePayload.pPackage->fPerMachine ? hPipe : INVALID_HANDLE_VALUE, NULL, pCacheAction->cachePayload.pPackage, pCacheAction->cachePayload.pPayload, qwSuccessfulCachedProgress, pPlan->qwCacheSizeTotal, NULL, pCacheAction->cachePayload.sczUnverifiedPath, pCacheAction->cachePayload.fMove, pCacheAction->cachePayload.cTryAgainAttempts, &fRetryContainerOrPayload);
                if (FAILED(hr))
                {
                    LogErrorId(hr, MSG_FAILED_CACHE_PAYLOAD, pCacheAction->cachePayload.pPayload->sczKey, pCacheAction->cachePayload.sczUnverifiedPath, NULL);

                    if (fRetryContainerOrPayload)
                    {
                        wzRetryId = pCacheAction->cachePayload.pPayload->sczKey;
                        iRetryContainerOrPayloadAction = pCacheAction->cachePayload.iTryAgainAction;

                        ++pCacheAction->cachePayload.cTryAgainAttempts;
                    }
                }
                break;

            case BURN_CACHE_ACTION_TYPE_LAYOUT_PAYLOAD:
                hr = LayoutOrCacheContainerOrPayload(pUX, hPipe, NULL, pCacheAction->layoutPayload.pPackage, pCacheAction->layoutPayload.pPayload, qwSuccessfulCachedProgress, pPlan->qwCacheSizeTotal, pCacheAction->layoutPayload.sczLayoutDirectory, pCacheAction->layoutPayload.sczUnverifiedPath, pCacheAction->layoutPayload.fMove, pCacheAction->layoutPayload.cTryAgainAttempts, &fRetryContainerOrPayload);
                if (FAILED(hr))
                {
                    LogErrorId(hr, MSG_FAILED_LAYOUT_PAYLOAD, pCacheAction->layoutPayload.pPayload->sczKey, pCacheAction->layoutPayload.sczLayoutDirectory, pCacheAction->layoutPayload.sczUnverifiedPath);

                    if (fRetryContainerOrPayload)
                    {
                        wzRetryId = pCacheAction->layoutPayload.pPayload->sczKey;
                        iRetryContainerOrPayloadAction = pCacheAction->layoutPayload.iTryAgainAction;

                        ++pCacheAction->layoutPayload.cTryAgainAttempts;
                    }
                }
                break;

            case BURN_CACHE_ACTION_TYPE_PACKAGE_STOP:
                AssertSz(pStartedPackage == pCacheAction->packageStop.pPackage, "Expected package started cached to be the same as the package checkpointed.");

                hr = ReportOverallProgressTicks(pUX, FALSE, pPlan->cOverallProgressTicksTotal, *pcOverallProgressTicks + 1);
                if (FAILED(hr))
                {
                    LogErrorId(hr, MSG_USER_CANCELED, L"end cache package", NULL, NULL);
                }
                else
                {
                    ++(*pcOverallProgressTicks);

                    pUX->pUserExperience->OnCachePackageComplete(pStartedPackage->sczId, hr, IDNOACTION);

                    pStartedPackage->hrCacheResult = hr;

                    iPackageStartAction = BURN_PLAN_INVALID_ACTION_INDEX;
                    iPackageCompleteAction = BURN_PLAN_INVALID_ACTION_INDEX;
                    pStartedPackage = NULL;
                }
                break;

            case BURN_CACHE_ACTION_TYPE_SIGNAL_SYNCPOINT:
                if (!::SetEvent(pCacheAction->syncpoint.hEvent))
                {
                    ExitWithLastError(hr, "Failed to set syncpoint event.");
                }
                break;

            default:
                AssertSz(FALSE, "Unknown cache action.");
                break;
            }
        }

        if (BURN_PLAN_INVALID_ACTION_INDEX != iRetryContainerOrPayloadAction)
        {
            Assert(wzRetryId);

            LogErrorId(hr, MSG_APPLY_RETRYING_PAYLOAD, wzRetryId, NULL, NULL);

            // Reduce the successful progress since we're retrying the payload.
            BURN_CACHE_ACTION* pRetryCacheAction = pPlan->rgCacheActions + iRetryContainerOrPayloadAction;
            DWORD64 qwRetryCacheActionSuccessProgress = GetCacheActionSuccessProgress(pRetryCacheAction);
            Assert(qwSuccessfulCachedProgress >= qwRetryCacheActionSuccessProgress);
            qwSuccessfulCachedProgress -= qwRetryCacheActionSuccessProgress;

            iRetryAction = iRetryContainerOrPayloadAction;
            fRetry = TRUE;
        }
        else if (pStartedPackage)
        {
            Assert(BURN_PLAN_INVALID_ACTION_INDEX != iPackageStartAction);
            Assert(BURN_PLAN_INVALID_ACTION_INDEX != iPackageCompleteAction);

            nResult = pUX->pUserExperience->OnCachePackageComplete(pStartedPackage->sczId, hr, SUCCEEDED(hr) || pStartedPackage->fVital ? IDNOACTION : IDIGNORE);
            nResult = UserExperienceCheckExecuteResult(pUX, FALSE, MB_ABORTRETRYIGNORE, nResult);
            if (FAILED(hr))
            {
                if (IDRETRY == nResult)
                {
                    LogErrorId(hr, MSG_APPLY_RETRYING_PACKAGE, pStartedPackage->sczId, NULL, NULL);

                    iRetryAction = iPackageStartAction;
                    fRetry = TRUE;
                }
                else if (IDIGNORE == nResult && !pStartedPackage->fVital) // ignore non-vital download failures.
                {
                    LogId(REPORT_STANDARD, MSG_APPLY_CONTINUING_NONVITAL_PACKAGE, pStartedPackage->sczId, hr);

                    ++(*pcOverallProgressTicks); // add progress even though we didn't fully cache the package.

                    iRetryAction = iPackageCompleteAction + 1;
                    fRetry = TRUE;
                }
            }

            pStartedPackage->hrCacheResult = hr;

            iPackageStartAction = BURN_PLAN_INVALID_ACTION_INDEX;
            iPackageCompleteAction = BURN_PLAN_INVALID_ACTION_INDEX;
            pStartedPackage = NULL;
        }
        else
        {
            Assert(BURN_PLAN_INVALID_ACTION_INDEX == iPackageStartAction);
            Assert(BURN_PLAN_INVALID_ACTION_INDEX == iPackageCompleteAction);
        }
    } while (fRetry);

LExit:
    Assert(NULL == pStartedPackage);
    Assert(BURN_PLAN_INVALID_ACTION_INDEX == iPackageStartAction);
    Assert(BURN_PLAN_INVALID_ACTION_INDEX == iPackageCompleteAction);

    if (FAILED(hr))
    {
        DoRollbackCache(pUX, pPlan, hPipe, dwCheckpoint);
        *pfRollback = TRUE;
    }

    // Clean up any remanents in the cache.
    if (INVALID_HANDLE_VALUE != hPipe)
    {
        ElevationCacheCleanup(hPipe);
    }

    CacheCleanup(FALSE, pPlan->wzBundleId);

    pUX->pUserExperience->OnCacheComplete(hr);
    return hr;
}

extern "C" HRESULT ApplyExecute(
    __in BURN_ENGINE_STATE* pEngineState,
    __in_opt HANDLE hCacheThread,
    __inout DWORD* pcOverallProgressTicks,
    __out BOOL* pfKeepRegistration,
    __out BOOL* pfRollback,
    __out BOOL* pfSuspend,
    __out BOOTSTRAPPER_APPLY_RESTART* pRestart
    )
{
    HRESULT hr = S_OK;
    DWORD dwCheckpoint = 0;
    BURN_EXECUTE_CONTEXT context = { };
    int nResult = 0;
    BURN_ROLLBACK_BOUNDARY* pRollbackBoundary = NULL;
    BOOL fSeekNextRollbackBoundary = FALSE;

    context.pUX = &pEngineState->userExperience;
    context.cExecutePackagesTotal = pEngineState->plan.cExecutePackagesTotal;
    context.pcOverallProgressTicks = pcOverallProgressTicks;

    // Send execute begin to BA.
    nResult = pEngineState->userExperience.pUserExperience->OnExecuteBegin(pEngineState->plan.cExecutePackagesTotal);
    hr = UserExperienceInterpretExecuteResult(&pEngineState->userExperience, FALSE, MB_OKCANCEL, nResult);
    ExitOnRootFailure(hr, "BA aborted execute begin.");

    // Do execute actions.
    for (DWORD i = 0; i < pEngineState->plan.cExecuteActions; ++i)
    {
        BURN_EXECUTE_ACTION* pExecuteAction = &pEngineState->plan.rgExecuteActions[i];
        if (pExecuteAction->fDeleted)
        {
            continue;
        }

        // If we are seeking the next rollback boundary, skip if this action wasn't it.
        if (fSeekNextRollbackBoundary)
        {
            if (BURN_EXECUTE_ACTION_TYPE_ROLLBACK_BOUNDARY == pExecuteAction->type)
            {
                continue;
            }
            else
            {
                fSeekNextRollbackBoundary = FALSE;
            }
        }

        // Execute the action.
        hr = DoExecuteAction(pEngineState, pExecuteAction, hCacheThread, &context, &pRollbackBoundary, &dwCheckpoint, pfKeepRegistration, pfSuspend, pRestart);

        if (*pfSuspend || BOOTSTRAPPER_APPLY_RESTART_INITIATED == *pRestart)
        {
            ExitFunction();
        }

        if (FAILED(hr))
        {
            // If we failed, but rollback is disabled just bail with our error code.
            if (pEngineState->fDisableRollback)
            {
                *pfRollback = TRUE;
                break;
            }
            else // the action failed, roll back to previous rollback boundary.
            {
                HRESULT hrRollback = DoRollbackActions(pEngineState, &context, dwCheckpoint, pfKeepRegistration, pRestart);
                UNREFERENCED_PARAMETER(hrRollback);

                // If the rollback boundary is vital, end execution here.
                if (pRollbackBoundary && pRollbackBoundary->fVital)
                {
                    *pfRollback = TRUE;
                    break;
                }

                // Move forward to next rollback boundary.
                fSeekNextRollbackBoundary = TRUE;
            }
        }
    }

LExit:
    // Send execute complete to BA.
    pEngineState->userExperience.pUserExperience->OnExecuteComplete(hr);

    return hr;
}

extern "C" void ApplyClean(
    __in BURN_USER_EXPERIENCE* /*pUX*/,
    __in BURN_PLAN* pPlan,
    __in HANDLE hPipe
    )
{
    HRESULT hr = S_OK;

    for (DWORD i = 0; i < pPlan->cCleanActions; ++i)
    {
        BURN_CLEAN_ACTION* pCleanAction = pPlan->rgCleanActions + i;

        hr = CleanPackage(hPipe, pCleanAction->pPackage);
    }
}


// internal helper functions

static HRESULT ExecuteDependentRegistrationActions(
    __in HANDLE hPipe,
    __in const BURN_REGISTRATION* pRegistration,
    __in_ecount(cActions) const BURN_DEPENDENT_REGISTRATION_ACTION* rgActions,
    __in DWORD cActions
    )
{
    HRESULT hr = S_OK;

    for (DWORD iAction = 0; iAction < cActions; ++iAction)
    {
        const BURN_DEPENDENT_REGISTRATION_ACTION* pAction = rgActions + iAction;

        if (pRegistration->fPerMachine)
        {
            hr = ElevationProcessDependentRegistration(hPipe, pAction);
            ExitOnFailure(hr, "Failed to execute dependent registration action.");
        }
        else
        {
            hr = DependencyProcessDependentRegistration(pRegistration, pAction);
            ExitOnFailure(hr, "Failed to process dependency registration action.");
        }
    }

LExit:
    return hr;
}

static HRESULT ExtractContainer(
    __in HANDLE hEngineFile,
    __in BURN_USER_EXPERIENCE* /*pUX*/,
    __in BURN_CONTAINER* pContainer,
    __in_z LPCWSTR wzContainerPath,
    __in_ecount(cExtractPayloads) BURN_EXTRACT_PAYLOAD* rgExtractPayloads,
    __in DWORD cExtractPayloads
    )
{
    HRESULT hr = S_OK;
    BURN_CONTAINER_CONTEXT context = { };
    HANDLE hContainerHandle = INVALID_HANDLE_VALUE;
    LPWSTR sczCurrentProcessPath = NULL;
    int nContainerPathIsCurrentPath = 0;
    LPWSTR sczExtractPayloadId = NULL;

    // If the container is attached to the executable and the container path points
    // at our currently running executable then use the engine file handle since
    // that is faster/better than opening a new file handle.
    if (pContainer->fPrimary)
    {
        // This is all "best effort" since in the worst case scenario we open a new
        // handle to the container.
        hr = PathForCurrentProcess(&sczCurrentProcessPath, NULL);
        if (SUCCEEDED(hr))
        {
            hr = PathCompare(sczCurrentProcessPath, wzContainerPath, &nContainerPathIsCurrentPath);
            if (SUCCEEDED(hr) && CSTR_EQUAL == nContainerPathIsCurrentPath)
            {
                hContainerHandle = hEngineFile;
            }
        }
    }

    hr = ContainerOpen(&context, pContainer, hContainerHandle, wzContainerPath);
    ExitOnFailure1(hr, "Failed to open container: %ls.", pContainer->sczId);

    while (S_OK == (hr = ContainerNextStream(&context, &sczExtractPayloadId)))
    {
        BOOL fExtracted = FALSE;

        for (DWORD iExtract = 0; iExtract < cExtractPayloads; ++iExtract)
        {
            BURN_EXTRACT_PAYLOAD* pExtract = rgExtractPayloads + iExtract;
            if (CSTR_EQUAL == ::CompareStringW(LOCALE_INVARIANT, 0, sczExtractPayloadId, -1, pExtract->pPayload->sczSourcePath, -1))
            {
                // TODO: Send progress when extracting stream to file.
                hr = ContainerStreamToFile(&context, pExtract->sczUnverifiedPath);
                ExitOnFailure2(hr, "Failed to extract payload: %ls from container: %ls", sczExtractPayloadId, pContainer->sczId);

                fExtracted = TRUE;
                break;
            }
        }

        if (!fExtracted)
        {
            hr = ContainerSkipStream(&context);
            ExitOnFailure2(hr, "Failed to skip the extraction of payload: %ls from container: %ls", sczExtractPayloadId, pContainer->sczId);
        }
    }

    if (E_NOMOREITEMS == hr)
    {
        hr = S_OK;
    }
    ExitOnFailure1(hr, "Failed to extract all payloads from container: %ls", pContainer->sczId);

LExit:
    ReleaseStr(sczExtractPayloadId);
    ReleaseStr(sczCurrentProcessPath);
    ContainerClose(&context);

    return hr;
}

static DWORD64 GetCacheActionSuccessProgress(
    __in BURN_CACHE_ACTION* pCacheAction
    )
{
    switch (pCacheAction->type)
    {
    case BURN_CACHE_ACTION_TYPE_LAYOUT_BUNDLE:
        return pCacheAction->bundleLayout.qwBundleSize;

    case BURN_CACHE_ACTION_TYPE_EXTRACT_CONTAINER:
        return pCacheAction->extractContainer.qwTotalExtractSize;

    case BURN_CACHE_ACTION_TYPE_ACQUIRE_CONTAINER:
        return pCacheAction->resolveContainer.pContainer->qwFileSize;

    case BURN_CACHE_ACTION_TYPE_ACQUIRE_PAYLOAD:
        return pCacheAction->resolvePayload.pPayload->qwFileSize;
    }

    return 0;
}

static HRESULT LayoutBundle(
    __in BURN_USER_EXPERIENCE* pUX,
    __in HANDLE hPipe,
    __in_z LPCWSTR wzExecutableName,
    __in_z LPCWSTR wzLayoutDirectory,
    __in_z LPCWSTR wzUnverifiedPath,
    __in DWORD64 qwSuccessfulCacheProgress,
    __in DWORD64 qwTotalCacheSize
    )
{
    HRESULT hr = S_OK;
    LPWSTR sczBundlePath = NULL;
    LPWSTR sczDestinationPath = NULL;
    int nEquivalentPaths = 0;
    BURN_CACHE_ACQUIRE_PROGRESS_CONTEXT progress = { };
    BOOL fRetry = FALSE;

    hr = PathForCurrentProcess(&sczBundlePath, NULL);
    ExitOnFailure(hr, "Failed to get path to bundle to layout.");

    hr = PathConcat(wzLayoutDirectory, wzExecutableName, &sczDestinationPath);
    ExitOnFailure(hr, "Failed to concat layout path for bundle.");

    // If the destination path is the currently running bundle, bail.
    hr = PathCompare(sczBundlePath, sczDestinationPath, &nEquivalentPaths);
    ExitOnFailure(hr, "Failed to determine if layout bundle path was equivalent with current process path.");

    if (CSTR_EQUAL == nEquivalentPaths)
    {
        ExitFunction1(hr = S_OK);
    }

    progress.pUX = pUX;
    progress.qwCacheProgress = qwSuccessfulCacheProgress;
    progress.qwTotalCacheSize = qwTotalCacheSize;

    do
    {
        hr = S_OK;
        fRetry = FALSE;

        do
        {
            progress.fCancel = FALSE;

            int nResult = pUX->pUserExperience->OnCacheAcquireBegin(NULL, NULL, BOOTSTRAPPER_CACHE_OPERATION_COPY, sczBundlePath);
            hr = UserExperienceInterpretExecuteResult(pUX, FALSE, MB_OKCANCEL, nResult);
            ExitOnRootFailure(hr, "BA aborted cache acquire begin.");

            hr = CopyPayload(&progress, sczBundlePath, wzUnverifiedPath);
            // Error handling happens after sending complete message to BA.

            nResult = pUX->pUserExperience->OnCacheAcquireComplete(NULL, NULL, hr, IDNOACTION);
            nResult = UserExperienceCheckExecuteResult(pUX, FALSE, MB_RETRYCANCEL, nResult);
            if (FAILED(hr) && IDRETRY == nResult)
            {
                hr = S_FALSE;
            }
            ExitOnFailure2(hr, "Failed to copy bundle from: '%ls' to: '%ls'", sczBundlePath, wzUnverifiedPath);
        } while (S_FALSE == hr);

        if (FAILED(hr))
        {
            break;
        }

        do
        {
            int nResult = pUX->pUserExperience->OnCacheVerifyBegin(NULL, NULL);
            hr = UserExperienceInterpretExecuteResult(pUX, FALSE, MB_OKCANCEL, nResult);
            ExitOnRootFailure(hr, "UX aborted cache verify begin.");

            if (INVALID_HANDLE_VALUE != hPipe)
            {
                hr = ElevationLayoutBundle(hPipe, wzLayoutDirectory, wzUnverifiedPath);
            }
            else
            {
                hr = CacheLayoutBundle(wzExecutableName, wzLayoutDirectory, wzUnverifiedPath);
            }

            nResult = pUX->pUserExperience->OnCacheVerifyComplete(NULL, NULL, hr, IDNOACTION);
            if (FAILED(hr))
            {
                nResult = UserExperienceCheckExecuteResult(pUX, FALSE, MB_RETRYTRYAGAIN, nResult);
                if (IDRETRY == nResult)
                {
                    hr = S_FALSE; // retry verify.
                }
                else if (IDTRYAGAIN == nResult)
                {
                    fRetry = TRUE; // go back and retry acquire.
                }
            }
        } while (S_FALSE == hr);
    } while (fRetry);
    LogExitOnFailure2(hr, MSG_FAILED_LAYOUT_BUNDLE, "Failed to layout bundle: %ls to layout directory: %ls", sczBundlePath, wzLayoutDirectory);

LExit:
    ReleaseStr(sczDestinationPath);
    ReleaseStr(sczBundlePath);

    return hr;
}

static HRESULT AcquireContainerOrPayload(
    __in BURN_USER_EXPERIENCE* pUX,
    __in BURN_VARIABLES* pVariables,
    __in_opt BURN_CONTAINER* pContainer,
    __in_opt BURN_PACKAGE* pPackage,
    __in_opt BURN_PAYLOAD* pPayload,
    __in LPCWSTR wzDestinationPath,
    __in DWORD64 qwSuccessfulCacheProgress,
    __in DWORD64 qwTotalCacheSize
    )
{
    AssertSz(pContainer || pPayload, "Must provide a container or a payload.");

    HRESULT hr = S_OK;
    int nEquivalentPaths = 0;
    LPCWSTR wzPackageOrContainerId = pContainer ? pContainer->sczId : pPackage ? pPackage->sczId : NULL;
    LPCWSTR wzPayloadId = pPayload ? pPayload->sczKey : NULL;
    LPCWSTR wzRelativePath = pContainer ? pContainer->sczFilePath : pPayload->sczFilePath;
    LPWSTR sczSourceFullPath = NULL;
    BURN_CACHE_ACQUIRE_PROGRESS_CONTEXT progress = { };
    BOOL fRetry = FALSE;

    progress.pContainer = pContainer;
    progress.pPackage = pPackage;
    progress.pPayload = pPayload;
    progress.pUX = pUX;
    progress.qwCacheProgress = qwSuccessfulCacheProgress;
    progress.qwTotalCacheSize = qwTotalCacheSize;

    do
    {
        LPCWSTR wzDownloadUrl = pContainer ? pContainer->downloadSource.sczUrl : pPayload->downloadSource.sczUrl;
        LPCWSTR wzSourcePath = pContainer ? pContainer->sczSourcePath : pPayload->sczSourcePath;

        BOOL fFoundLocal = FALSE;
        BOOL fCopy = FALSE;
        BOOL fDownload = FALSE;

        fRetry = FALSE;
        progress.fCancel = FALSE;

        hr = CacheFindLocalSource(wzSourcePath, pVariables, &fFoundLocal, &sczSourceFullPath);
        ExitOnFailure(hr, "Failed to search local source.");

        // If the file exists locally, copy it.
        if (fFoundLocal)
        {
            // If the source path and destination path are different, do the copy (otherwise there's no point).
            hr = PathCompare(sczSourceFullPath, wzDestinationPath, &nEquivalentPaths);
            ExitOnFailure(hr, "Failed to determine if payload source path was equivalent to the destination path.");

            fCopy = (CSTR_EQUAL != nEquivalentPaths);
        }
        else // can't find the file locally so prompt for source.
        {
            DWORD dwLogId = pContainer ? (wzPayloadId ? MSG_PROMPT_CONTAINER_PAYLOAD_SOURCE : MSG_PROMPT_CONTAINER_SOURCE) : pPackage ? MSG_PROMPT_PACKAGE_PAYLOAD_SOURCE : MSG_PROMPT_BUNDLE_PAYLOAD_SOURCE;
            LogId(REPORT_STANDARD, dwLogId, wzPackageOrContainerId ? wzPackageOrContainerId : L"", wzPayloadId ? wzPayloadId : L"", sczSourceFullPath);

            hr = PromptForSource(pUX, wzPackageOrContainerId, wzPayloadId, sczSourceFullPath, wzDownloadUrl, &fRetry, &fDownload);

            // If the BA requested download then ensure a download url is available (it may have been set
            // during PromptForSource so we need to check again).
            if (fDownload)
            {
                wzDownloadUrl = pContainer ? pContainer->downloadSource.sczUrl : pPayload->downloadSource.sczUrl;
                if (!wzDownloadUrl || !*wzDownloadUrl)
                {
                    hr = E_INVALIDARG;
                }
            }

            // Log the error
            LogExitOnFailure1(hr, MSG_PAYLOAD_FILE_NOT_PRESENT, "Failed while prompting for source (original path '%ls').", sczSourceFullPath);
        }

        if (fCopy)
        {
            int nResult = pUX->pUserExperience->OnCacheAcquireBegin(wzPackageOrContainerId, wzPayloadId, BOOTSTRAPPER_CACHE_OPERATION_COPY, sczSourceFullPath);
            hr = UserExperienceInterpretExecuteResult(pUX, FALSE, MB_OKCANCEL, nResult);
            ExitOnRootFailure(hr, "BA aborted cache acquire begin.");

            hr = CopyPayload(&progress, sczSourceFullPath, wzDestinationPath);
            // Error handling happens after sending complete message to BA.

            // We successfully copied from a source location, set that as the last used source.
            if (SUCCEEDED(hr))
            {
                CacheSetLastUsedSource(pVariables, sczSourceFullPath, wzRelativePath);
            }
        }
        else if (fDownload)
        {
            int nResult = pUX->pUserExperience->OnCacheAcquireBegin(wzPackageOrContainerId, wzPayloadId, BOOTSTRAPPER_CACHE_OPERATION_DOWNLOAD, wzDownloadUrl);
            hr = UserExperienceInterpretExecuteResult(pUX, FALSE, MB_OKCANCEL, nResult);
            ExitOnRootFailure(hr, "BA aborted cache download payload begin.");

            hr = DownloadPayload(&progress, wzDestinationPath);
            // Error handling happens after sending complete message to BA.
        }

        if (fCopy || fDownload)
        {
            int nResult = pUX->pUserExperience->OnCacheAcquireComplete(wzPackageOrContainerId, wzPayloadId, hr, IDNOACTION);
            nResult = UserExperienceCheckExecuteResult(pUX, FALSE, MB_RETRYCANCEL, nResult);
            if (FAILED(hr) && IDRETRY == nResult)
            {
                fRetry = TRUE;
                hr = S_OK;
            }
        }
        ExitOnFailure2(hr, "Failed to acquire payload from: '%ls' to working path: '%ls'", fCopy ? sczSourceFullPath : wzDownloadUrl, wzDestinationPath);
    } while (fRetry);
    ExitOnFailure(hr, "Failed to find external payload to cache.");

LExit:
    ReleaseStr(sczSourceFullPath);

    return hr;
}

static HRESULT LayoutOrCacheContainerOrPayload(
    __in BURN_USER_EXPERIENCE* pUX,
    __in HANDLE hPipe,
    __in_opt BURN_CONTAINER* pContainer,
    __in_opt BURN_PACKAGE* pPackage,
    __in_opt BURN_PAYLOAD* pPayload,
    __in DWORD64 qwSuccessfulCachedProgress,
    __in DWORD64 qwTotalCacheSize,
    __in_z_opt LPCWSTR wzLayoutDirectory,
    __in_z LPCWSTR wzUnverifiedPath,
    __in BOOL fMove,
    __in DWORD cTryAgainAttempts,
    __out BOOL* pfRetry
    )
{
    HRESULT hr = S_OK;
    LPCWSTR wzPackageOrContainerId = pContainer ? pContainer->sczId : pPackage ? pPackage->sczId : L"";
    LPCWSTR wzPayloadId = pPayload ? pPayload->sczKey : L"";
    LARGE_INTEGER liContainerOrPayloadSize = { };
    LARGE_INTEGER liZero = { };
    BURN_CACHE_ACQUIRE_PROGRESS_CONTEXT progress = { };

    liContainerOrPayloadSize.QuadPart = pContainer ? pContainer->qwFileSize : pPayload->qwFileSize;

    Assert(qwSuccessfulCachedProgress >= static_cast<DWORD64>(liContainerOrPayloadSize.QuadPart));

    progress.pContainer = pContainer;
    progress.pPackage = pPackage;
    progress.pPayload = pPayload;
    progress.pUX = pUX;
    progress.qwCacheProgress = qwSuccessfulCachedProgress - liContainerOrPayloadSize.QuadPart; // remove the payload size, since it was marked successful thus included in the successful size already.
    progress.qwTotalCacheSize = qwTotalCacheSize;

    *pfRetry = FALSE;

    do
    {
        int nResult = pUX->pUserExperience->OnCacheVerifyBegin(wzPackageOrContainerId, wzPayloadId);
        hr = UserExperienceInterpretExecuteResult(pUX, FALSE, MB_OKCANCEL, nResult);
        ExitOnRootFailure(hr, "UX aborted cache verify begin.");

        if (INVALID_HANDLE_VALUE != hPipe) // pass the decision off to the elevated process.
        {
            hr = ElevationCacheOrLayoutContainerOrPayload(hPipe, pContainer, pPackage, pPayload, wzLayoutDirectory, wzUnverifiedPath, fMove);
        }
        else if (wzLayoutDirectory) // layout the container or payload.
        {
            if (pContainer)
            {
                hr = CacheLayoutContainer(pContainer, wzLayoutDirectory, wzUnverifiedPath, fMove);
            }
            else
            {
                hr = CacheLayoutPayload(pPayload, wzLayoutDirectory, wzUnverifiedPath, fMove);
            }
        }
        else // complete the payload.
        {
            Assert(!pContainer);
            Assert(pPackage);

            hr = CacheCompletePayload(pPackage->fPerMachine, pPayload, pPackage->sczCacheId, wzUnverifiedPath, fMove);
        }

        // If succeeded, send 100% complete here. If the payload was already cached this is the first progress the BA
        // will get.
        if (SUCCEEDED(hr))
        {
            CacheProgressRoutine(liContainerOrPayloadSize, liContainerOrPayloadSize, liZero, liZero, 0, 0, INVALID_HANDLE_VALUE, INVALID_HANDLE_VALUE, &progress);
            if (progress.fCancel)
            {
                hr = HRESULT_FROM_WIN32(ERROR_INSTALL_USEREXIT);
            }
            else if (progress.fError)
            {
                hr = HRESULT_FROM_WIN32(ERROR_INSTALL_FAILURE);
            }
            ExitOnRootFailure2(hr, "BA aborted verify of %hs: %ls", pContainer ? "container" : "payload", pContainer ? wzPackageOrContainerId : wzPayloadId);
        }

        nResult = pUX->pUserExperience->OnCacheVerifyComplete(wzPackageOrContainerId, wzPayloadId, hr, FAILED(hr) && cTryAgainAttempts < BURN_CACHE_MAX_RECOMMENDED_VERIFY_TRYAGAIN_ATTEMPTS ? IDTRYAGAIN : IDNOACTION);
        nResult = UserExperienceCheckExecuteResult(pUX, FALSE, MB_RETRYTRYAGAIN, nResult);
        if (FAILED(hr))
        {
            if (IDRETRY == nResult)
            {
                hr = S_FALSE; // retry verify.
            }
            else if (IDTRYAGAIN == nResult)
            {
                *pfRetry = TRUE; // go back and retry acquire.
            }
        }
    } while (S_FALSE == hr);

LExit:
    return hr;
}

static HRESULT PromptForSource(
    __in BURN_USER_EXPERIENCE* pUX,
    __in_z LPCWSTR wzPackageOrContainerId,
    __in_z_opt LPCWSTR wzPayloadId,
    __in_z LPCWSTR wzLocalSource,
    __in_z_opt LPCWSTR wzDownloadSource,
    __out BOOL* pfRetry,
    __out BOOL* pfDownload
    )
{
    HRESULT hr = S_OK;

    UserExperienceDeactivateEngine(pUX);

    int nResult = pUX->pUserExperience->OnResolveSource(wzPackageOrContainerId, wzPayloadId, wzLocalSource, wzDownloadSource);
    switch (nResult)
    {
    case IDRETRY:
        *pfRetry = TRUE;
        break;

    case IDDOWNLOAD:
        *pfDownload = TRUE;
        break;

    case IDNOACTION: __fallthrough;
    case IDOK: __fallthrough;
    case IDYES:
        hr = E_FILENOTFOUND;
        break;

    case IDABORT: __fallthrough;
    case IDCANCEL: __fallthrough;
    case IDNO:
        hr = HRESULT_FROM_WIN32(ERROR_INSTALL_USEREXIT);
        break;

    case IDERROR:
        hr = HRESULT_FROM_WIN32(ERROR_INSTALL_FAILURE);
        break;

    default:
        hr = E_INVALIDARG;
        break;
    }

    UserExperienceActivateEngine(pUX, NULL);
    return hr;
}

static HRESULT CopyPayload(
    __in BURN_CACHE_ACQUIRE_PROGRESS_CONTEXT* pProgress,
    __in_z LPCWSTR wzSourcePath,
    __in_z LPCWSTR wzDestinationPath
    )
{
    HRESULT hr = S_OK;
    DWORD dwFileAttributes = 0;
    LPCWSTR wzPackageOrContainerId = pProgress->pContainer ? pProgress->pContainer->sczId : pProgress->pPackage ? pProgress->pPackage->sczId : L"";
    LPCWSTR wzPayloadId = pProgress->pPayload ? pProgress->pPayload->sczKey : L"";

    DWORD dwLogId = pProgress->pContainer ? (pProgress->pPayload ? MSG_ACQUIRE_CONTAINER_PAYLOAD : MSG_ACQUIRE_CONTAINER) : pProgress->pPackage ? MSG_ACQUIRE_PACKAGE_PAYLOAD : MSG_ACQUIRE_BUNDLE_PAYLOAD;
    LogId(REPORT_STANDARD, dwLogId, wzPackageOrContainerId, wzPayloadId, "copy", wzSourcePath);

    // If the destination file already exists, clear the readonly bit to avoid E_ACCESSDENIED.
    if (FileExistsEx(wzDestinationPath, &dwFileAttributes))
    {
        if (FILE_ATTRIBUTE_READONLY & dwFileAttributes)
        {
            dwFileAttributes &= ~FILE_ATTRIBUTE_READONLY;
            if (!::SetFileAttributes(wzDestinationPath, dwFileAttributes))
            {
                ExitWithLastError1(hr, "Failed to clear readonly bit on payload destination path: %ls", wzDestinationPath);
            }
        }
    }

    if (!::CopyFileExW(wzSourcePath, wzDestinationPath, CacheProgressRoutine, pProgress, &pProgress->fCancel, 0))
    {
        if (pProgress->fCancel)
        {
            hr = HRESULT_FROM_WIN32(ERROR_INSTALL_USEREXIT);
            ExitOnRootFailure2(hr, "BA aborted copy of payload from: '%ls' to: %ls.", wzSourcePath, wzDestinationPath);
        }
        else
        {
            ExitWithLastError2(hr, "Failed attempt to copy payload from: '%ls' to: %ls.", wzSourcePath, wzDestinationPath);
        }
    }

LExit:
    return hr;
}

static HRESULT DownloadPayload(
    __in BURN_CACHE_ACQUIRE_PROGRESS_CONTEXT* pProgress,
    __in_z LPCWSTR wzDestinationPath
    )
{
    HRESULT hr = S_OK;
    DWORD dwFileAttributes = 0;
    LPCWSTR wzPackageOrContainerId = pProgress->pContainer ? pProgress->pContainer->sczId : pProgress->pPackage ? pProgress->pPackage->sczId : L"";
    LPCWSTR wzPayloadId = pProgress->pPayload ? pProgress->pPayload->sczKey : L"";
    DOWNLOAD_SOURCE* pDownloadSource = pProgress->pContainer ? &pProgress->pContainer->downloadSource : &pProgress->pPayload->downloadSource;
    DWORD64 qwDownloadSize = pProgress->pContainer ? pProgress->pContainer->qwFileSize : pProgress->pPayload->qwFileSize;
    DOWNLOAD_CACHE_CALLBACK cacheCallback = { };
    DOWNLOAD_AUTHENTICATION_CALLBACK authenticationCallback = {};
    APPLY_AUTHENTICATION_REQUIRED_DATA authenticationData = {};

    DWORD dwLogId = pProgress->pContainer ? (pProgress->pPayload ? MSG_ACQUIRE_CONTAINER_PAYLOAD : MSG_ACQUIRE_CONTAINER) : pProgress->pPackage ? MSG_ACQUIRE_PACKAGE_PAYLOAD : MSG_ACQUIRE_BUNDLE_PAYLOAD;
    LogId(REPORT_STANDARD, dwLogId, wzPackageOrContainerId, wzPayloadId, "download", pDownloadSource->sczUrl);

    // If the destination file already exists, clear the readonly bit to avoid E_ACCESSDENIED.
    if (FileExistsEx(wzDestinationPath, &dwFileAttributes))
    {
        if (FILE_ATTRIBUTE_READONLY & dwFileAttributes)
        {
            dwFileAttributes &= ~FILE_ATTRIBUTE_READONLY;
            if (!::SetFileAttributes(wzDestinationPath, dwFileAttributes))
            {
                ExitWithLastError1(hr, "Failed to clear readonly bit on payload destination path: %ls", wzDestinationPath);
            }
        }
    }

    cacheCallback.pfnProgress = CacheProgressRoutine;
    cacheCallback.pfnCancel = NULL; // TODO: set this
    cacheCallback.pv = pProgress;
   
    // If the protocol is specially marked, "bits" let's use that.
    if (L'b' == pDownloadSource->sczUrl[0] &&
        L'i' == pDownloadSource->sczUrl[1] &&
        L't' == pDownloadSource->sczUrl[2] &&
        L's' == pDownloadSource->sczUrl[3] &&
        (L':' == pDownloadSource->sczUrl[4] || (L's' == pDownloadSource->sczUrl[4] && L':' == pDownloadSource->sczUrl[5]))
        )
    {
        hr = BitsDownloadUrl(&cacheCallback, pDownloadSource, wzDestinationPath);
    }
    else // wininet handles everything else.
    {
        authenticationData.pUX = pProgress->pUX;
        authenticationData.wzPackageOrContainerId = wzPackageOrContainerId;
        authenticationData.wzPayloadId = wzPayloadId;
        authenticationCallback.pv =  static_cast<LPVOID>(&authenticationData);
        authenticationCallback.pfnAuthenticate = &AuthenticationRequired;
        
        hr = DownloadUrl(pDownloadSource, qwDownloadSize, wzDestinationPath, &cacheCallback, &authenticationCallback);
    }
    ExitOnFailure2(hr, "Failed attempt to download URL: '%ls' to: '%ls'", pDownloadSource->sczUrl, wzDestinationPath);

LExit:
    return hr;
}

static HRESULT WINAPI AuthenticationRequired(
    __in LPVOID pData,
    __in HINTERNET hUrl,
    __in long lHttpCode,
    __out BOOL* pfRetrySend,
    __out BOOL* pfRetry
    )
{
    Assert(401 == lHttpCode || 407 == lHttpCode);

    HRESULT hr = S_OK;
    DWORD er = ERROR_SUCCESS;
    BOOTSTRAPPER_ERROR_TYPE errorType = (401 == lHttpCode) ? BOOTSTRAPPER_ERROR_TYPE_HTTP_AUTH_SERVER : BOOTSTRAPPER_ERROR_TYPE_HTTP_AUTH_PROXY;
    LPWSTR sczError = NULL;

    *pfRetrySend = FALSE;
    *pfRetry = FALSE;

    hr = StrAllocFromError(&sczError, HRESULT_FROM_WIN32(ERROR_ACCESS_DENIED), NULL);
    ExitOnFailure(hr, "Failed to allocation error string.");

    APPLY_AUTHENTICATION_REQUIRED_DATA* authenticationData = reinterpret_cast<APPLY_AUTHENTICATION_REQUIRED_DATA*>(pData);

    int nResult = authenticationData->pUX->pUserExperience->OnError(errorType, authenticationData->wzPackageOrContainerId, ERROR_ACCESS_DENIED, sczError, MB_RETRYTRYAGAIN, 0, NULL, IDNOACTION);
    nResult = UserExperienceCheckExecuteResult(authenticationData->pUX, FALSE, MB_RETRYTRYAGAIN, nResult);
    if (IDTRYAGAIN == nResult && authenticationData->pUX->hwndApply)
    {
        er = ::InternetErrorDlg(authenticationData->pUX->hwndApply, hUrl, ERROR_INTERNET_INCORRECT_PASSWORD, FLAGS_ERROR_UI_FILTER_FOR_ERRORS | FLAGS_ERROR_UI_FLAGS_CHANGE_OPTIONS | FLAGS_ERROR_UI_FLAGS_GENERATE_DATA, NULL);
        if (ERROR_SUCCESS == er || ERROR_CANCELLED == er)
        {
            hr = HRESULT_FROM_WIN32(ERROR_INSTALL_USEREXIT);
        }
        else if (ERROR_INTERNET_FORCE_RETRY == er)
        {
            *pfRetrySend = TRUE;
            hr = S_OK;
        }
        else
        {
            hr = HRESULT_FROM_WIN32(ERROR_ACCESS_DENIED);
        }
    }
    else if (IDRETRY == nResult)
    {
        *pfRetry = TRUE;
        hr = S_OK;
    }
    else
    {
        hr = HRESULT_FROM_WIN32(ERROR_ACCESS_DENIED);
    }

LExit:
    ReleaseStr(sczError);

    return hr;
}

static DWORD CALLBACK CacheProgressRoutine(
    __in LARGE_INTEGER TotalFileSize,
    __in LARGE_INTEGER TotalBytesTransferred,
    __in LARGE_INTEGER /*StreamSize*/,
    __in LARGE_INTEGER /*StreamBytesTransferred*/,
    __in DWORD /*dwStreamNumber*/,
    __in DWORD /*dwCallbackReason*/,
    __in HANDLE /*hSourceFile*/,
    __in HANDLE /*hDestinationFile*/,
    __in_opt LPVOID lpData
    )
{
    DWORD dwResult = PROGRESS_CONTINUE;
    BURN_CACHE_ACQUIRE_PROGRESS_CONTEXT* pProgress = static_cast<BURN_CACHE_ACQUIRE_PROGRESS_CONTEXT*>(lpData);
    LPCWSTR wzPackageOrContainerId = pProgress->pContainer ? pProgress->pContainer->sczId : pProgress->pPackage ? pProgress->pPackage->sczId : NULL;
    LPCWSTR wzPayloadId = pProgress->pPayload ? pProgress->pPayload->sczKey : NULL;
    DWORD64 qwCacheProgress = pProgress->qwCacheProgress + TotalBytesTransferred.QuadPart;
    DWORD dwOverallPercentage = pProgress->qwTotalCacheSize ? static_cast<DWORD>(qwCacheProgress * 100 / pProgress->qwTotalCacheSize) : 0;

    int nResult = pProgress->pUX->pUserExperience->OnCacheAcquireProgress(wzPackageOrContainerId, wzPayloadId, TotalBytesTransferred.QuadPart, TotalFileSize.QuadPart, dwOverallPercentage);
    nResult = UserExperienceCheckExecuteResult(pProgress->pUX, FALSE, MB_OKCANCEL, nResult);
    switch (nResult)
    {
    case IDOK: __fallthrough;
    case IDNOACTION: __fallthrough;
    case IDYES: __fallthrough;
    case IDRETRY: __fallthrough;
    case IDIGNORE: __fallthrough;
    case IDTRYAGAIN: __fallthrough;
    case IDCONTINUE:
        dwResult = PROGRESS_CONTINUE;
        break;

    case IDCANCEL: __fallthrough;
    case IDABORT: __fallthrough;
    case IDNO:
        dwResult = PROGRESS_CANCEL;
        pProgress->fCancel = TRUE;
        break;

    case IDERROR: __fallthrough;
    default:
        dwResult = PROGRESS_CANCEL;
        pProgress->fError = TRUE;
        break;
    }

    return dwResult;
}

static void DoRollbackCache(
    __in BURN_USER_EXPERIENCE* /*pUX*/,
    __in BURN_PLAN* pPlan,
    __in HANDLE hPipe,
    __in DWORD dwCheckpoint
    )
{
    HRESULT hr = S_OK;
    DWORD iCheckpoint = 0;

    // Scan to last checkpoint.
    for (DWORD i = 0; i < pPlan->cRollbackCacheActions; ++i)
    {
        BURN_CACHE_ACTION* pRollbackCacheAction = &pPlan->rgRollbackCacheActions[i];

        if (BURN_CACHE_ACTION_TYPE_CHECKPOINT == pRollbackCacheAction->type && pRollbackCacheAction->checkpoint.dwId == dwCheckpoint)
        {
            iCheckpoint = i;
            break;
        }
    }

    // Rollback cache actions.
    if (iCheckpoint)
    {
        // i has to be a signed integer so it doesn't get decremented to 0xFFFFFFFF.
        for (int i = iCheckpoint - 1; i >= 0; --i)
        {
            BURN_CACHE_ACTION* pRollbackCacheAction = &pPlan->rgRollbackCacheActions[i];

            switch (pRollbackCacheAction->type)
            {
            case BURN_CACHE_ACTION_TYPE_CHECKPOINT:
                break;

            case BURN_CACHE_ACTION_TYPE_ROLLBACK_PACKAGE:
                hr = CleanPackage(hPipe, pRollbackCacheAction->rollbackPackage.pPackage);
                break;

            default:
                AssertSz(FALSE, "Invalid rollback cache action.");
                break;
            }
        }
    }
}

static HRESULT DoExecuteAction(
    __in BURN_ENGINE_STATE* pEngineState,
    __in BURN_EXECUTE_ACTION* pExecuteAction,
    __in_opt HANDLE hCacheThread,
    __in BURN_EXECUTE_CONTEXT* pContext,
    __inout BURN_ROLLBACK_BOUNDARY** ppRollbackBoundary,
    __out DWORD* pdwCheckpoint,
    __out BOOL* pfKeepRegistration,
    __out BOOL* pfSuspend,
    __out BOOTSTRAPPER_APPLY_RESTART* pRestart
    )
{
    Assert(!pExecuteAction->fDeleted);

    HRESULT hr = S_OK;
    HANDLE rghWait[2] = { };
    BOOTSTRAPPER_APPLY_RESTART restart = BOOTSTRAPPER_APPLY_RESTART_NONE;
    BOOL fRetry = FALSE;

    pContext->fRollback = FALSE;

    do
    {
        switch (pExecuteAction->type)
        {
        case BURN_EXECUTE_ACTION_TYPE_CHECKPOINT:
            *pdwCheckpoint = pExecuteAction->checkpoint.dwId;
            break;

        case BURN_EXECUTE_ACTION_TYPE_WAIT_SYNCPOINT:
            // wait for cache sync-point
            rghWait[0] = pExecuteAction->syncpoint.hEvent;
            rghWait[1] = hCacheThread;
            switch (::WaitForMultipleObjects(rghWait[1] ? 2 : 1, rghWait, FALSE, INFINITE))
            {
            case WAIT_OBJECT_0:
                break;

            case WAIT_OBJECT_0 + 1:
                if (!::GetExitCodeThread(hCacheThread, (DWORD*)&hr))
                {
                    ExitWithLastError(hr, "Failed to get cache thread exit code.");
                }

                if (SUCCEEDED(hr))
                {
                    hr = E_UNEXPECTED;
                }
                ExitOnFailure(hr, "Cache thread exited unexpectedly.");

            case WAIT_FAILED: __fallthrough;
            default:
                ExitWithLastError(hr, "Failed to wait for cache check-point.");
            }
            break;

        case BURN_EXECUTE_ACTION_TYPE_EXE_PACKAGE:
            hr = ExecuteExePackage(pEngineState, pExecuteAction, pContext, FALSE, &fRetry, pfSuspend, &restart);
            ExitOnFailure(hr, "Failed to execute EXE package.");
            break;

        case BURN_EXECUTE_ACTION_TYPE_MSI_PACKAGE:
            hr = ExecuteMsiPackage(pEngineState, pExecuteAction, pContext, FALSE, &fRetry, pfSuspend, &restart);
            ExitOnFailure(hr, "Failed to execute MSI package.");
            break;

        case BURN_EXECUTE_ACTION_TYPE_MSP_TARGET:
            hr = ExecuteMspPackage(pEngineState, pExecuteAction, pContext, FALSE, &fRetry, pfSuspend, &restart);
            ExitOnFailure(hr, "Failed to execute MSP package.");
            break;

        case BURN_EXECUTE_ACTION_TYPE_MSU_PACKAGE:
            hr = ExecuteMsuPackage(pEngineState, pExecuteAction, pContext, FALSE, &fRetry, pfSuspend, &restart);
            ExitOnFailure(hr, "Failed to execute MSU package.");
            break;

        case BURN_EXECUTE_ACTION_TYPE_PACKAGE_PROVIDER:
            hr = ExecutePackageProviderAction(pEngineState, pExecuteAction, pContext);
            ExitOnFailure(hr, "Failed to execute package provider registration action.");
            break;

        case BURN_EXECUTE_ACTION_TYPE_PACKAGE_DEPENDENCY:
            hr = ExecuteDependencyAction(pEngineState, pExecuteAction, pContext);
            ExitOnFailure(hr, "Failed to execute dependency action.");
            break;

        case BURN_EXECUTE_ACTION_TYPE_REGISTRATION:
            *pfKeepRegistration = pExecuteAction->registration.fKeep;
            break;

        case BURN_EXECUTE_ACTION_TYPE_ROLLBACK_BOUNDARY:
            *ppRollbackBoundary = pExecuteAction->rollbackBoundary.pRollbackBoundary;
            break;

        case BURN_EXECUTE_ACTION_TYPE_SERVICE_STOP: __fallthrough;
        case BURN_EXECUTE_ACTION_TYPE_SERVICE_START: __fallthrough;
        default:
            hr = E_UNEXPECTED;
            ExitOnFailure(hr, "Invalid execute action.");
        }

        if (*pRestart < restart)
        {
            *pRestart = restart;
        }
    } while (fRetry && *pRestart < BOOTSTRAPPER_APPLY_RESTART_INITIATED);

LExit:
    return hr;
}

static HRESULT DoRollbackActions(
    __in BURN_ENGINE_STATE* pEngineState,
    __in BURN_EXECUTE_CONTEXT* pContext,
    __in DWORD dwCheckpoint,
    __out BOOL* pfKeepRegistration,
    __out BOOTSTRAPPER_APPLY_RESTART* pRestart
    )
{
    HRESULT hr = S_OK;
    DWORD iCheckpoint = 0;
    BOOL fRetryIgnored = FALSE;
    BOOL fSuspendIgnored = FALSE;

    pContext->fRollback = TRUE;

    // scan to last checkpoint
    for (DWORD i = 0; i < pEngineState->plan.cRollbackActions; ++i)
    {
        BURN_EXECUTE_ACTION* pRollbackAction = &pEngineState->plan.rgRollbackActions[i];
        if (pRollbackAction->fDeleted)
        {
            continue;
        }

        if (BURN_EXECUTE_ACTION_TYPE_CHECKPOINT == pRollbackAction->type)
        {
            if (pRollbackAction->checkpoint.dwId == dwCheckpoint)
            {
                iCheckpoint = i;
                break;
            }
        }
    }

    // execute rollback actions
    if (iCheckpoint)
    {
        // i has to be a signed integer so it doesn't get decremented to 0xFFFFFFFF.
        for (int i = iCheckpoint - 1; i >= 0; --i)
        {
            BURN_EXECUTE_ACTION* pRollbackAction = &pEngineState->plan.rgRollbackActions[i];
            if (pRollbackAction->fDeleted)
            {
                continue;
            }

            BOOTSTRAPPER_APPLY_RESTART restart = BOOTSTRAPPER_APPLY_RESTART_NONE;
            switch (pRollbackAction->type)
            {
            case BURN_EXECUTE_ACTION_TYPE_CHECKPOINT:
                break;

            case BURN_EXECUTE_ACTION_TYPE_EXE_PACKAGE:
                hr = ExecuteExePackage(pEngineState, pRollbackAction, pContext, TRUE, &fRetryIgnored, &fSuspendIgnored, &restart);
                TraceError(hr, "Failed to rollback EXE package.");
                hr = S_OK;
                break;

            case BURN_EXECUTE_ACTION_TYPE_MSI_PACKAGE:
                hr = ExecuteMsiPackage(pEngineState, pRollbackAction, pContext, TRUE, &fRetryIgnored, &fSuspendIgnored, &restart);
                TraceError(hr, "Failed to rollback MSI package.");
                hr = S_OK;
                break;

            case BURN_EXECUTE_ACTION_TYPE_MSP_TARGET:
                hr = ExecuteMspPackage(pEngineState, pRollbackAction, pContext, TRUE, &fRetryIgnored, &fSuspendIgnored, &restart);
                TraceError(hr, "Failed to rollback MSP package.");
                hr = S_OK;
                break;

            case BURN_EXECUTE_ACTION_TYPE_MSU_PACKAGE:
                hr = ExecuteMsuPackage(pEngineState, pRollbackAction, pContext, TRUE, &fRetryIgnored, &fSuspendIgnored, &restart);
                TraceError(hr, "Failed to rollback MSU package.");
                hr = S_OK;
                break;

            case BURN_EXECUTE_ACTION_TYPE_PACKAGE_PROVIDER:
                hr = ExecutePackageProviderAction(pEngineState, pRollbackAction, pContext);
                TraceError(hr, "Failed to rollback package provider action.");
                hr = S_OK;
                break;

            case BURN_EXECUTE_ACTION_TYPE_PACKAGE_DEPENDENCY:
                hr = ExecuteDependencyAction(pEngineState, pRollbackAction, pContext);
                TraceError(hr, "Failed to rollback dependency action.");
                hr = S_OK;
                break;

            case BURN_EXECUTE_ACTION_TYPE_REGISTRATION:
                *pfKeepRegistration = pRollbackAction->registration.fKeep;
                break;

            case BURN_EXECUTE_ACTION_TYPE_ROLLBACK_BOUNDARY:
                ExitFunction1(hr = S_OK);

            case BURN_EXECUTE_ACTION_TYPE_UNCACHE_PACKAGE:
                hr = CleanPackage(pEngineState->companionConnection.hPipe, pRollbackAction->uncachePackage.pPackage);
                break;

            case BURN_EXECUTE_ACTION_TYPE_SERVICE_STOP: __fallthrough;
            case BURN_EXECUTE_ACTION_TYPE_SERVICE_START: __fallthrough;
            default:
                hr = E_UNEXPECTED;
                ExitOnFailure1(hr, "Invalid rollback action: %d.", pRollbackAction->type);
            }

            if (*pRestart < restart)
            {
                *pRestart = restart;
            }
        }
    }

LExit:
    return hr;
}

static HRESULT ExecuteExePackage(
    __in BURN_ENGINE_STATE* pEngineState,
    __in BURN_EXECUTE_ACTION* pExecuteAction,
    __in BURN_EXECUTE_CONTEXT* pContext,
    __in BOOL fRollback,
    __out BOOL* pfRetry,
    __out BOOL* pfSuspend,
    __out BOOTSTRAPPER_APPLY_RESTART* pRestart
    )
{
    HRESULT hr = S_OK;
    HRESULT hrExecute = S_OK;
    GENERIC_EXECUTE_MESSAGE message = { };
    int nResult = 0;

    if (FAILED(pExecuteAction->exePackage.pPackage->hrCacheResult))
    {
        LogId(REPORT_STANDARD, MSG_APPLY_SKIPPED_FAILED_CACHED_PACKAGE, pExecuteAction->exePackage.pPackage->sczId, pExecuteAction->exePackage.pPackage->hrCacheResult);
        ExitFunction1(hr = S_OK);
    }

    Assert(pContext->fRollback == fRollback);
    pContext->pExecutingPackage = pExecuteAction->exePackage.pPackage;

    // send package execute begin to UX
    nResult = pEngineState->userExperience.pUserExperience->OnExecutePackageBegin(pExecuteAction->exePackage.pPackage->sczId, !fRollback);
    hr = UserExperienceInterpretExecuteResult(&pEngineState->userExperience, fRollback, MB_OKCANCEL, nResult);
    ExitOnRootFailure(hr, "UX aborted execute EXE package begin.");

    message.type = GENERIC_EXECUTE_MESSAGE_PROGRESS;
    message.dwAllowedResults = MB_OKCANCEL;
    message.progress.dwPercentage = fRollback ? 100 : 0;
    nResult = GenericExecuteMessageHandler(&message, pContext);
    hr = UserExperienceInterpretExecuteResult(&pEngineState->userExperience, fRollback, message.dwAllowedResults, nResult);
    ExitOnRootFailure(hr, "UX aborted EXE progress.");

    // Execute package.
    if (pExecuteAction->exePackage.pPackage->fPerMachine)
    {
        hrExecute = ElevationExecuteExePackage(pEngineState->companionConnection.hPipe, pExecuteAction, &pEngineState->variables, fRollback, GenericExecuteMessageHandler, pContext, pRestart);
        ExitOnFailure(hrExecute, "Failed to configure per-machine EXE package.");
    }
    else
    {
        hrExecute = ExeEngineExecutePackage(pExecuteAction, &pEngineState->variables, fRollback, GenericExecuteMessageHandler, pContext, pRestart);
        ExitOnFailure(hrExecute, "Failed to configure per-user EXE package.");
    }

    message.type = GENERIC_EXECUTE_MESSAGE_PROGRESS;
    message.dwAllowedResults = MB_OKCANCEL;
    message.progress.dwPercentage = fRollback ? 0 : 100;
    nResult = GenericExecuteMessageHandler(&message, pContext);
    hr = UserExperienceInterpretExecuteResult(&pEngineState->userExperience, fRollback, message.dwAllowedResults, nResult);
    ExitOnRootFailure(hr, "UX aborted EXE progress.");

    pContext->cExecutedPackages += fRollback ? -1 : 1;
    (*pContext->pcOverallProgressTicks) += fRollback ? -1 : 1;

    hr = ReportOverallProgressTicks(&pEngineState->userExperience, fRollback, pEngineState->plan.cOverallProgressTicksTotal, *pContext->pcOverallProgressTicks);
    ExitOnRootFailure(hr, "UX aborted EXE package execute progress.");

LExit:
    hr = ExecutePackageComplete(&pEngineState->userExperience, &pEngineState->variables, pExecuteAction->exePackage.pPackage, hr, hrExecute, fRollback, pRestart, pfRetry, pfSuspend);
    return hr;
}

static HRESULT ExecuteMsiPackage(
    __in BURN_ENGINE_STATE* pEngineState,
    __in BURN_EXECUTE_ACTION* pExecuteAction,
    __in BURN_EXECUTE_CONTEXT* pContext,
    __in BOOL fRollback,
    __out BOOL* pfRetry,
    __out BOOL* pfSuspend,
    __out BOOTSTRAPPER_APPLY_RESTART* pRestart
    )
{
    HRESULT hr = S_OK;
    HRESULT hrExecute = S_OK;
    int nResult = 0;

    if (FAILED(pExecuteAction->msiPackage.pPackage->hrCacheResult))
    {
        LogId(REPORT_STANDARD, MSG_APPLY_SKIPPED_FAILED_CACHED_PACKAGE, pExecuteAction->msiPackage.pPackage->sczId, pExecuteAction->msiPackage.pPackage->hrCacheResult);
        ExitFunction1(hr = S_OK);
    }

    Assert(pContext->fRollback == fRollback);
    pContext->pExecutingPackage = pExecuteAction->msiPackage.pPackage;

    // send package execute begin to UX
    nResult = pEngineState->userExperience.pUserExperience->OnExecutePackageBegin(pExecuteAction->msiPackage.pPackage->sczId, !fRollback);
    hr = UserExperienceInterpretExecuteResult(&pEngineState->userExperience, fRollback, MB_OKCANCEL, nResult);
    ExitOnRootFailure(hr, "UX aborted execute MSI package begin.");

    // execute package
    if (pExecuteAction->msiPackage.pPackage->fPerMachine)
    {
        hrExecute = ElevationExecuteMsiPackage(pEngineState->companionConnection.hPipe, pEngineState->userExperience.hwndApply, pExecuteAction, &pEngineState->variables, fRollback, MsiExecuteMessageHandler, pContext, pRestart);
        ExitOnFailure(hrExecute, "Failed to configure per-machine MSI package.");
    }
    else
    {
        hrExecute = MsiEngineExecutePackage(pEngineState->userExperience.hwndApply, pExecuteAction, &pEngineState->variables, fRollback, MsiExecuteMessageHandler, pContext, pRestart);
        ExitOnFailure(hrExecute, "Failed to configure per-user MSI package.");
    }

    pContext->cExecutedPackages += fRollback ? -1 : 1;
    (*pContext->pcOverallProgressTicks) += fRollback ? -1 : 1;

    hr = ReportOverallProgressTicks(&pEngineState->userExperience, fRollback, pEngineState->plan.cOverallProgressTicksTotal, *pContext->pcOverallProgressTicks);
    ExitOnRootFailure(hr, "UX aborted MSI package execute progress.");

LExit:
    hr = ExecutePackageComplete(&pEngineState->userExperience, &pEngineState->variables, pExecuteAction->msiPackage.pPackage, hr, hrExecute, fRollback, pRestart, pfRetry, pfSuspend);
    return hr;
}

static HRESULT ExecuteMspPackage(
    __in BURN_ENGINE_STATE* pEngineState,
    __in BURN_EXECUTE_ACTION* pExecuteAction,
    __in BURN_EXECUTE_CONTEXT* pContext,
    __in BOOL fRollback,
    __out BOOL* pfRetry,
    __out BOOL* pfSuspend,
    __out BOOTSTRAPPER_APPLY_RESTART* pRestart
    )
{
    HRESULT hr = S_OK;
    HRESULT hrExecute = S_OK;
    int nResult = 0;

    if (FAILED(pExecuteAction->mspTarget.pPackage->hrCacheResult))
    {
        LogId(REPORT_STANDARD, MSG_APPLY_SKIPPED_FAILED_CACHED_PACKAGE, pExecuteAction->mspTarget.pPackage->sczId, pExecuteAction->mspTarget.pPackage->hrCacheResult);
        ExitFunction1(hr = S_OK);
    }

    Assert(pContext->fRollback == fRollback);
    pContext->pExecutingPackage = pExecuteAction->mspTarget.pPackage;

    // send package execute begin to UX
    nResult = pEngineState->userExperience.pUserExperience->OnExecutePackageBegin(pExecuteAction->mspTarget.pPackage->sczId, !fRollback);
    hr = UserExperienceInterpretExecuteResult(&pEngineState->userExperience, fRollback, MB_OKCANCEL, nResult);
    ExitOnRootFailure(hr, "UX aborted execute MSP package begin.");

    // Now send all the patches that target this product code.
    for (DWORD i = 0; i < pExecuteAction->mspTarget.cOrderedPatches; ++i)
    {
        BURN_PACKAGE* pMspPackage = pExecuteAction->mspTarget.rgOrderedPatches[i].pPackage;

        nResult = pEngineState->userExperience.pUserExperience->OnExecutePatchTarget(pMspPackage->sczId, pExecuteAction->mspTarget.sczTargetProductCode);
        hr = UserExperienceInterpretExecuteResult(&pEngineState->userExperience, fRollback, MB_OKCANCEL, nResult);
        ExitOnRootFailure(hr, "BA aborted execute MSP target.");
    }

    // execute package
    if (pExecuteAction->mspTarget.fPerMachineTarget)
    {
        hrExecute = ElevationExecuteMspPackage(pEngineState->companionConnection.hPipe, pEngineState->userExperience.hwndApply, pExecuteAction, &pEngineState->variables, fRollback, MsiExecuteMessageHandler, pContext, pRestart);
        ExitOnFailure(hrExecute, "Failed to configure per-machine MSP package.");
    }
    else
    {
        hrExecute = MspEngineExecutePackage(pEngineState->userExperience.hwndApply, pExecuteAction, &pEngineState->variables, fRollback, MsiExecuteMessageHandler, pContext, pRestart);
        ExitOnFailure(hrExecute, "Failed to configure per-user MSP package.");
    }

    pContext->cExecutedPackages += fRollback ? -1 : 1;
    (*pContext->pcOverallProgressTicks) += fRollback ? -1 : 1;

    hr = ReportOverallProgressTicks(&pEngineState->userExperience, fRollback, pEngineState->plan.cOverallProgressTicksTotal, *pContext->pcOverallProgressTicks);
    ExitOnRootFailure(hr, "UX aborted MSP package execute progress.");

LExit:
    hr = ExecutePackageComplete(&pEngineState->userExperience, &pEngineState->variables, pExecuteAction->mspTarget.pPackage, hr, hrExecute, fRollback, pRestart, pfRetry, pfSuspend);
    return hr;
}

static HRESULT ExecuteMsuPackage(
    __in BURN_ENGINE_STATE* pEngineState,
    __in BURN_EXECUTE_ACTION* pExecuteAction,
    __in BURN_EXECUTE_CONTEXT* pContext,
    __in BOOL fRollback,
    __out BOOL* pfRetry,
    __out BOOL* pfSuspend,
    __out BOOTSTRAPPER_APPLY_RESTART* pRestart
    )
{
    HRESULT hr = S_OK;
    HRESULT hrExecute = S_OK;
    GENERIC_EXECUTE_MESSAGE message = { };
    int nResult = 0;

    if (FAILED(pExecuteAction->msuPackage.pPackage->hrCacheResult))
    {
        LogId(REPORT_STANDARD, MSG_APPLY_SKIPPED_FAILED_CACHED_PACKAGE, pExecuteAction->msuPackage.pPackage->sczId, pExecuteAction->msuPackage.pPackage->hrCacheResult);
        ExitFunction1(hr = S_OK);
    }

    Assert(pContext->fRollback == fRollback);
    pContext->pExecutingPackage = pExecuteAction->msuPackage.pPackage;

    // send package execute begin to UX
    nResult = pEngineState->userExperience.pUserExperience->OnExecutePackageBegin(pExecuteAction->msuPackage.pPackage->sczId, !fRollback);
    hr = UserExperienceInterpretExecuteResult(&pEngineState->userExperience, fRollback, MB_OKCANCEL, nResult);
    ExitOnRootFailure(hr, "UX aborted execute MSU package begin.");

    message.type = GENERIC_EXECUTE_MESSAGE_PROGRESS;
    message.dwAllowedResults = MB_OKCANCEL;
    message.progress.dwPercentage = fRollback ? 100 : 0;
    nResult = GenericExecuteMessageHandler(&message, pContext);
    hr = UserExperienceInterpretExecuteResult(&pEngineState->userExperience, fRollback, message.dwAllowedResults, nResult);
    ExitOnRootFailure(hr, "UX aborted MSU progress.");

    // execute package
    if (pExecuteAction->msuPackage.pPackage->fPerMachine)
    {
        hrExecute = ElevationExecuteMsuPackage(pEngineState->companionConnection.hPipe, pExecuteAction, fRollback, GenericExecuteMessageHandler, pContext, pRestart);
        ExitOnFailure(hrExecute, "Failed to configure per-machine MSU package.");
    }
    else
    {
        hrExecute = E_UNEXPECTED;
        ExitOnFailure(hr, "MSU packages cannot be per-user.");
    }

    message.type = GENERIC_EXECUTE_MESSAGE_PROGRESS;
    message.dwAllowedResults = MB_OKCANCEL;
    message.progress.dwPercentage = fRollback ? 0 : 100;
    nResult = GenericExecuteMessageHandler(&message, pContext);
    hr = UserExperienceInterpretExecuteResult(&pEngineState->userExperience, fRollback, message.dwAllowedResults, nResult);
    ExitOnRootFailure(hr, "UX aborted MSU progress.");

    pContext->cExecutedPackages += fRollback ? -1 : 1;
    (*pContext->pcOverallProgressTicks) += fRollback ? -1 : 1;

    hr = ReportOverallProgressTicks(&pEngineState->userExperience, fRollback, pEngineState->plan.cOverallProgressTicksTotal, *pContext->pcOverallProgressTicks);
    ExitOnRootFailure(hr, "UX aborted MSU package execute progress.");

LExit:
    hr = ExecutePackageComplete(&pEngineState->userExperience, &pEngineState->variables, pExecuteAction->msuPackage.pPackage, hr, hrExecute, fRollback, pRestart, pfRetry, pfSuspend);
    return hr;
}

static HRESULT ExecutePackageProviderAction(
    __in BURN_ENGINE_STATE* pEngineState,
    __in BURN_EXECUTE_ACTION* pAction,
    __in BURN_EXECUTE_CONTEXT* /*pContext*/
    )
{
    HRESULT hr = S_OK;

    if (pAction->packageProvider.pPackage->fPerMachine)
    {
        hr = ElevationExecutePackageProviderAction(pEngineState->companionConnection.hPipe, pAction);
        ExitOnFailure(hr, "Failed to register the package provider on per-machine package.");
    }
    else
    {
        hr = DependencyExecutePackageProviderAction(pAction);
        ExitOnFailure(hr, "Failed to register the package provider on per-user package.");
    }

LExit:
    return hr;
}

static HRESULT ExecuteDependencyAction(
    __in BURN_ENGINE_STATE* pEngineState,
    __in BURN_EXECUTE_ACTION* pAction,
    __in BURN_EXECUTE_CONTEXT* /*pContext*/
    )
{
    HRESULT hr = S_OK;

    if (pAction->packageDependency.pPackage->fPerMachine)
    {
        hr = ElevationExecutePackageDependencyAction(pEngineState->companionConnection.hPipe, pAction);
        ExitOnFailure(hr, "Failed to register the dependency on per-machine package.");
    }
    else
    {
        hr = DependencyExecutePackageDependencyAction(FALSE, pAction);
        ExitOnFailure(hr, "Failed to register the dependency on per-user package.");
    }

LExit:
    return hr;
}

static HRESULT CleanPackage(
    __in HANDLE hElevatedPipe,
    __in BURN_PACKAGE* pPackage
    )
{
    HRESULT hr = S_OK;

    if (pPackage->fPerMachine)
    {
        hr = ElevationCleanPackage(hElevatedPipe, pPackage);
    }
    else
    {
        hr = CacheRemovePackage(FALSE, pPackage->sczId, pPackage->sczCacheId);
    }

    return hr;
}

static int GenericExecuteMessageHandler(
    __in GENERIC_EXECUTE_MESSAGE* pMessage,
    __in LPVOID pvContext
    )
{
    BURN_EXECUTE_CONTEXT* pContext = (BURN_EXECUTE_CONTEXT*)pvContext;
    int nResult = IDNOACTION;

    switch (pMessage->type)
    {
    case GENERIC_EXECUTE_MESSAGE_PROGRESS:
        {
            DWORD dwOverallProgress = pContext->cExecutePackagesTotal ? ((pContext->cExecutedPackages * 100 + pMessage->progress.dwPercentage) * 100) / (pContext->cExecutePackagesTotal * 100) : 0;
            nResult = pContext->pUX->pUserExperience->OnExecuteProgress(pContext->pExecutingPackage->sczId, pMessage->progress.dwPercentage, dwOverallProgress);
        }
        break;

    case GENERIC_EXECUTE_MESSAGE_ERROR:
        nResult = pContext->pUX->pUserExperience->OnError(BOOTSTRAPPER_ERROR_TYPE_EXE_PACKAGE, pContext->pExecutingPackage->sczId, pMessage->error.dwErrorCode, pMessage->error.wzMessage, pMessage->dwAllowedResults, 0, NULL, IDNOACTION);
        break;

    case GENERIC_EXECUTE_MESSAGE_FILES_IN_USE:
        nResult = pContext->pUX->pUserExperience->OnExecuteFilesInUse(pContext->pExecutingPackage->sczId, pMessage->filesInUse.cFiles, pMessage->filesInUse.rgwzFiles);
        break;
    }

    nResult = UserExperienceCheckExecuteResult(pContext->pUX, pContext->fRollback, pMessage->dwAllowedResults, nResult);
    return nResult;
}

static int MsiExecuteMessageHandler(
    __in WIU_MSI_EXECUTE_MESSAGE* pMessage,
    __in_opt LPVOID pvContext
    )
{
    BURN_EXECUTE_CONTEXT* pContext = (BURN_EXECUTE_CONTEXT*)pvContext;
    int nResult = IDNOACTION;

    switch (pMessage->type)
    {
    case WIU_MSI_EXECUTE_MESSAGE_PROGRESS:
        {
        DWORD dwOverallProgress = pContext->cExecutePackagesTotal ? ((pContext->cExecutedPackages * 100 + pMessage->progress.dwPercentage) * 100) / (pContext->cExecutePackagesTotal * 100) : 0;
        nResult = pContext->pUX->pUserExperience->OnExecuteProgress(pContext->pExecutingPackage->sczId, pMessage->progress.dwPercentage, dwOverallProgress);
        }
        break;

    case WIU_MSI_EXECUTE_MESSAGE_ERROR:
        nResult = pContext->pUX->pUserExperience->OnError(BOOTSTRAPPER_ERROR_TYPE_WINDOWS_INSTALLER, pContext->pExecutingPackage->sczId, pMessage->error.dwErrorCode, pMessage->error.wzMessage, pMessage->dwAllowedResults, pMessage->cData, pMessage->rgwzData, pMessage->nResultRecommendation);
        break;

    case WIU_MSI_EXECUTE_MESSAGE_MSI_MESSAGE:
        nResult = pContext->pUX->pUserExperience->OnExecuteMsiMessage(pContext->pExecutingPackage->sczId, pMessage->msiMessage.mt, pMessage->dwAllowedResults, pMessage->msiMessage.wzMessage, pMessage->cData, pMessage->rgwzData, pMessage->nResultRecommendation);
        break;

    case WIU_MSI_EXECUTE_MESSAGE_MSI_FILES_IN_USE:
        nResult = pContext->pUX->pUserExperience->OnExecuteFilesInUse(pContext->pExecutingPackage->sczId, pMessage->msiFilesInUse.cFiles, pMessage->msiFilesInUse.rgwzFiles);
        break;
    }

    nResult = UserExperienceCheckExecuteResult(pContext->pUX, pContext->fRollback, pMessage->dwAllowedResults, nResult);
    return nResult;
}

static HRESULT ReportOverallProgressTicks(
    __in BURN_USER_EXPERIENCE* pUX,
    __in BOOL fRollback,
    __in DWORD cOverallProgressTicksTotal,
    __in DWORD cOverallProgressTicks
    )
{
    HRESULT hr = S_OK;
    DWORD dwProgress = cOverallProgressTicksTotal ? (cOverallProgressTicks * 100 / cOverallProgressTicksTotal) : 0;

    int nResult = pUX->pUserExperience->OnProgress(dwProgress, dwProgress); // TODO: consider sending different progress numbers in the future.
    hr = UserExperienceInterpretExecuteResult(pUX, fRollback, MB_OKCANCEL, nResult);

    return hr;
}

static HRESULT ExecutePackageComplete(
    __in BURN_USER_EXPERIENCE* pUX,
    __in BURN_VARIABLES* pVariables,
    __in BURN_PACKAGE* pPackage,
    __in HRESULT hrOverall,
    __in HRESULT hrExecute,
    __in BOOL fRollback,
    __out BOOTSTRAPPER_APPLY_RESTART* pRestart,
    __out BOOL* pfRetry,
    __out BOOL* pfSuspend
    )
{
    HRESULT hr = FAILED(hrOverall) ? hrOverall : hrExecute; // if the overall function failed use that otherwise use the execution result.

    // send package execute complete to UX
    int nResult = pUX->pUserExperience->OnExecutePackageComplete(pPackage->sczId, hr, *pRestart, FAILED(hrOverall) || SUCCEEDED(hrExecute) || pPackage->fVital ? IDNOACTION : IDIGNORE);
    if (IDRESTART == nResult)
    {
        *pRestart = BOOTSTRAPPER_APPLY_RESTART_INITIATED;
    }
    *pfRetry = (FAILED(hrExecute) && IDRETRY == nResult); // allow retry only on failures.
    *pfSuspend = (IDSUSPEND == nResult);

    // Remember this package as the package that initiated the forced restart.
    if (BOOTSTRAPPER_APPLY_RESTART_INITIATED == *pRestart)
    {
        // Best effort to set the forced restart package variable.
        VariableSetString(pVariables, BURN_BUNDLE_FORCED_RESTART_PACKAGE, pPackage->sczId, TRUE);
    }

    // If we're retrying, leave a message in the log file and say everything is okay.
    if (*pfRetry)
    {
        LogId(REPORT_STANDARD, MSG_APPLY_RETRYING_PACKAGE, pPackage->sczId, hrExecute);
        hr = S_OK;
    }
    else if (SUCCEEDED(hrOverall) && FAILED(hrExecute) && IDIGNORE == nResult && !pPackage->fVital) // If we *only* failed to execute and the BA ignored this *not-vital* package, say everything is okay.
    {
        LogId(REPORT_STANDARD, MSG_APPLY_CONTINUING_NONVITAL_PACKAGE, pPackage->sczId, hrExecute);
        hr = S_OK;
    }
    else
    {
        LogId(REPORT_STANDARD, MSG_APPLY_COMPLETED_PACKAGE, LoggingRollbackOrExecute(fRollback), pPackage->sczId, hr, LoggingRestartToString(*pRestart));
    }

    return hr;
}
=======
//-------------------------------------------------------------------------------------------------
// <copyright file="apply.cpp" company="Outercurve Foundation">
//   Copyright (c) 2004, Outercurve Foundation.
//   This software is released under Microsoft Reciprocal License (MS-RL).
//   The license and further copyright text can be found in the file
//   LICENSE.TXT at the root directory of the distribution.
// </copyright>
//
// <summary>
//    Module: Core
//
//    Apply phase functions.
// </summary>
//-------------------------------------------------------------------------------------------------

#include "precomp.h"


const DWORD BURN_CACHE_MAX_RECOMMENDED_VERIFY_TRYAGAIN_ATTEMPTS = 2;

// structs

struct BURN_CACHE_ACQUIRE_PROGRESS_CONTEXT
{
    BURN_USER_EXPERIENCE* pUX;
    BURN_CONTAINER* pContainer;
    BURN_PACKAGE* pPackage;
    BURN_PAYLOAD* pPayload;
    DWORD64 qwCacheProgress;
    DWORD64 qwTotalCacheSize;

    BOOL fCancel;
    BOOL fError;
};

typedef struct _BURN_EXECUTE_CONTEXT
{
    BURN_USER_EXPERIENCE* pUX;
    BOOL fRollback;
    BURN_PACKAGE* pExecutingPackage;
    DWORD cExecutedPackages;
    DWORD cExecutePackagesTotal;
    DWORD* pcOverallProgressTicks;
} BURN_EXECUTE_CONTEXT;


// internal function declarations
static HRESULT WINAPI AuthenticationRequired(
    __in LPVOID pData,
    __in HINTERNET hUrl,
    __in long lHttpCode,
    __out BOOL* pfRetrySend,
    __out BOOL* pfRetry
    );

static HRESULT ExecuteDependentRegistrationActions(
    __in HANDLE hPipe,
    __in const BURN_REGISTRATION* pRegistration,
    __in_ecount(cActions) const BURN_DEPENDENT_REGISTRATION_ACTION* rgActions,
    __in DWORD cActions
    );
static HRESULT ExtractContainer(
    __in HANDLE hEngineFile,
    __in BURN_USER_EXPERIENCE* pUX,
    __in BURN_CONTAINER* pContainer,
    __in_z LPCWSTR wzContainerPath,
    __in_ecount(cExtractPayloads) BURN_EXTRACT_PAYLOAD* rgExtractPayloads,
    __in DWORD cExtractPayloads
    );
static DWORD64 GetCacheActionSuccessProgress(
    __in BURN_CACHE_ACTION* pCacheAction
    );
static HRESULT LayoutBundle(
    __in BURN_USER_EXPERIENCE* pUX,
    __in HANDLE hPipe,
    __in_z LPCWSTR wzExecutableName,
    __in_z LPCWSTR wzLayoutDirectory,
    __in_z LPCWSTR wzUnverifiedPath,
    __in DWORD64 qwSuccessfulCacheProgress,
    __in DWORD64 qwTotalCacheSize
    );
static HRESULT AcquireContainerOrPayload(
    __in BURN_USER_EXPERIENCE* pUX,
    __in BURN_VARIABLES* pVariables,
    __in_opt BURN_CONTAINER* pContainer,
    __in_opt BURN_PACKAGE* pPackage,
    __in_opt BURN_PAYLOAD* pPayload,
    __in LPCWSTR wzDestinationPath,
    __in DWORD64 qwSuccessfulCacheProgress,
    __in DWORD64 qwTotalCacheSize
    );
static HRESULT LayoutOrCacheContainerOrPayload(
    __in BURN_USER_EXPERIENCE* pUX,
    __in HANDLE hPipe,
    __in_opt BURN_CONTAINER* pContainer,
    __in_opt BURN_PACKAGE* pPackage,
    __in_opt BURN_PAYLOAD* pPayload,
    __in DWORD64 qwSuccessfullyCacheProgress,
    __in DWORD64 qwTotalCacheSize,
    __in_z_opt LPCWSTR wzLayoutDirectory,
    __in_z LPCWSTR wzUnverifiedPath,
    __in BOOL fMove,
    __in DWORD cTryAgainAttempts,
    __out BOOL* pfRetry
    );
static HRESULT PromptForSource(
    __in BURN_USER_EXPERIENCE* pUX,
    __in_z LPCWSTR wzPackageOrContainerId,
    __in_z_opt LPCWSTR wzPayloadId,
    __in_z LPCWSTR wzLocalSource,
    __in_z_opt LPCWSTR wzDownloadSource,
    __out BOOL* pfRetry,
    __out BOOL* pfDownload
    );
static HRESULT CopyPayload(
    __in BURN_CACHE_ACQUIRE_PROGRESS_CONTEXT* pProgress,
    __in_z LPCWSTR wzSourcePath,
    __in_z LPCWSTR wzDestinationPath
    );
static HRESULT DownloadPayload(
    __in BURN_CACHE_ACQUIRE_PROGRESS_CONTEXT* pProgress,
    __in_z LPCWSTR wzDestinationPath
    );
static DWORD CALLBACK CacheProgressRoutine(
    __in LARGE_INTEGER TotalFileSize,
    __in LARGE_INTEGER TotalBytesTransferred,
    __in LARGE_INTEGER StreamSize,
    __in LARGE_INTEGER StreamBytesTransferred,
    __in DWORD dwStreamNumber,
    __in DWORD dwCallbackReason,
    __in HANDLE hSourceFile,
    __in HANDLE hDestinationFile,
    __in_opt LPVOID lpData
    );
static void DoRollbackCache(
    __in BURN_USER_EXPERIENCE* pUX,
    __in BURN_PLAN* pPlan,
    __in HANDLE hPipe,
    __in DWORD dwCheckpoint
    );
static HRESULT DoExecuteAction(
    __in BURN_ENGINE_STATE* pEngineState,
    __in BURN_EXECUTE_ACTION* pExecuteAction,
    __in_opt HANDLE hCacheThread,
    __in BURN_EXECUTE_CONTEXT* pContext,
    __inout BURN_ROLLBACK_BOUNDARY** ppRollbackBoundary,
    __out DWORD* pdwCheckpoint,
    __out BOOL* pfKeepRegistration,
    __out BOOL* pfSuspend,
    __out BOOTSTRAPPER_APPLY_RESTART* pRestart
    );
static HRESULT DoRollbackActions(
    __in BURN_ENGINE_STATE* pEngineState,
    __in BURN_EXECUTE_CONTEXT* pContext,
    __in DWORD dwCheckpoint,
    __out BOOL* pfKeepRegistration,
    __out BOOTSTRAPPER_APPLY_RESTART* pRestart
    );
static HRESULT ExecuteExePackage(
    __in BURN_ENGINE_STATE* pEngineState,
    __in BURN_EXECUTE_ACTION* pExecuteAction,
    __in BURN_EXECUTE_CONTEXT* pContext,
    __in BOOL fRollback,
    __out BOOL* pfRetry,
    __out BOOL* pfSuspend,
    __out BOOTSTRAPPER_APPLY_RESTART* pRestart
    );
static HRESULT ExecuteMsiPackage(
    __in BURN_ENGINE_STATE* pEngineState,
    __in BURN_EXECUTE_ACTION* pExecuteAction,
    __in BURN_EXECUTE_CONTEXT* pContext,
    __in BOOL fRollback,
    __out BOOL* pfRetry,
    __out BOOL* pfSuspend,
    __out BOOTSTRAPPER_APPLY_RESTART* pRestart
    );
static HRESULT ExecuteMspPackage(
    __in BURN_ENGINE_STATE* pEngineState,
    __in BURN_EXECUTE_ACTION* pExecuteAction,
    __in BURN_EXECUTE_CONTEXT* pContext,
    __in BOOL fRollback,
    __out BOOL* pfRetry,
    __out BOOL* pfSuspend,
    __out BOOTSTRAPPER_APPLY_RESTART* pRestart
    );
static HRESULT ExecuteMsuPackage(
    __in BURN_ENGINE_STATE* pEngineState,
    __in BURN_EXECUTE_ACTION* pExecuteAction,
    __in BURN_EXECUTE_CONTEXT* pContext,
    __in BOOL fRollback,
    __in BOOL fStopWusaService,
    __out BOOL* pfRetry,
    __out BOOL* pfSuspend,
    __out BOOTSTRAPPER_APPLY_RESTART* pRestart
    );
static HRESULT ExecutePackageProviderAction(
    __in BURN_ENGINE_STATE* pEngineState,
    __in BURN_EXECUTE_ACTION* pAction,
    __in BURN_EXECUTE_CONTEXT* pContext
    );
static HRESULT ExecuteDependencyAction(
    __in BURN_ENGINE_STATE* pEngineState,
    __in BURN_EXECUTE_ACTION* pAction,
    __in BURN_EXECUTE_CONTEXT* pContext
    );
static HRESULT CleanPackage(
    __in HANDLE hElevatedPipe,
    __in BURN_PACKAGE* pPackage
    );
static int GenericExecuteMessageHandler(
    __in GENERIC_EXECUTE_MESSAGE* pMessage,
    __in LPVOID pvContext
    );
static int MsiExecuteMessageHandler(
    __in WIU_MSI_EXECUTE_MESSAGE* pMessage,
    __in_opt LPVOID pvContext
    );
static HRESULT ReportOverallProgressTicks(
    __in BURN_USER_EXPERIENCE* pUX,
    __in BOOL fRollback,
    __in DWORD cOverallProgressTicksTotal,
    __in DWORD cOverallProgressTicks
    );
static HRESULT ExecutePackageComplete(
    __in BURN_USER_EXPERIENCE* pUX,
    __in BURN_VARIABLES* pVariables,
    __in BURN_PACKAGE* pPackage,
    __in HRESULT hrOverall,
    __in HRESULT hrExecute,
    __in BOOL fRollback,
    __out BOOTSTRAPPER_APPLY_RESTART* pRestart,
    __out BOOL* pfRetry,
    __out BOOL* pfSuspend
    );


// function definitions

extern "C" void ApplyInitialize()
{
    // Prevent the system from sleeping.
    ::SetThreadExecutionState(ES_CONTINUOUS | ES_SYSTEM_REQUIRED);
}

extern "C" void ApplyUninitialize()
{
    ::SetThreadExecutionState(ES_CONTINUOUS);
}

extern "C" HRESULT ApplySetVariables(
    __in BURN_VARIABLES* pVariables
    )
{
    HRESULT hr = S_OK;

    hr = VariableSetString(pVariables, BURN_BUNDLE_FORCED_RESTART_PACKAGE, NULL, TRUE);
    ExitOnFailure(hr, "Failed to set the bundle forced restart package built-in variable.");

LExit:
    return hr;
}

extern "C" void ApplyReset(
    __in BURN_USER_EXPERIENCE* pUX,
    __in BURN_PACKAGES* pPackages
    )
{
    UserExperienceExecuteReset(pUX);

    for (DWORD i = 0; i < pPackages->cPackages; ++i)
    {
        BURN_PACKAGE* pPackage = pPackages->rgPackages + i;
        pPackage->hrCacheResult = S_OK;
    }
}

extern "C" HRESULT ApplyLock(
    __in BOOL /*fPerMachine*/,
    __out HANDLE* /*phLock*/
    )
{
    HRESULT hr = S_OK;
#if 0 // eventually figure out the correct way to support this. In its current form, embedded bundles (including related bundles) are hosed.
    DWORD er = ERROR_SUCCESS;
    HANDLE hLock = NULL;

    hLock = ::CreateMutexW(NULL, TRUE, fPerMachine ? L"Global\\WixBurnExecutionLock" : L"Local\\WixBurnExecutionLock");
    ExitOnNullWithLastError(hLock, hr, "Failed to create lock.");

    er = ::GetLastError();
    if (ERROR_ALREADY_EXISTS == er)
    {
        ExitFunction1(hr = HRESULT_FROM_WIN32(ERROR_INSTALL_ALREADY_RUNNING));
    }

    *phLock = hLock;
    hLock = NULL;

LExit:
    ReleaseHandle(hLock);
#endif
    return hr;
}

extern "C" HRESULT ApplyRegister(
    __in BURN_ENGINE_STATE* pEngineState
    )
{
    HRESULT hr = S_OK;
    LPWSTR sczEngineWorkingPath = NULL;

    int nResult = pEngineState->userExperience.pUserExperience->OnRegisterBegin();
    hr = UserExperienceInterpretExecuteResult(&pEngineState->userExperience, FALSE, MB_OKCANCEL, nResult);
    ExitOnRootFailure(hr, "UX aborted register begin.");

    // If we have a resume mode that suggests the bundle is on the machine.
    if (BOOTSTRAPPER_RESUME_TYPE_REBOOT_PENDING < pEngineState->command.resumeType)
    {
        // resume previous session
        if (pEngineState->registration.fPerMachine)
        {
            hr =  ElevationSessionResume(pEngineState->companionConnection.hPipe, pEngineState->registration.sczResumeCommandLine);
            ExitOnFailure(hr, "Failed to resume registration session in per-machine process.");
        }
        else
        {
            hr =  RegistrationSessionResume(&pEngineState->registration);
            ExitOnFailure(hr, "Failed to resume registration session.");
        }
    }
    else // need to complete registration on the machine.
    {
        hr = CacheCalculateBundleWorkingPath(pEngineState->registration.sczId, pEngineState->registration.sczExecutableName, &sczEngineWorkingPath);
        ExitOnFailure(hr, "Failed to calculate working path for engine.");

        // begin new session
        if (pEngineState->registration.fPerMachine)
        {
            hr = ElevationSessionBegin(pEngineState->companionConnection.hPipe, sczEngineWorkingPath, pEngineState->registration.sczResumeCommandLine, &pEngineState->variables, pEngineState->plan.dwRegistrationOperations, pEngineState->plan.dependencyRegistrationAction, pEngineState->plan.qwEstimatedSize);
            ExitOnFailure(hr, "Failed to begin registration session in per-machine process.");
        }
        else
        {
            hr = RegistrationSessionBegin(sczEngineWorkingPath, &pEngineState->registration, &pEngineState->variables, &pEngineState->userExperience, pEngineState->plan.dwRegistrationOperations, pEngineState->plan.dependencyRegistrationAction, pEngineState->plan.qwEstimatedSize);
            ExitOnFailure(hr, "Failed to begin registration session.");
        }
    }

    // Apply any registration actions.
    HRESULT hrExecuteRegistration = ExecuteDependentRegistrationActions(pEngineState->companionConnection.hPipe, &pEngineState->registration, pEngineState->plan.rgRegistrationActions, pEngineState->plan.cRegistrationActions);
    UNREFERENCED_PARAMETER(hrExecuteRegistration);

    // Try to save engine state.
    hr = CoreSaveEngineState(pEngineState);
    if (FAILED(hr))
    {
        LogErrorId(hr, MSG_STATE_NOT_SAVED, NULL, NULL, NULL);
        hr = S_OK;
    }

LExit:
    pEngineState->userExperience.pUserExperience->OnRegisterComplete(hr);
    ReleaseStr(sczEngineWorkingPath);

    return hr;
}

extern "C" HRESULT ApplyUnregister(
    __in BURN_ENGINE_STATE* pEngineState,
    __in BOOL fFailedOrRollback,
    __in BOOL fKeepRegistration,
    __in BOOL fSuspend,
    __in BOOTSTRAPPER_APPLY_RESTART restart
    )
{
    HRESULT hr = S_OK;
    BURN_RESUME_MODE resumeMode = BURN_RESUME_MODE_NONE;

    pEngineState->userExperience.pUserExperience->OnUnregisterBegin();

    // Calculate the correct resume mode. If a restart has been initiated, that trumps all other
    // modes. If the user chose to suspend the install then we'll use that as the resume mode.
    // Barring those special cases, if it was determined that we should keep the registration
    // do that otherwise the resume mode was initialized to none and registration will be removed.
    if (BOOTSTRAPPER_APPLY_RESTART_INITIATED == restart)
    {
        resumeMode = BURN_RESUME_MODE_REBOOT_PENDING;
    }
    else if (fSuspend)
    {
        resumeMode = BURN_RESUME_MODE_SUSPEND;
    }
    else if (fKeepRegistration)
    {
        resumeMode = BURN_RESUME_MODE_ARP;
    }

    // If apply failed in any way and we're going to be keeping the bundle registered then
    // execute any rollback dependency registration actions.
    if (fFailedOrRollback && fKeepRegistration)
    {
        // Execute any rollback registration actions.
        HRESULT hrRegistrationRollback = ExecuteDependentRegistrationActions(pEngineState->companionConnection.hPipe, &pEngineState->registration, pEngineState->plan.rgRollbackRegistrationActions, pEngineState->plan.cRollbackRegistrationActions);
        UNREFERENCED_PARAMETER(hrRegistrationRollback);
    }

    if (pEngineState->registration.fPerMachine)
    {
        hr = ElevationSessionEnd(pEngineState->companionConnection.hPipe, resumeMode, restart, pEngineState->plan.dependencyRegistrationAction);
        ExitOnFailure(hr, "Failed to end session in per-machine process.");
    }
    else
    {
        hr = RegistrationSessionEnd(&pEngineState->registration, resumeMode, restart, pEngineState->plan.dependencyRegistrationAction);
        ExitOnFailure(hr, "Failed to end session in per-user process.");
    }

    pEngineState->resumeMode = resumeMode;

LExit:
    pEngineState->userExperience.pUserExperience->OnUnregisterComplete(hr);

    return hr;
}

extern "C" HRESULT ApplyCache(
    __in HANDLE hEngineFile,
    __in BURN_USER_EXPERIENCE* pUX,
    __in BURN_VARIABLES* pVariables,
    __in BURN_PLAN* pPlan,
    __in HANDLE hPipe,
    __inout DWORD* pcOverallProgressTicks,
    __out BOOL* pfRollback
    )
{
    HRESULT hr = S_OK;
    DWORD dwCheckpoint = 0;
    BOOL fRetry = FALSE;
    DWORD iRetryAction = BURN_PLAN_INVALID_ACTION_INDEX;
    BURN_PACKAGE* pStartedPackage = NULL;
    DWORD64 qwSuccessfulCachedProgress = 0;

    // Allow us to retry and skip packages.
    DWORD iPackageStartAction = BURN_PLAN_INVALID_ACTION_INDEX;
    DWORD iPackageCompleteAction = BURN_PLAN_INVALID_ACTION_INDEX;

    int nResult = pUX->pUserExperience->OnCacheBegin();
    hr = UserExperienceInterpretExecuteResult(pUX, FALSE, MB_OKCANCEL, nResult);
    ExitOnRootFailure(hr, "UX aborted cache.");

    do
    {
        hr = S_OK;
        fRetry = FALSE;

        // Allow us to retry just a container or payload.
        LPCWSTR wzRetryId = NULL;
        DWORD iRetryContainerOrPayloadAction = BURN_PLAN_INVALID_ACTION_INDEX;

        // cache actions
        for (DWORD i = (BURN_PLAN_INVALID_ACTION_INDEX == iRetryAction) ? 0 : iRetryAction; SUCCEEDED(hr) && i < pPlan->cCacheActions; ++i)
        {
            BURN_CACHE_ACTION* pCacheAction = pPlan->rgCacheActions + i;
            BOOL fRetryContainerOrPayload = FALSE;

            if (pCacheAction->fSkipUntilRetried)
            {
                // If this action was retried, let's make sure it will not be skipped any longer.
                if (iRetryAction == i)
                {
                    pCacheAction->fSkipUntilRetried = FALSE;
                }
                else // skip the action.
                {
                    // If we skipped it, we can assume it was successful so add the action's progress now.
                    qwSuccessfulCachedProgress += GetCacheActionSuccessProgress(pCacheAction);
                    continue;
                }
            }

            switch (pCacheAction->type)
            {
            case BURN_CACHE_ACTION_TYPE_CHECKPOINT:
                dwCheckpoint = pCacheAction->checkpoint.dwId;
                break;

            case BURN_CACHE_ACTION_TYPE_LAYOUT_BUNDLE:
                hr = LayoutBundle(pUX, hPipe, pCacheAction->bundleLayout.sczExecutableName, pCacheAction->bundleLayout.sczLayoutDirectory, pCacheAction->bundleLayout.sczUnverifiedPath, qwSuccessfulCachedProgress, pPlan->qwCacheSizeTotal);
                if (SUCCEEDED(hr))
                {
                    qwSuccessfulCachedProgress += pCacheAction->bundleLayout.qwBundleSize;
                    ++(*pcOverallProgressTicks);

                    hr = ReportOverallProgressTicks(pUX, FALSE, pPlan->cOverallProgressTicksTotal, *pcOverallProgressTicks);
                    if (FAILED(hr))
                    {
                        LogErrorId(hr, MSG_USER_CANCELED, L"layout bundle", NULL, NULL);
                    }
                }
                break;

            case BURN_CACHE_ACTION_TYPE_PACKAGE_START:
                iPackageStartAction = i; // if we retry this package, we'll start here in the plan.
                iPackageCompleteAction = pCacheAction->packageStart.iPackageCompleteAction; // if we ignore this package, we'll start after the complete action in the plan.
                pStartedPackage = pCacheAction->packageStart.pPackage;

                nResult = pUX->pUserExperience->OnCachePackageBegin(pStartedPackage->sczId, pCacheAction->packageStart.cCachePayloads, pCacheAction->packageStart.qwCachePayloadSizeTotal);
                hr = UserExperienceInterpretExecuteResult(pUX, FALSE, MB_OKCANCEL, nResult);
                if (FAILED(hr))
                {
                    LogErrorId(hr, MSG_USER_CANCELED, L"begin cache package", pStartedPackage->sczId, NULL);
                }
                break;

            case BURN_CACHE_ACTION_TYPE_ACQUIRE_CONTAINER:
                hr = AcquireContainerOrPayload(pUX, pVariables, pCacheAction->resolveContainer.pContainer, NULL, NULL, pCacheAction->resolveContainer.sczUnverifiedPath, qwSuccessfulCachedProgress, pPlan->qwCacheSizeTotal);
                if (SUCCEEDED(hr))
                {
                    qwSuccessfulCachedProgress += pCacheAction->resolveContainer.pContainer->qwFileSize;
                }
                else
                {
                    LogErrorId(hr, MSG_FAILED_ACQUIRE_CONTAINER, pCacheAction->resolveContainer.pContainer->sczId, pCacheAction->resolveContainer.sczUnverifiedPath, NULL);
                }
                break;

            case BURN_CACHE_ACTION_TYPE_EXTRACT_CONTAINER:
                // If this action is to be skipped until the acquire action is not skipped and the other
                // action is still being skipped then skip this action.
                if (BURN_PLAN_INVALID_ACTION_INDEX != pCacheAction->extractContainer.iSkipUntilAcquiredByAction && pPlan->rgCacheActions[pCacheAction->extractContainer.iSkipUntilAcquiredByAction].fSkipUntilRetried)
                {
                    // TODO: Note there is a potential bug here where retry can cause this cost to be added multiple times.
                    qwSuccessfulCachedProgress += pCacheAction->extractContainer.qwTotalExtractSize;
                    break;
                }

                hr = ExtractContainer(hEngineFile, pUX, pCacheAction->extractContainer.pContainer, pCacheAction->extractContainer.sczContainerUnverifiedPath, pCacheAction->extractContainer.rgPayloads, pCacheAction->extractContainer.cPayloads);
                if (SUCCEEDED(hr))
                {
                    qwSuccessfulCachedProgress += pCacheAction->extractContainer.qwTotalExtractSize;
                }
                else
                {
                    LogErrorId(hr, MSG_FAILED_EXTRACT_CONTAINER, pCacheAction->extractContainer.pContainer->sczId, pCacheAction->extractContainer.sczContainerUnverifiedPath, NULL);
                }
                break;

            case BURN_CACHE_ACTION_TYPE_LAYOUT_CONTAINER:
                hr = LayoutOrCacheContainerOrPayload(pUX, hPipe, pCacheAction->layoutContainer.pContainer, pCacheAction->layoutContainer.pPackage, NULL, qwSuccessfulCachedProgress, pPlan->qwCacheSizeTotal, pCacheAction->layoutContainer.sczLayoutDirectory, pCacheAction->layoutContainer.sczUnverifiedPath, pCacheAction->layoutContainer.fMove, pCacheAction->layoutContainer.cTryAgainAttempts, &fRetryContainerOrPayload);
                if (FAILED(hr))
                {
                    LogErrorId(hr, MSG_FAILED_LAYOUT_CONTAINER, pCacheAction->layoutContainer.pContainer->sczId, pCacheAction->layoutContainer.sczLayoutDirectory, pCacheAction->layoutContainer.sczUnverifiedPath);

                    if (fRetryContainerOrPayload)
                    {
                        wzRetryId = pCacheAction->layoutContainer.pContainer->sczId;
                        iRetryContainerOrPayloadAction = pCacheAction->layoutContainer.iTryAgainAction;

                        ++pCacheAction->layoutContainer.cTryAgainAttempts;
                    }
                }
                break;

            case BURN_CACHE_ACTION_TYPE_ACQUIRE_PAYLOAD:
                hr = AcquireContainerOrPayload(pUX, pVariables, NULL, pCacheAction->resolvePayload.pPackage, pCacheAction->resolvePayload.pPayload, pCacheAction->resolvePayload.sczUnverifiedPath, qwSuccessfulCachedProgress, pPlan->qwCacheSizeTotal);
                if (SUCCEEDED(hr))
                {
                    qwSuccessfulCachedProgress += pCacheAction->resolvePayload.pPayload->qwFileSize;
                }
                else
                {
                    LogErrorId(hr, MSG_FAILED_ACQUIRE_PAYLOAD, pCacheAction->resolvePayload.pPayload->sczKey, pCacheAction->resolvePayload.sczUnverifiedPath, NULL);
                }
                break;

            case BURN_CACHE_ACTION_TYPE_CACHE_PAYLOAD:
                hr = LayoutOrCacheContainerOrPayload(pUX, pCacheAction->cachePayload.pPackage->fPerMachine ? hPipe : INVALID_HANDLE_VALUE, NULL, pCacheAction->cachePayload.pPackage, pCacheAction->cachePayload.pPayload, qwSuccessfulCachedProgress, pPlan->qwCacheSizeTotal, NULL, pCacheAction->cachePayload.sczUnverifiedPath, pCacheAction->cachePayload.fMove, pCacheAction->cachePayload.cTryAgainAttempts, &fRetryContainerOrPayload);
                if (FAILED(hr))
                {
                    LogErrorId(hr, MSG_FAILED_CACHE_PAYLOAD, pCacheAction->cachePayload.pPayload->sczKey, pCacheAction->cachePayload.sczUnverifiedPath, NULL);

                    if (fRetryContainerOrPayload)
                    {
                        wzRetryId = pCacheAction->cachePayload.pPayload->sczKey;
                        iRetryContainerOrPayloadAction = pCacheAction->cachePayload.iTryAgainAction;

                        ++pCacheAction->cachePayload.cTryAgainAttempts;
                    }
                }
                break;

            case BURN_CACHE_ACTION_TYPE_LAYOUT_PAYLOAD:
                hr = LayoutOrCacheContainerOrPayload(pUX, hPipe, NULL, pCacheAction->layoutPayload.pPackage, pCacheAction->layoutPayload.pPayload, qwSuccessfulCachedProgress, pPlan->qwCacheSizeTotal, pCacheAction->layoutPayload.sczLayoutDirectory, pCacheAction->layoutPayload.sczUnverifiedPath, pCacheAction->layoutPayload.fMove, pCacheAction->layoutPayload.cTryAgainAttempts, &fRetryContainerOrPayload);
                if (FAILED(hr))
                {
                    LogErrorId(hr, MSG_FAILED_LAYOUT_PAYLOAD, pCacheAction->layoutPayload.pPayload->sczKey, pCacheAction->layoutPayload.sczLayoutDirectory, pCacheAction->layoutPayload.sczUnverifiedPath);

                    if (fRetryContainerOrPayload)
                    {
                        wzRetryId = pCacheAction->layoutPayload.pPayload->sczKey;
                        iRetryContainerOrPayloadAction = pCacheAction->layoutPayload.iTryAgainAction;

                        ++pCacheAction->layoutPayload.cTryAgainAttempts;
                    }
                }
                break;

            case BURN_CACHE_ACTION_TYPE_PACKAGE_STOP:
                AssertSz(pStartedPackage == pCacheAction->packageStop.pPackage, "Expected package started cached to be the same as the package checkpointed.");

                hr = ReportOverallProgressTicks(pUX, FALSE, pPlan->cOverallProgressTicksTotal, *pcOverallProgressTicks + 1);
                if (FAILED(hr))
                {
                    LogErrorId(hr, MSG_USER_CANCELED, L"end cache package", NULL, NULL);
                }
                else
                {
                    ++(*pcOverallProgressTicks);

                    pUX->pUserExperience->OnCachePackageComplete(pStartedPackage->sczId, hr, IDNOACTION);

                    pStartedPackage->hrCacheResult = hr;

                    iPackageStartAction = BURN_PLAN_INVALID_ACTION_INDEX;
                    iPackageCompleteAction = BURN_PLAN_INVALID_ACTION_INDEX;
                    pStartedPackage = NULL;
                }
                break;

            case BURN_CACHE_ACTION_TYPE_SIGNAL_SYNCPOINT:
                if (!::SetEvent(pCacheAction->syncpoint.hEvent))
                {
                    ExitWithLastError(hr, "Failed to set syncpoint event.");
                }
                break;

            default:
                AssertSz(FALSE, "Unknown cache action.");
                break;
            }
        }

        if (BURN_PLAN_INVALID_ACTION_INDEX != iRetryContainerOrPayloadAction)
        {
            Assert(wzRetryId);

            LogErrorId(hr, MSG_APPLY_RETRYING_PAYLOAD, wzRetryId, NULL, NULL);

            // Reduce the successful progress since we're retrying the payload.
            BURN_CACHE_ACTION* pRetryCacheAction = pPlan->rgCacheActions + iRetryContainerOrPayloadAction;
            DWORD64 qwRetryCacheActionSuccessProgress = GetCacheActionSuccessProgress(pRetryCacheAction);
            Assert(qwSuccessfulCachedProgress >= qwRetryCacheActionSuccessProgress);
            qwSuccessfulCachedProgress -= qwRetryCacheActionSuccessProgress;

            iRetryAction = iRetryContainerOrPayloadAction;
            fRetry = TRUE;
        }
        else if (pStartedPackage)
        {
            Assert(BURN_PLAN_INVALID_ACTION_INDEX != iPackageStartAction);
            Assert(BURN_PLAN_INVALID_ACTION_INDEX != iPackageCompleteAction);

            nResult = pUX->pUserExperience->OnCachePackageComplete(pStartedPackage->sczId, hr, SUCCEEDED(hr) || pStartedPackage->fVital ? IDNOACTION : IDIGNORE);
            nResult = UserExperienceCheckExecuteResult(pUX, FALSE, MB_ABORTRETRYIGNORE, nResult);
            if (FAILED(hr))
            {
                if (IDRETRY == nResult)
                {
                    LogErrorId(hr, MSG_APPLY_RETRYING_PACKAGE, pStartedPackage->sczId, NULL, NULL);

                    iRetryAction = iPackageStartAction;
                    fRetry = TRUE;
                }
                else if (IDIGNORE == nResult && !pStartedPackage->fVital) // ignore non-vital download failures.
                {
                    LogId(REPORT_STANDARD, MSG_APPLY_CONTINUING_NONVITAL_PACKAGE, pStartedPackage->sczId, hr);

                    ++(*pcOverallProgressTicks); // add progress even though we didn't fully cache the package.

                    iRetryAction = iPackageCompleteAction + 1;
                    fRetry = TRUE;
                }
            }

            pStartedPackage->hrCacheResult = hr;

            iPackageStartAction = BURN_PLAN_INVALID_ACTION_INDEX;
            iPackageCompleteAction = BURN_PLAN_INVALID_ACTION_INDEX;
            pStartedPackage = NULL;
        }
        else
        {
            Assert(BURN_PLAN_INVALID_ACTION_INDEX == iPackageStartAction);
            Assert(BURN_PLAN_INVALID_ACTION_INDEX == iPackageCompleteAction);
        }
    } while (fRetry);

LExit:
    Assert(NULL == pStartedPackage);
    Assert(BURN_PLAN_INVALID_ACTION_INDEX == iPackageStartAction);
    Assert(BURN_PLAN_INVALID_ACTION_INDEX == iPackageCompleteAction);

    if (FAILED(hr))
    {
        DoRollbackCache(pUX, pPlan, hPipe, dwCheckpoint);
        *pfRollback = TRUE;
    }

    // Clean up any remanents in the cache.
    if (INVALID_HANDLE_VALUE != hPipe)
    {
        ElevationCacheCleanup(hPipe);
    }

    CacheCleanup(FALSE, pPlan->wzBundleId);

    pUX->pUserExperience->OnCacheComplete(hr);
    return hr;
}

extern "C" HRESULT ApplyExecute(
    __in BURN_ENGINE_STATE* pEngineState,
    __in_opt HANDLE hCacheThread,
    __inout DWORD* pcOverallProgressTicks,
    __out BOOL* pfKeepRegistration,
    __out BOOL* pfRollback,
    __out BOOL* pfSuspend,
    __out BOOTSTRAPPER_APPLY_RESTART* pRestart
    )
{
    HRESULT hr = S_OK;
    DWORD dwCheckpoint = 0;
    BURN_EXECUTE_CONTEXT context = { };
    int nResult = 0;
    BURN_ROLLBACK_BOUNDARY* pRollbackBoundary = NULL;
    BOOL fSeekNextRollbackBoundary = FALSE;

    context.pUX = &pEngineState->userExperience;
    context.cExecutePackagesTotal = pEngineState->plan.cExecutePackagesTotal;
    context.pcOverallProgressTicks = pcOverallProgressTicks;

    // Send execute begin to BA.
    nResult = pEngineState->userExperience.pUserExperience->OnExecuteBegin(pEngineState->plan.cExecutePackagesTotal);
    hr = UserExperienceInterpretExecuteResult(&pEngineState->userExperience, FALSE, MB_OKCANCEL, nResult);
    ExitOnRootFailure(hr, "BA aborted execute begin.");

    // Do execute actions.
    for (DWORD i = 0; i < pEngineState->plan.cExecuteActions; ++i)
    {
        BURN_EXECUTE_ACTION* pExecuteAction = &pEngineState->plan.rgExecuteActions[i];
        if (pExecuteAction->fDeleted)
        {
            continue;
        }

        // If we are seeking the next rollback boundary, skip if this action wasn't it.
        if (fSeekNextRollbackBoundary)
        {
            if (BURN_EXECUTE_ACTION_TYPE_ROLLBACK_BOUNDARY == pExecuteAction->type)
            {
                continue;
            }
            else
            {
                fSeekNextRollbackBoundary = FALSE;
            }
        }

        // Execute the action.
        hr = DoExecuteAction(pEngineState, pExecuteAction, hCacheThread, &context, &pRollbackBoundary, &dwCheckpoint, pfKeepRegistration, pfSuspend, pRestart);

        if (*pfSuspend || BOOTSTRAPPER_APPLY_RESTART_INITIATED == *pRestart)
        {
            ExitFunction();
        }

        if (FAILED(hr))
        {
            // If we failed, but rollback is disabled just bail with our error code.
            if (pEngineState->fDisableRollback)
            {
                *pfRollback = TRUE;
                break;
            }
            else // the action failed, roll back to previous rollback boundary.
            {
                HRESULT hrRollback = DoRollbackActions(pEngineState, &context, dwCheckpoint, pfKeepRegistration, pRestart);
                UNREFERENCED_PARAMETER(hrRollback);

                // If the rollback boundary is vital, end execution here.
                if (pRollbackBoundary && pRollbackBoundary->fVital)
                {
                    *pfRollback = TRUE;
                    break;
                }

                // Move forward to next rollback boundary.
                fSeekNextRollbackBoundary = TRUE;
            }
        }
    }

LExit:
    // Send execute complete to BA.
    pEngineState->userExperience.pUserExperience->OnExecuteComplete(hr);

    return hr;
}

extern "C" void ApplyClean(
    __in BURN_USER_EXPERIENCE* /*pUX*/,
    __in BURN_PLAN* pPlan,
    __in HANDLE hPipe
    )
{
    HRESULT hr = S_OK;

    for (DWORD i = 0; i < pPlan->cCleanActions; ++i)
    {
        BURN_CLEAN_ACTION* pCleanAction = pPlan->rgCleanActions + i;

        hr = CleanPackage(hPipe, pCleanAction->pPackage);
    }
}


// internal helper functions

static HRESULT ExecuteDependentRegistrationActions(
    __in HANDLE hPipe,
    __in const BURN_REGISTRATION* pRegistration,
    __in_ecount(cActions) const BURN_DEPENDENT_REGISTRATION_ACTION* rgActions,
    __in DWORD cActions
    )
{
    HRESULT hr = S_OK;

    for (DWORD iAction = 0; iAction < cActions; ++iAction)
    {
        const BURN_DEPENDENT_REGISTRATION_ACTION* pAction = rgActions + iAction;

        if (pRegistration->fPerMachine)
        {
            hr = ElevationProcessDependentRegistration(hPipe, pAction);
            ExitOnFailure(hr, "Failed to execute dependent registration action.");
        }
        else
        {
            hr = DependencyProcessDependentRegistration(pRegistration, pAction);
            ExitOnFailure(hr, "Failed to process dependency registration action.");
        }
    }

LExit:
    return hr;
}

static HRESULT ExtractContainer(
    __in HANDLE hEngineFile,
    __in BURN_USER_EXPERIENCE* /*pUX*/,
    __in BURN_CONTAINER* pContainer,
    __in_z LPCWSTR wzContainerPath,
    __in_ecount(cExtractPayloads) BURN_EXTRACT_PAYLOAD* rgExtractPayloads,
    __in DWORD cExtractPayloads
    )
{
    HRESULT hr = S_OK;
    BURN_CONTAINER_CONTEXT context = { };
    HANDLE hContainerHandle = INVALID_HANDLE_VALUE;
    LPWSTR sczCurrentProcessPath = NULL;
    int nContainerPathIsCurrentPath = 0;
    LPWSTR sczExtractPayloadId = NULL;

    // If the container is attached to the executable and the container path points
    // at our currently running executable then use the engine file handle since
    // that is faster/better than opening a new file handle.
    if (pContainer->fPrimary)
    {
        // This is all "best effort" since in the worst case scenario we open a new
        // handle to the container.
        hr = PathForCurrentProcess(&sczCurrentProcessPath, NULL);
        if (SUCCEEDED(hr))
        {
            hr = PathCompare(sczCurrentProcessPath, wzContainerPath, &nContainerPathIsCurrentPath);
            if (SUCCEEDED(hr) && CSTR_EQUAL == nContainerPathIsCurrentPath)
            {
                hContainerHandle = hEngineFile;
            }
        }
    }

    hr = ContainerOpen(&context, pContainer, hContainerHandle, wzContainerPath);
    ExitOnFailure1(hr, "Failed to open container: %ls.", pContainer->sczId);

    while (S_OK == (hr = ContainerNextStream(&context, &sczExtractPayloadId)))
    {
        BOOL fExtracted = FALSE;

        for (DWORD iExtract = 0; iExtract < cExtractPayloads; ++iExtract)
        {
            BURN_EXTRACT_PAYLOAD* pExtract = rgExtractPayloads + iExtract;
            if (CSTR_EQUAL == ::CompareStringW(LOCALE_INVARIANT, 0, sczExtractPayloadId, -1, pExtract->pPayload->sczSourcePath, -1))
            {
                // TODO: Send progress when extracting stream to file.
                hr = ContainerStreamToFile(&context, pExtract->sczUnverifiedPath);
                ExitOnFailure2(hr, "Failed to extract payload: %ls from container: %ls", sczExtractPayloadId, pContainer->sczId);

                fExtracted = TRUE;
                break;
            }
        }

        if (!fExtracted)
        {
            hr = ContainerSkipStream(&context);
            ExitOnFailure2(hr, "Failed to skip the extraction of payload: %ls from container: %ls", sczExtractPayloadId, pContainer->sczId);
        }
    }

    if (E_NOMOREITEMS == hr)
    {
        hr = S_OK;
    }
    ExitOnFailure1(hr, "Failed to extract all payloads from container: %ls", pContainer->sczId);

LExit:
    ReleaseStr(sczExtractPayloadId);
    ReleaseStr(sczCurrentProcessPath);
    ContainerClose(&context);

    return hr;
}

static DWORD64 GetCacheActionSuccessProgress(
    __in BURN_CACHE_ACTION* pCacheAction
    )
{
    switch (pCacheAction->type)
    {
    case BURN_CACHE_ACTION_TYPE_LAYOUT_BUNDLE:
        return pCacheAction->bundleLayout.qwBundleSize;

    case BURN_CACHE_ACTION_TYPE_EXTRACT_CONTAINER:
        return pCacheAction->extractContainer.qwTotalExtractSize;

    case BURN_CACHE_ACTION_TYPE_ACQUIRE_CONTAINER:
        return pCacheAction->resolveContainer.pContainer->qwFileSize;

    case BURN_CACHE_ACTION_TYPE_ACQUIRE_PAYLOAD:
        return pCacheAction->resolvePayload.pPayload->qwFileSize;
    }

    return 0;
}

static HRESULT LayoutBundle(
    __in BURN_USER_EXPERIENCE* pUX,
    __in HANDLE hPipe,
    __in_z LPCWSTR wzExecutableName,
    __in_z LPCWSTR wzLayoutDirectory,
    __in_z LPCWSTR wzUnverifiedPath,
    __in DWORD64 qwSuccessfulCacheProgress,
    __in DWORD64 qwTotalCacheSize
    )
{
    HRESULT hr = S_OK;
    LPWSTR sczBundlePath = NULL;
    LPWSTR sczDestinationPath = NULL;
    int nEquivalentPaths = 0;
    BURN_CACHE_ACQUIRE_PROGRESS_CONTEXT progress = { };
    BOOL fRetry = FALSE;

    hr = PathForCurrentProcess(&sczBundlePath, NULL);
    ExitOnFailure(hr, "Failed to get path to bundle to layout.");

    hr = PathConcat(wzLayoutDirectory, wzExecutableName, &sczDestinationPath);
    ExitOnFailure(hr, "Failed to concat layout path for bundle.");

    // If the destination path is the currently running bundle, bail.
    hr = PathCompare(sczBundlePath, sczDestinationPath, &nEquivalentPaths);
    ExitOnFailure(hr, "Failed to determine if layout bundle path was equivalent with current process path.");

    if (CSTR_EQUAL == nEquivalentPaths)
    {
        ExitFunction1(hr = S_OK);
    }

    progress.pUX = pUX;
    progress.qwCacheProgress = qwSuccessfulCacheProgress;
    progress.qwTotalCacheSize = qwTotalCacheSize;

    do
    {
        hr = S_OK;
        fRetry = FALSE;

        do
        {
            progress.fCancel = FALSE;

            int nResult = pUX->pUserExperience->OnCacheAcquireBegin(NULL, NULL, BOOTSTRAPPER_CACHE_OPERATION_COPY, sczBundlePath);
            hr = UserExperienceInterpretExecuteResult(pUX, FALSE, MB_OKCANCEL, nResult);
            ExitOnRootFailure(hr, "BA aborted cache acquire begin.");

            hr = CopyPayload(&progress, sczBundlePath, wzUnverifiedPath);
            // Error handling happens after sending complete message to BA.

            nResult = pUX->pUserExperience->OnCacheAcquireComplete(NULL, NULL, hr, IDNOACTION);
            nResult = UserExperienceCheckExecuteResult(pUX, FALSE, MB_RETRYCANCEL, nResult);
            if (FAILED(hr) && IDRETRY == nResult)
            {
                hr = S_FALSE;
            }
            ExitOnFailure2(hr, "Failed to copy bundle from: '%ls' to: '%ls'", sczBundlePath, wzUnverifiedPath);
        } while (S_FALSE == hr);

        if (FAILED(hr))
        {
            break;
        }

        do
        {
            int nResult = pUX->pUserExperience->OnCacheVerifyBegin(NULL, NULL);
            hr = UserExperienceInterpretExecuteResult(pUX, FALSE, MB_OKCANCEL, nResult);
            ExitOnRootFailure(hr, "UX aborted cache verify begin.");

            if (INVALID_HANDLE_VALUE != hPipe)
            {
                hr = ElevationLayoutBundle(hPipe, wzLayoutDirectory, wzUnverifiedPath);
            }
            else
            {
                hr = CacheLayoutBundle(wzExecutableName, wzLayoutDirectory, wzUnverifiedPath);
            }

            nResult = pUX->pUserExperience->OnCacheVerifyComplete(NULL, NULL, hr, IDNOACTION);
            if (FAILED(hr))
            {
                nResult = UserExperienceCheckExecuteResult(pUX, FALSE, MB_RETRYTRYAGAIN, nResult);
                if (IDRETRY == nResult)
                {
                    hr = S_FALSE; // retry verify.
                }
                else if (IDTRYAGAIN == nResult)
                {
                    fRetry = TRUE; // go back and retry acquire.
                }
            }
        } while (S_FALSE == hr);
    } while (fRetry);
    LogExitOnFailure2(hr, MSG_FAILED_LAYOUT_BUNDLE, "Failed to layout bundle: %ls to layout directory: %ls", sczBundlePath, wzLayoutDirectory);

LExit:
    ReleaseStr(sczDestinationPath);
    ReleaseStr(sczBundlePath);

    return hr;
}

static HRESULT AcquireContainerOrPayload(
    __in BURN_USER_EXPERIENCE* pUX,
    __in BURN_VARIABLES* pVariables,
    __in_opt BURN_CONTAINER* pContainer,
    __in_opt BURN_PACKAGE* pPackage,
    __in_opt BURN_PAYLOAD* pPayload,
    __in LPCWSTR wzDestinationPath,
    __in DWORD64 qwSuccessfulCacheProgress,
    __in DWORD64 qwTotalCacheSize
    )
{
    AssertSz(pContainer || pPayload, "Must provide a container or a payload.");

    HRESULT hr = S_OK;
    int nEquivalentPaths = 0;
    LPCWSTR wzPackageOrContainerId = pContainer ? pContainer->sczId : pPackage ? pPackage->sczId : NULL;
    LPCWSTR wzPayloadId = pPayload ? pPayload->sczKey : NULL;
    LPCWSTR wzRelativePath = pContainer ? pContainer->sczFilePath : pPayload->sczFilePath;
    LPWSTR sczSourceFullPath = NULL;
    BURN_CACHE_ACQUIRE_PROGRESS_CONTEXT progress = { };
    BOOL fRetry = FALSE;

    progress.pContainer = pContainer;
    progress.pPackage = pPackage;
    progress.pPayload = pPayload;
    progress.pUX = pUX;
    progress.qwCacheProgress = qwSuccessfulCacheProgress;
    progress.qwTotalCacheSize = qwTotalCacheSize;

    do
    {
        LPCWSTR wzDownloadUrl = pContainer ? pContainer->downloadSource.sczUrl : pPayload->downloadSource.sczUrl;
        LPCWSTR wzSourcePath = pContainer ? pContainer->sczSourcePath : pPayload->sczSourcePath;

        BOOL fFoundLocal = FALSE;
        BOOL fCopy = FALSE;
        BOOL fDownload = FALSE;

        fRetry = FALSE;
        progress.fCancel = FALSE;

        hr = CacheFindLocalSource(wzSourcePath, pVariables, &fFoundLocal, &sczSourceFullPath);
        ExitOnFailure(hr, "Failed to search local source.");

        // If the file exists locally, copy it.
        if (fFoundLocal)
        {
            // If the source path and destination path are different, do the copy (otherwise there's no point).
            hr = PathCompare(sczSourceFullPath, wzDestinationPath, &nEquivalentPaths);
            ExitOnFailure(hr, "Failed to determine if payload source path was equivalent to the destination path.");

            fCopy = (CSTR_EQUAL != nEquivalentPaths);
        }
        else // can't find the file locally so prompt for source.
        {
            DWORD dwLogId = pContainer ? (wzPayloadId ? MSG_PROMPT_CONTAINER_PAYLOAD_SOURCE : MSG_PROMPT_CONTAINER_SOURCE) : pPackage ? MSG_PROMPT_PACKAGE_PAYLOAD_SOURCE : MSG_PROMPT_BUNDLE_PAYLOAD_SOURCE;
            LogId(REPORT_STANDARD, dwLogId, wzPackageOrContainerId ? wzPackageOrContainerId : L"", wzPayloadId ? wzPayloadId : L"", sczSourceFullPath);

            hr = PromptForSource(pUX, wzPackageOrContainerId, wzPayloadId, sczSourceFullPath, wzDownloadUrl, &fRetry, &fDownload);

            // If the BA requested download then ensure a download url is available (it may have been set
            // during PromptForSource so we need to check again).
            if (fDownload)
            {
                wzDownloadUrl = pContainer ? pContainer->downloadSource.sczUrl : pPayload->downloadSource.sczUrl;
                if (!wzDownloadUrl || !*wzDownloadUrl)
                {
                    hr = E_INVALIDARG;
                }
            }

            // Log the error
            LogExitOnFailure1(hr, MSG_PAYLOAD_FILE_NOT_PRESENT, "Failed while prompting for source (original path '%ls').", sczSourceFullPath);
        }

        if (fCopy)
        {
            int nResult = pUX->pUserExperience->OnCacheAcquireBegin(wzPackageOrContainerId, wzPayloadId, BOOTSTRAPPER_CACHE_OPERATION_COPY, sczSourceFullPath);
            hr = UserExperienceInterpretExecuteResult(pUX, FALSE, MB_OKCANCEL, nResult);
            ExitOnRootFailure(hr, "BA aborted cache acquire begin.");

            hr = CopyPayload(&progress, sczSourceFullPath, wzDestinationPath);
            // Error handling happens after sending complete message to BA.

            // We successfully copied from a source location, set that as the last used source.
            if (SUCCEEDED(hr))
            {
                CacheSetLastUsedSource(pVariables, sczSourceFullPath, wzRelativePath);
            }
        }
        else if (fDownload)
        {
            int nResult = pUX->pUserExperience->OnCacheAcquireBegin(wzPackageOrContainerId, wzPayloadId, BOOTSTRAPPER_CACHE_OPERATION_DOWNLOAD, wzDownloadUrl);
            hr = UserExperienceInterpretExecuteResult(pUX, FALSE, MB_OKCANCEL, nResult);
            ExitOnRootFailure(hr, "BA aborted cache download payload begin.");

            hr = DownloadPayload(&progress, wzDestinationPath);
            // Error handling happens after sending complete message to BA.
        }

        if (fCopy || fDownload)
        {
            int nResult = pUX->pUserExperience->OnCacheAcquireComplete(wzPackageOrContainerId, wzPayloadId, hr, IDNOACTION);
            nResult = UserExperienceCheckExecuteResult(pUX, FALSE, MB_RETRYCANCEL, nResult);
            if (FAILED(hr) && IDRETRY == nResult)
            {
                fRetry = TRUE;
                hr = S_OK;
            }
        }
        ExitOnFailure2(hr, "Failed to acquire payload from: '%ls' to working path: '%ls'", fCopy ? sczSourceFullPath : wzDownloadUrl, wzDestinationPath);
    } while (fRetry);
    ExitOnFailure(hr, "Failed to find external payload to cache.");

LExit:
    ReleaseStr(sczSourceFullPath);

    return hr;
}

static HRESULT LayoutOrCacheContainerOrPayload(
    __in BURN_USER_EXPERIENCE* pUX,
    __in HANDLE hPipe,
    __in_opt BURN_CONTAINER* pContainer,
    __in_opt BURN_PACKAGE* pPackage,
    __in_opt BURN_PAYLOAD* pPayload,
    __in DWORD64 qwSuccessfulCachedProgress,
    __in DWORD64 qwTotalCacheSize,
    __in_z_opt LPCWSTR wzLayoutDirectory,
    __in_z LPCWSTR wzUnverifiedPath,
    __in BOOL fMove,
    __in DWORD cTryAgainAttempts,
    __out BOOL* pfRetry
    )
{
    HRESULT hr = S_OK;
    LPCWSTR wzPackageOrContainerId = pContainer ? pContainer->sczId : pPackage ? pPackage->sczId : L"";
    LPCWSTR wzPayloadId = pPayload ? pPayload->sczKey : L"";
    LARGE_INTEGER liContainerOrPayloadSize = { };
    LARGE_INTEGER liZero = { };
    BURN_CACHE_ACQUIRE_PROGRESS_CONTEXT progress = { };

    liContainerOrPayloadSize.QuadPart = pContainer ? pContainer->qwFileSize : pPayload->qwFileSize;

    Assert(qwSuccessfulCachedProgress >= static_cast<DWORD64>(liContainerOrPayloadSize.QuadPart));

    progress.pContainer = pContainer;
    progress.pPackage = pPackage;
    progress.pPayload = pPayload;
    progress.pUX = pUX;
    progress.qwCacheProgress = qwSuccessfulCachedProgress - liContainerOrPayloadSize.QuadPart; // remove the payload size, since it was marked successful thus included in the successful size already.
    progress.qwTotalCacheSize = qwTotalCacheSize;

    *pfRetry = FALSE;

    do
    {
        int nResult = pUX->pUserExperience->OnCacheVerifyBegin(wzPackageOrContainerId, wzPayloadId);
        hr = UserExperienceInterpretExecuteResult(pUX, FALSE, MB_OKCANCEL, nResult);
        ExitOnRootFailure(hr, "UX aborted cache verify begin.");

        if (INVALID_HANDLE_VALUE != hPipe) // pass the decision off to the elevated process.
        {
            hr = ElevationCacheOrLayoutContainerOrPayload(hPipe, pContainer, pPackage, pPayload, wzLayoutDirectory, wzUnverifiedPath, fMove);
        }
        else if (wzLayoutDirectory) // layout the container or payload.
        {
            if (pContainer)
            {
                hr = CacheLayoutContainer(pContainer, wzLayoutDirectory, wzUnverifiedPath, fMove);
            }
            else
            {
                hr = CacheLayoutPayload(pPayload, wzLayoutDirectory, wzUnverifiedPath, fMove);
            }
        }
        else // complete the payload.
        {
            Assert(!pContainer);
            Assert(pPackage);

            hr = CacheCompletePayload(pPackage->fPerMachine, pPayload, pPackage->sczCacheId, wzUnverifiedPath, fMove);
        }

        // If succeeded, send 100% complete here. If the payload was already cached this is the first progress the BA
        // will get.
        if (SUCCEEDED(hr))
        {
            CacheProgressRoutine(liContainerOrPayloadSize, liContainerOrPayloadSize, liZero, liZero, 0, 0, INVALID_HANDLE_VALUE, INVALID_HANDLE_VALUE, &progress);
            if (progress.fCancel)
            {
                hr = HRESULT_FROM_WIN32(ERROR_INSTALL_USEREXIT);
            }
            else if (progress.fError)
            {
                hr = HRESULT_FROM_WIN32(ERROR_INSTALL_FAILURE);
            }
            ExitOnRootFailure2(hr, "BA aborted verify of %hs: %ls", pContainer ? "container" : "payload", pContainer ? wzPackageOrContainerId : wzPayloadId);
        }

        nResult = pUX->pUserExperience->OnCacheVerifyComplete(wzPackageOrContainerId, wzPayloadId, hr, FAILED(hr) && cTryAgainAttempts < BURN_CACHE_MAX_RECOMMENDED_VERIFY_TRYAGAIN_ATTEMPTS ? IDTRYAGAIN : IDNOACTION);
        nResult = UserExperienceCheckExecuteResult(pUX, FALSE, MB_RETRYTRYAGAIN, nResult);
        if (FAILED(hr))
        {
            if (IDRETRY == nResult)
            {
                hr = S_FALSE; // retry verify.
            }
            else if (IDTRYAGAIN == nResult)
            {
                *pfRetry = TRUE; // go back and retry acquire.
            }
        }
    } while (S_FALSE == hr);

LExit:
    return hr;
}

static HRESULT PromptForSource(
    __in BURN_USER_EXPERIENCE* pUX,
    __in_z LPCWSTR wzPackageOrContainerId,
    __in_z_opt LPCWSTR wzPayloadId,
    __in_z LPCWSTR wzLocalSource,
    __in_z_opt LPCWSTR wzDownloadSource,
    __out BOOL* pfRetry,
    __out BOOL* pfDownload
    )
{
    HRESULT hr = S_OK;

    UserExperienceDeactivateEngine(pUX);

    int nResult = pUX->pUserExperience->OnResolveSource(wzPackageOrContainerId, wzPayloadId, wzLocalSource, wzDownloadSource);
    switch (nResult)
    {
    case IDRETRY:
        *pfRetry = TRUE;
        break;

    case IDDOWNLOAD:
        *pfDownload = TRUE;
        break;

    case IDNOACTION: __fallthrough;
    case IDOK: __fallthrough;
    case IDYES:
        hr = E_FILENOTFOUND;
        break;

    case IDABORT: __fallthrough;
    case IDCANCEL: __fallthrough;
    case IDNO:
        hr = HRESULT_FROM_WIN32(ERROR_INSTALL_USEREXIT);
        break;

    case IDERROR:
        hr = HRESULT_FROM_WIN32(ERROR_INSTALL_FAILURE);
        break;

    default:
        hr = E_INVALIDARG;
        break;
    }

    UserExperienceActivateEngine(pUX, NULL);
    return hr;
}

static HRESULT CopyPayload(
    __in BURN_CACHE_ACQUIRE_PROGRESS_CONTEXT* pProgress,
    __in_z LPCWSTR wzSourcePath,
    __in_z LPCWSTR wzDestinationPath
    )
{
    HRESULT hr = S_OK;
    DWORD dwFileAttributes = 0;
    LPCWSTR wzPackageOrContainerId = pProgress->pContainer ? pProgress->pContainer->sczId : pProgress->pPackage ? pProgress->pPackage->sczId : L"";
    LPCWSTR wzPayloadId = pProgress->pPayload ? pProgress->pPayload->sczKey : L"";

    DWORD dwLogId = pProgress->pContainer ? (pProgress->pPayload ? MSG_ACQUIRE_CONTAINER_PAYLOAD : MSG_ACQUIRE_CONTAINER) : pProgress->pPackage ? MSG_ACQUIRE_PACKAGE_PAYLOAD : MSG_ACQUIRE_BUNDLE_PAYLOAD;
    LogId(REPORT_STANDARD, dwLogId, wzPackageOrContainerId, wzPayloadId, "copy", wzSourcePath);

    // If the destination file already exists, clear the readonly bit to avoid E_ACCESSDENIED.
    if (FileExistsEx(wzDestinationPath, &dwFileAttributes))
    {
        if (FILE_ATTRIBUTE_READONLY & dwFileAttributes)
        {
            dwFileAttributes &= ~FILE_ATTRIBUTE_READONLY;
            if (!::SetFileAttributes(wzDestinationPath, dwFileAttributes))
            {
                ExitWithLastError1(hr, "Failed to clear readonly bit on payload destination path: %ls", wzDestinationPath);
            }
        }
    }

    if (!::CopyFileExW(wzSourcePath, wzDestinationPath, CacheProgressRoutine, pProgress, &pProgress->fCancel, 0))
    {
        if (pProgress->fCancel)
        {
            hr = HRESULT_FROM_WIN32(ERROR_INSTALL_USEREXIT);
            ExitOnRootFailure2(hr, "BA aborted copy of payload from: '%ls' to: %ls.", wzSourcePath, wzDestinationPath);
        }
        else
        {
            ExitWithLastError2(hr, "Failed attempt to copy payload from: '%ls' to: %ls.", wzSourcePath, wzDestinationPath);
        }
    }

LExit:
    return hr;
}

static HRESULT DownloadPayload(
    __in BURN_CACHE_ACQUIRE_PROGRESS_CONTEXT* pProgress,
    __in_z LPCWSTR wzDestinationPath
    )
{
    HRESULT hr = S_OK;
    DWORD dwFileAttributes = 0;
    LPCWSTR wzPackageOrContainerId = pProgress->pContainer ? pProgress->pContainer->sczId : pProgress->pPackage ? pProgress->pPackage->sczId : L"";
    LPCWSTR wzPayloadId = pProgress->pPayload ? pProgress->pPayload->sczKey : L"";
    DOWNLOAD_SOURCE* pDownloadSource = pProgress->pContainer ? &pProgress->pContainer->downloadSource : &pProgress->pPayload->downloadSource;
    DWORD64 qwDownloadSize = pProgress->pContainer ? pProgress->pContainer->qwFileSize : pProgress->pPayload->qwFileSize;
    DOWNLOAD_CACHE_CALLBACK cacheCallback = { };
    DOWNLOAD_AUTHENTICATION_CALLBACK authenticationCallback = {};
    APPLY_AUTHENTICATION_REQUIRED_DATA authenticationData = {};

    DWORD dwLogId = pProgress->pContainer ? (pProgress->pPayload ? MSG_ACQUIRE_CONTAINER_PAYLOAD : MSG_ACQUIRE_CONTAINER) : pProgress->pPackage ? MSG_ACQUIRE_PACKAGE_PAYLOAD : MSG_ACQUIRE_BUNDLE_PAYLOAD;
    LogId(REPORT_STANDARD, dwLogId, wzPackageOrContainerId, wzPayloadId, "download", pDownloadSource->sczUrl);

    // If the destination file already exists, clear the readonly bit to avoid E_ACCESSDENIED.
    if (FileExistsEx(wzDestinationPath, &dwFileAttributes))
    {
        if (FILE_ATTRIBUTE_READONLY & dwFileAttributes)
        {
            dwFileAttributes &= ~FILE_ATTRIBUTE_READONLY;
            if (!::SetFileAttributes(wzDestinationPath, dwFileAttributes))
            {
                ExitWithLastError1(hr, "Failed to clear readonly bit on payload destination path: %ls", wzDestinationPath);
            }
        }
    }

    cacheCallback.pfnProgress = CacheProgressRoutine;
    cacheCallback.pfnCancel = NULL; // TODO: set this
    cacheCallback.pv = pProgress;
   
    // If the protocol is specially marked, "bits" let's use that.
    if (L'b' == pDownloadSource->sczUrl[0] &&
        L'i' == pDownloadSource->sczUrl[1] &&
        L't' == pDownloadSource->sczUrl[2] &&
        L's' == pDownloadSource->sczUrl[3] &&
        (L':' == pDownloadSource->sczUrl[4] || (L's' == pDownloadSource->sczUrl[4] && L':' == pDownloadSource->sczUrl[5]))
        )
    {
        hr = BitsDownloadUrl(&cacheCallback, pDownloadSource, wzDestinationPath);
    }
    else // wininet handles everything else.
    {
        authenticationData.pUX = pProgress->pUX;
        authenticationData.wzPackageOrContainerId = wzPackageOrContainerId;
        authenticationData.wzPayloadId = wzPayloadId;
        authenticationCallback.pv =  static_cast<LPVOID>(&authenticationData);
        authenticationCallback.pfnAuthenticate = &AuthenticationRequired;
        
        hr = DownloadUrl(pDownloadSource, qwDownloadSize, wzDestinationPath, &cacheCallback, &authenticationCallback);
    }
    ExitOnFailure2(hr, "Failed attempt to download URL: '%ls' to: '%ls'", pDownloadSource->sczUrl, wzDestinationPath);

LExit:
    return hr;
}

static HRESULT WINAPI AuthenticationRequired(
    __in LPVOID pData,
    __in HINTERNET hUrl,
    __in long lHttpCode,
    __out BOOL* pfRetrySend,
    __out BOOL* pfRetry
    )
{
    Assert(401 == lHttpCode || 407 == lHttpCode);

    HRESULT hr = S_OK;
    DWORD er = ERROR_SUCCESS;
    BOOTSTRAPPER_ERROR_TYPE errorType = (401 == lHttpCode) ? BOOTSTRAPPER_ERROR_TYPE_HTTP_AUTH_SERVER : BOOTSTRAPPER_ERROR_TYPE_HTTP_AUTH_PROXY;
    LPWSTR sczError = NULL;

    *pfRetrySend = FALSE;
    *pfRetry = FALSE;

    hr = StrAllocFromError(&sczError, HRESULT_FROM_WIN32(ERROR_ACCESS_DENIED), NULL);
    ExitOnFailure(hr, "Failed to allocation error string.");

    APPLY_AUTHENTICATION_REQUIRED_DATA* authenticationData = reinterpret_cast<APPLY_AUTHENTICATION_REQUIRED_DATA*>(pData);

    int nResult = authenticationData->pUX->pUserExperience->OnError(errorType, authenticationData->wzPackageOrContainerId, ERROR_ACCESS_DENIED, sczError, MB_RETRYTRYAGAIN, 0, NULL, IDNOACTION);
    nResult = UserExperienceCheckExecuteResult(authenticationData->pUX, FALSE, MB_RETRYTRYAGAIN, nResult);
    if (IDTRYAGAIN == nResult && authenticationData->pUX->hwndApply)
    {
        er = ::InternetErrorDlg(authenticationData->pUX->hwndApply, hUrl, ERROR_INTERNET_INCORRECT_PASSWORD, FLAGS_ERROR_UI_FILTER_FOR_ERRORS | FLAGS_ERROR_UI_FLAGS_CHANGE_OPTIONS | FLAGS_ERROR_UI_FLAGS_GENERATE_DATA, NULL);
        if (ERROR_SUCCESS == er || ERROR_CANCELLED == er)
        {
            hr = HRESULT_FROM_WIN32(ERROR_INSTALL_USEREXIT);
        }
        else if (ERROR_INTERNET_FORCE_RETRY == er)
        {
            *pfRetrySend = TRUE;
            hr = S_OK;
        }
        else
        {
            hr = HRESULT_FROM_WIN32(ERROR_ACCESS_DENIED);
        }
    }
    else if (IDRETRY == nResult)
    {
        *pfRetry = TRUE;
        hr = S_OK;
    }
    else
    {
        hr = HRESULT_FROM_WIN32(ERROR_ACCESS_DENIED);
    }

LExit:
    ReleaseStr(sczError);

    return hr;
}

static DWORD CALLBACK CacheProgressRoutine(
    __in LARGE_INTEGER TotalFileSize,
    __in LARGE_INTEGER TotalBytesTransferred,
    __in LARGE_INTEGER /*StreamSize*/,
    __in LARGE_INTEGER /*StreamBytesTransferred*/,
    __in DWORD /*dwStreamNumber*/,
    __in DWORD /*dwCallbackReason*/,
    __in HANDLE /*hSourceFile*/,
    __in HANDLE /*hDestinationFile*/,
    __in_opt LPVOID lpData
    )
{
    DWORD dwResult = PROGRESS_CONTINUE;
    BURN_CACHE_ACQUIRE_PROGRESS_CONTEXT* pProgress = static_cast<BURN_CACHE_ACQUIRE_PROGRESS_CONTEXT*>(lpData);
    LPCWSTR wzPackageOrContainerId = pProgress->pContainer ? pProgress->pContainer->sczId : pProgress->pPackage ? pProgress->pPackage->sczId : NULL;
    LPCWSTR wzPayloadId = pProgress->pPayload ? pProgress->pPayload->sczKey : NULL;
    DWORD64 qwCacheProgress = pProgress->qwCacheProgress + TotalBytesTransferred.QuadPart;
    DWORD dwOverallPercentage = pProgress->qwTotalCacheSize ? static_cast<DWORD>(qwCacheProgress * 100 / pProgress->qwTotalCacheSize) : 0;

    int nResult = pProgress->pUX->pUserExperience->OnCacheAcquireProgress(wzPackageOrContainerId, wzPayloadId, TotalBytesTransferred.QuadPart, TotalFileSize.QuadPart, dwOverallPercentage);
    nResult = UserExperienceCheckExecuteResult(pProgress->pUX, FALSE, MB_OKCANCEL, nResult);
    switch (nResult)
    {
    case IDOK: __fallthrough;
    case IDNOACTION: __fallthrough;
    case IDYES: __fallthrough;
    case IDRETRY: __fallthrough;
    case IDIGNORE: __fallthrough;
    case IDTRYAGAIN: __fallthrough;
    case IDCONTINUE:
        dwResult = PROGRESS_CONTINUE;
        break;

    case IDCANCEL: __fallthrough;
    case IDABORT: __fallthrough;
    case IDNO:
        dwResult = PROGRESS_CANCEL;
        pProgress->fCancel = TRUE;
        break;

    case IDERROR: __fallthrough;
    default:
        dwResult = PROGRESS_CANCEL;
        pProgress->fError = TRUE;
        break;
    }

    return dwResult;
}

static void DoRollbackCache(
    __in BURN_USER_EXPERIENCE* /*pUX*/,
    __in BURN_PLAN* pPlan,
    __in HANDLE hPipe,
    __in DWORD dwCheckpoint
    )
{
    HRESULT hr = S_OK;
    DWORD iCheckpoint = 0;

    // Scan to last checkpoint.
    for (DWORD i = 0; i < pPlan->cRollbackCacheActions; ++i)
    {
        BURN_CACHE_ACTION* pRollbackCacheAction = &pPlan->rgRollbackCacheActions[i];

        if (BURN_CACHE_ACTION_TYPE_CHECKPOINT == pRollbackCacheAction->type && pRollbackCacheAction->checkpoint.dwId == dwCheckpoint)
        {
            iCheckpoint = i;
            break;
        }
    }

    // Rollback cache actions.
    if (iCheckpoint)
    {
        // i has to be a signed integer so it doesn't get decremented to 0xFFFFFFFF.
        for (int i = iCheckpoint - 1; i >= 0; --i)
        {
            BURN_CACHE_ACTION* pRollbackCacheAction = &pPlan->rgRollbackCacheActions[i];

            switch (pRollbackCacheAction->type)
            {
            case BURN_CACHE_ACTION_TYPE_CHECKPOINT:
                break;

            case BURN_CACHE_ACTION_TYPE_ROLLBACK_PACKAGE:
                hr = CleanPackage(hPipe, pRollbackCacheAction->rollbackPackage.pPackage);
                break;

            default:
                AssertSz(FALSE, "Invalid rollback cache action.");
                break;
            }
        }
    }
}

static HRESULT DoExecuteAction(
    __in BURN_ENGINE_STATE* pEngineState,
    __in BURN_EXECUTE_ACTION* pExecuteAction,
    __in_opt HANDLE hCacheThread,
    __in BURN_EXECUTE_CONTEXT* pContext,
    __inout BURN_ROLLBACK_BOUNDARY** ppRollbackBoundary,
    __out DWORD* pdwCheckpoint,
    __out BOOL* pfKeepRegistration,
    __out BOOL* pfSuspend,
    __out BOOTSTRAPPER_APPLY_RESTART* pRestart
    )
{
    Assert(!pExecuteAction->fDeleted);

    HRESULT hr = S_OK;
    HANDLE rghWait[2] = { };
    BOOTSTRAPPER_APPLY_RESTART restart = BOOTSTRAPPER_APPLY_RESTART_NONE;
    BOOL fRetry = FALSE;
    BOOL fStopWusaService = FALSE;

    pContext->fRollback = FALSE;

    do
    {
        switch (pExecuteAction->type)
        {
        case BURN_EXECUTE_ACTION_TYPE_CHECKPOINT:
            *pdwCheckpoint = pExecuteAction->checkpoint.dwId;
            break;

        case BURN_EXECUTE_ACTION_TYPE_WAIT_SYNCPOINT:
            // wait for cache sync-point
            rghWait[0] = pExecuteAction->syncpoint.hEvent;
            rghWait[1] = hCacheThread;
            switch (::WaitForMultipleObjects(rghWait[1] ? 2 : 1, rghWait, FALSE, INFINITE))
            {
            case WAIT_OBJECT_0:
                break;

            case WAIT_OBJECT_0 + 1:
                if (!::GetExitCodeThread(hCacheThread, (DWORD*)&hr))
                {
                    ExitWithLastError(hr, "Failed to get cache thread exit code.");
                }

                if (SUCCEEDED(hr))
                {
                    hr = E_UNEXPECTED;
                }
                ExitOnFailure(hr, "Cache thread exited unexpectedly.");

            case WAIT_FAILED: __fallthrough;
            default:
                ExitWithLastError(hr, "Failed to wait for cache check-point.");
            }
            break;

        case BURN_EXECUTE_ACTION_TYPE_EXE_PACKAGE:
            hr = ExecuteExePackage(pEngineState, pExecuteAction, pContext, FALSE, &fRetry, pfSuspend, &restart);
            ExitOnFailure(hr, "Failed to execute EXE package.");
            break;

        case BURN_EXECUTE_ACTION_TYPE_MSI_PACKAGE:
            hr = ExecuteMsiPackage(pEngineState, pExecuteAction, pContext, FALSE, &fRetry, pfSuspend, &restart);
            ExitOnFailure(hr, "Failed to execute MSI package.");
            break;

        case BURN_EXECUTE_ACTION_TYPE_MSP_TARGET:
            hr = ExecuteMspPackage(pEngineState, pExecuteAction, pContext, FALSE, &fRetry, pfSuspend, &restart);
            ExitOnFailure(hr, "Failed to execute MSP package.");
            break;

        case BURN_EXECUTE_ACTION_TYPE_MSU_PACKAGE:
            hr = ExecuteMsuPackage(pEngineState, pExecuteAction, pContext, FALSE, fStopWusaService, &fRetry, pfSuspend, &restart);
            fStopWusaService = fRetry;
            ExitOnFailure(hr, "Failed to execute MSU package.");
            break;

        case BURN_EXECUTE_ACTION_TYPE_PACKAGE_PROVIDER:
            hr = ExecutePackageProviderAction(pEngineState, pExecuteAction, pContext);
            ExitOnFailure(hr, "Failed to execute package provider registration action.");
            break;

        case BURN_EXECUTE_ACTION_TYPE_PACKAGE_DEPENDENCY:
            hr = ExecuteDependencyAction(pEngineState, pExecuteAction, pContext);
            ExitOnFailure(hr, "Failed to execute dependency action.");
            break;

        case BURN_EXECUTE_ACTION_TYPE_REGISTRATION:
            *pfKeepRegistration = pExecuteAction->registration.fKeep;
            break;

        case BURN_EXECUTE_ACTION_TYPE_ROLLBACK_BOUNDARY:
            *ppRollbackBoundary = pExecuteAction->rollbackBoundary.pRollbackBoundary;
            break;

        case BURN_EXECUTE_ACTION_TYPE_SERVICE_STOP: __fallthrough;
        case BURN_EXECUTE_ACTION_TYPE_SERVICE_START: __fallthrough;
        default:
            hr = E_UNEXPECTED;
            ExitOnFailure(hr, "Invalid execute action.");
        }

        if (*pRestart < restart)
        {
            *pRestart = restart;
        }
    } while (fRetry && *pRestart < BOOTSTRAPPER_APPLY_RESTART_INITIATED);

LExit:
    return hr;
}

static HRESULT DoRollbackActions(
    __in BURN_ENGINE_STATE* pEngineState,
    __in BURN_EXECUTE_CONTEXT* pContext,
    __in DWORD dwCheckpoint,
    __out BOOL* pfKeepRegistration,
    __out BOOTSTRAPPER_APPLY_RESTART* pRestart
    )
{
    HRESULT hr = S_OK;
    DWORD iCheckpoint = 0;
    BOOL fRetryIgnored = FALSE;
    BOOL fSuspendIgnored = FALSE;

    pContext->fRollback = TRUE;

    // scan to last checkpoint
    for (DWORD i = 0; i < pEngineState->plan.cRollbackActions; ++i)
    {
        BURN_EXECUTE_ACTION* pRollbackAction = &pEngineState->plan.rgRollbackActions[i];
        if (pRollbackAction->fDeleted)
        {
            continue;
        }

        if (BURN_EXECUTE_ACTION_TYPE_CHECKPOINT == pRollbackAction->type)
        {
            if (pRollbackAction->checkpoint.dwId == dwCheckpoint)
            {
                iCheckpoint = i;
                break;
            }
        }
    }

    // execute rollback actions
    if (iCheckpoint)
    {
        // i has to be a signed integer so it doesn't get decremented to 0xFFFFFFFF.
        for (int i = iCheckpoint - 1; i >= 0; --i)
        {
            BURN_EXECUTE_ACTION* pRollbackAction = &pEngineState->plan.rgRollbackActions[i];
            if (pRollbackAction->fDeleted)
            {
                continue;
            }

            BOOTSTRAPPER_APPLY_RESTART restart = BOOTSTRAPPER_APPLY_RESTART_NONE;
            switch (pRollbackAction->type)
            {
            case BURN_EXECUTE_ACTION_TYPE_CHECKPOINT:
                break;

            case BURN_EXECUTE_ACTION_TYPE_EXE_PACKAGE:
                hr = ExecuteExePackage(pEngineState, pRollbackAction, pContext, TRUE, &fRetryIgnored, &fSuspendIgnored, &restart);
                TraceError(hr, "Failed to rollback EXE package.");
                hr = S_OK;
                break;

            case BURN_EXECUTE_ACTION_TYPE_MSI_PACKAGE:
                hr = ExecuteMsiPackage(pEngineState, pRollbackAction, pContext, TRUE, &fRetryIgnored, &fSuspendIgnored, &restart);
                TraceError(hr, "Failed to rollback MSI package.");
                hr = S_OK;
                break;

            case BURN_EXECUTE_ACTION_TYPE_MSP_TARGET:
                hr = ExecuteMspPackage(pEngineState, pRollbackAction, pContext, TRUE, &fRetryIgnored, &fSuspendIgnored, &restart);
                TraceError(hr, "Failed to rollback MSP package.");
                hr = S_OK;
                break;

            case BURN_EXECUTE_ACTION_TYPE_MSU_PACKAGE:
                hr = ExecuteMsuPackage(pEngineState, pRollbackAction, pContext, TRUE, FALSE, &fRetryIgnored, &fSuspendIgnored, &restart);
                TraceError(hr, "Failed to rollback MSU package.");
                hr = S_OK;
                break;

            case BURN_EXECUTE_ACTION_TYPE_PACKAGE_PROVIDER:
                hr = ExecutePackageProviderAction(pEngineState, pRollbackAction, pContext);
                TraceError(hr, "Failed to rollback package provider action.");
                hr = S_OK;
                break;

            case BURN_EXECUTE_ACTION_TYPE_PACKAGE_DEPENDENCY:
                hr = ExecuteDependencyAction(pEngineState, pRollbackAction, pContext);
                TraceError(hr, "Failed to rollback dependency action.");
                hr = S_OK;
                break;

            case BURN_EXECUTE_ACTION_TYPE_REGISTRATION:
                *pfKeepRegistration = pRollbackAction->registration.fKeep;
                break;

            case BURN_EXECUTE_ACTION_TYPE_ROLLBACK_BOUNDARY:
                ExitFunction1(hr = S_OK);

            case BURN_EXECUTE_ACTION_TYPE_UNCACHE_PACKAGE:
                hr = CleanPackage(pEngineState->companionConnection.hPipe, pRollbackAction->uncachePackage.pPackage);
                break;

            case BURN_EXECUTE_ACTION_TYPE_SERVICE_STOP: __fallthrough;
            case BURN_EXECUTE_ACTION_TYPE_SERVICE_START: __fallthrough;
            default:
                hr = E_UNEXPECTED;
                ExitOnFailure1(hr, "Invalid rollback action: %d.", pRollbackAction->type);
            }

            if (*pRestart < restart)
            {
                *pRestart = restart;
            }
        }
    }

LExit:
    return hr;
}

static HRESULT ExecuteExePackage(
    __in BURN_ENGINE_STATE* pEngineState,
    __in BURN_EXECUTE_ACTION* pExecuteAction,
    __in BURN_EXECUTE_CONTEXT* pContext,
    __in BOOL fRollback,
    __out BOOL* pfRetry,
    __out BOOL* pfSuspend,
    __out BOOTSTRAPPER_APPLY_RESTART* pRestart
    )
{
    HRESULT hr = S_OK;
    HRESULT hrExecute = S_OK;
    GENERIC_EXECUTE_MESSAGE message = { };
    int nResult = 0;

    if (FAILED(pExecuteAction->exePackage.pPackage->hrCacheResult))
    {
        LogId(REPORT_STANDARD, MSG_APPLY_SKIPPED_FAILED_CACHED_PACKAGE, pExecuteAction->exePackage.pPackage->sczId, pExecuteAction->exePackage.pPackage->hrCacheResult);
        ExitFunction1(hr = S_OK);
    }

    Assert(pContext->fRollback == fRollback);
    pContext->pExecutingPackage = pExecuteAction->exePackage.pPackage;

    // send package execute begin to UX
    nResult = pEngineState->userExperience.pUserExperience->OnExecutePackageBegin(pExecuteAction->exePackage.pPackage->sczId, !fRollback);
    hr = UserExperienceInterpretExecuteResult(&pEngineState->userExperience, fRollback, MB_OKCANCEL, nResult);
    ExitOnRootFailure(hr, "UX aborted execute EXE package begin.");

    message.type = GENERIC_EXECUTE_MESSAGE_PROGRESS;
    message.dwAllowedResults = MB_OKCANCEL;
    message.progress.dwPercentage = fRollback ? 100 : 0;
    nResult = GenericExecuteMessageHandler(&message, pContext);
    hr = UserExperienceInterpretExecuteResult(&pEngineState->userExperience, fRollback, message.dwAllowedResults, nResult);
    ExitOnRootFailure(hr, "UX aborted EXE progress.");

    // Execute package.
    if (pExecuteAction->exePackage.pPackage->fPerMachine)
    {
        hrExecute = ElevationExecuteExePackage(pEngineState->companionConnection.hPipe, pExecuteAction, &pEngineState->variables, fRollback, GenericExecuteMessageHandler, pContext, pRestart);
        ExitOnFailure(hrExecute, "Failed to configure per-machine EXE package.");
    }
    else
    {
        hrExecute = ExeEngineExecutePackage(pExecuteAction, &pEngineState->variables, fRollback, GenericExecuteMessageHandler, pContext, pRestart);
        ExitOnFailure(hrExecute, "Failed to configure per-user EXE package.");
    }

    message.type = GENERIC_EXECUTE_MESSAGE_PROGRESS;
    message.dwAllowedResults = MB_OKCANCEL;
    message.progress.dwPercentage = fRollback ? 0 : 100;
    nResult = GenericExecuteMessageHandler(&message, pContext);
    hr = UserExperienceInterpretExecuteResult(&pEngineState->userExperience, fRollback, message.dwAllowedResults, nResult);
    ExitOnRootFailure(hr, "UX aborted EXE progress.");

    pContext->cExecutedPackages += fRollback ? -1 : 1;
    (*pContext->pcOverallProgressTicks) += fRollback ? -1 : 1;

    hr = ReportOverallProgressTicks(&pEngineState->userExperience, fRollback, pEngineState->plan.cOverallProgressTicksTotal, *pContext->pcOverallProgressTicks);
    ExitOnRootFailure(hr, "UX aborted EXE package execute progress.");

LExit:
    hr = ExecutePackageComplete(&pEngineState->userExperience, &pEngineState->variables, pExecuteAction->exePackage.pPackage, hr, hrExecute, fRollback, pRestart, pfRetry, pfSuspend);
    return hr;
}

static HRESULT ExecuteMsiPackage(
    __in BURN_ENGINE_STATE* pEngineState,
    __in BURN_EXECUTE_ACTION* pExecuteAction,
    __in BURN_EXECUTE_CONTEXT* pContext,
    __in BOOL fRollback,
    __out BOOL* pfRetry,
    __out BOOL* pfSuspend,
    __out BOOTSTRAPPER_APPLY_RESTART* pRestart
    )
{
    HRESULT hr = S_OK;
    HRESULT hrExecute = S_OK;
    int nResult = 0;

    if (FAILED(pExecuteAction->msiPackage.pPackage->hrCacheResult))
    {
        LogId(REPORT_STANDARD, MSG_APPLY_SKIPPED_FAILED_CACHED_PACKAGE, pExecuteAction->msiPackage.pPackage->sczId, pExecuteAction->msiPackage.pPackage->hrCacheResult);
        ExitFunction1(hr = S_OK);
    }

    Assert(pContext->fRollback == fRollback);
    pContext->pExecutingPackage = pExecuteAction->msiPackage.pPackage;

    // send package execute begin to UX
    nResult = pEngineState->userExperience.pUserExperience->OnExecutePackageBegin(pExecuteAction->msiPackage.pPackage->sczId, !fRollback);
    hr = UserExperienceInterpretExecuteResult(&pEngineState->userExperience, fRollback, MB_OKCANCEL, nResult);
    ExitOnRootFailure(hr, "UX aborted execute MSI package begin.");

    // execute package
    if (pExecuteAction->msiPackage.pPackage->fPerMachine)
    {
        hrExecute = ElevationExecuteMsiPackage(pEngineState->companionConnection.hPipe, pEngineState->userExperience.hwndApply, pExecuteAction, &pEngineState->variables, fRollback, MsiExecuteMessageHandler, pContext, pRestart);
        ExitOnFailure(hrExecute, "Failed to configure per-machine MSI package.");
    }
    else
    {
        hrExecute = MsiEngineExecutePackage(pEngineState->userExperience.hwndApply, pExecuteAction, &pEngineState->variables, fRollback, MsiExecuteMessageHandler, pContext, pRestart);
        ExitOnFailure(hrExecute, "Failed to configure per-user MSI package.");
    }

    pContext->cExecutedPackages += fRollback ? -1 : 1;
    (*pContext->pcOverallProgressTicks) += fRollback ? -1 : 1;

    hr = ReportOverallProgressTicks(&pEngineState->userExperience, fRollback, pEngineState->plan.cOverallProgressTicksTotal, *pContext->pcOverallProgressTicks);
    ExitOnRootFailure(hr, "UX aborted MSI package execute progress.");

LExit:
    hr = ExecutePackageComplete(&pEngineState->userExperience, &pEngineState->variables, pExecuteAction->msiPackage.pPackage, hr, hrExecute, fRollback, pRestart, pfRetry, pfSuspend);
    return hr;
}

static HRESULT ExecuteMspPackage(
    __in BURN_ENGINE_STATE* pEngineState,
    __in BURN_EXECUTE_ACTION* pExecuteAction,
    __in BURN_EXECUTE_CONTEXT* pContext,
    __in BOOL fRollback,
    __out BOOL* pfRetry,
    __out BOOL* pfSuspend,
    __out BOOTSTRAPPER_APPLY_RESTART* pRestart
    )
{
    HRESULT hr = S_OK;
    HRESULT hrExecute = S_OK;
    int nResult = 0;

    if (FAILED(pExecuteAction->mspTarget.pPackage->hrCacheResult))
    {
        LogId(REPORT_STANDARD, MSG_APPLY_SKIPPED_FAILED_CACHED_PACKAGE, pExecuteAction->mspTarget.pPackage->sczId, pExecuteAction->mspTarget.pPackage->hrCacheResult);
        ExitFunction1(hr = S_OK);
    }

    Assert(pContext->fRollback == fRollback);
    pContext->pExecutingPackage = pExecuteAction->mspTarget.pPackage;

    // send package execute begin to UX
    nResult = pEngineState->userExperience.pUserExperience->OnExecutePackageBegin(pExecuteAction->mspTarget.pPackage->sczId, !fRollback);
    hr = UserExperienceInterpretExecuteResult(&pEngineState->userExperience, fRollback, MB_OKCANCEL, nResult);
    ExitOnRootFailure(hr, "UX aborted execute MSP package begin.");

    // Now send all the patches that target this product code.
    for (DWORD i = 0; i < pExecuteAction->mspTarget.cOrderedPatches; ++i)
    {
        BURN_PACKAGE* pMspPackage = pExecuteAction->mspTarget.rgOrderedPatches[i].pPackage;

        nResult = pEngineState->userExperience.pUserExperience->OnExecutePatchTarget(pMspPackage->sczId, pExecuteAction->mspTarget.sczTargetProductCode);
        hr = UserExperienceInterpretExecuteResult(&pEngineState->userExperience, fRollback, MB_OKCANCEL, nResult);
        ExitOnRootFailure(hr, "BA aborted execute MSP target.");
    }

    // execute package
    if (pExecuteAction->mspTarget.fPerMachineTarget)
    {
        hrExecute = ElevationExecuteMspPackage(pEngineState->companionConnection.hPipe, pEngineState->userExperience.hwndApply, pExecuteAction, &pEngineState->variables, fRollback, MsiExecuteMessageHandler, pContext, pRestart);
        ExitOnFailure(hrExecute, "Failed to configure per-machine MSP package.");
    }
    else
    {
        hrExecute = MspEngineExecutePackage(pEngineState->userExperience.hwndApply, pExecuteAction, &pEngineState->variables, fRollback, MsiExecuteMessageHandler, pContext, pRestart);
        ExitOnFailure(hrExecute, "Failed to configure per-user MSP package.");
    }

    pContext->cExecutedPackages += fRollback ? -1 : 1;
    (*pContext->pcOverallProgressTicks) += fRollback ? -1 : 1;

    hr = ReportOverallProgressTicks(&pEngineState->userExperience, fRollback, pEngineState->plan.cOverallProgressTicksTotal, *pContext->pcOverallProgressTicks);
    ExitOnRootFailure(hr, "UX aborted MSP package execute progress.");

LExit:
    hr = ExecutePackageComplete(&pEngineState->userExperience, &pEngineState->variables, pExecuteAction->mspTarget.pPackage, hr, hrExecute, fRollback, pRestart, pfRetry, pfSuspend);
    return hr;
}

static HRESULT ExecuteMsuPackage(
    __in BURN_ENGINE_STATE* pEngineState,
    __in BURN_EXECUTE_ACTION* pExecuteAction,
    __in BURN_EXECUTE_CONTEXT* pContext,
    __in BOOL fRollback,
    __in BOOL fStopWusaService,
    __out BOOL* pfRetry,
    __out BOOL* pfSuspend,
    __out BOOTSTRAPPER_APPLY_RESTART* pRestart
    )
{
    HRESULT hr = S_OK;
    HRESULT hrExecute = S_OK;
    GENERIC_EXECUTE_MESSAGE message = { };
    int nResult = 0;

    if (FAILED(pExecuteAction->msuPackage.pPackage->hrCacheResult))
    {
        LogId(REPORT_STANDARD, MSG_APPLY_SKIPPED_FAILED_CACHED_PACKAGE, pExecuteAction->msuPackage.pPackage->sczId, pExecuteAction->msuPackage.pPackage->hrCacheResult);
        ExitFunction1(hr = S_OK);
    }

    Assert(pContext->fRollback == fRollback);
    pContext->pExecutingPackage = pExecuteAction->msuPackage.pPackage;

    // send package execute begin to UX
    nResult = pEngineState->userExperience.pUserExperience->OnExecutePackageBegin(pExecuteAction->msuPackage.pPackage->sczId, !fRollback);
    hr = UserExperienceInterpretExecuteResult(&pEngineState->userExperience, fRollback, MB_OKCANCEL, nResult);
    ExitOnRootFailure(hr, "UX aborted execute MSU package begin.");

    message.type = GENERIC_EXECUTE_MESSAGE_PROGRESS;
    message.dwAllowedResults = MB_OKCANCEL;
    message.progress.dwPercentage = fRollback ? 100 : 0;
    nResult = GenericExecuteMessageHandler(&message, pContext);
    hr = UserExperienceInterpretExecuteResult(&pEngineState->userExperience, fRollback, message.dwAllowedResults, nResult);
    ExitOnRootFailure(hr, "UX aborted MSU progress.");

    // execute package
    if (pExecuteAction->msuPackage.pPackage->fPerMachine)
    {
        hrExecute = ElevationExecuteMsuPackage(pEngineState->companionConnection.hPipe, pExecuteAction, fRollback, fStopWusaService, GenericExecuteMessageHandler, pContext, pRestart);
        ExitOnFailure(hrExecute, "Failed to configure per-machine MSU package.");
    }
    else
    {
        hrExecute = E_UNEXPECTED;
        ExitOnFailure(hr, "MSU packages cannot be per-user.");
    }

    message.type = GENERIC_EXECUTE_MESSAGE_PROGRESS;
    message.dwAllowedResults = MB_OKCANCEL;
    message.progress.dwPercentage = fRollback ? 0 : 100;
    nResult = GenericExecuteMessageHandler(&message, pContext);
    hr = UserExperienceInterpretExecuteResult(&pEngineState->userExperience, fRollback, message.dwAllowedResults, nResult);
    ExitOnRootFailure(hr, "UX aborted MSU progress.");

    pContext->cExecutedPackages += fRollback ? -1 : 1;
    (*pContext->pcOverallProgressTicks) += fRollback ? -1 : 1;

    hr = ReportOverallProgressTicks(&pEngineState->userExperience, fRollback, pEngineState->plan.cOverallProgressTicksTotal, *pContext->pcOverallProgressTicks);
    ExitOnRootFailure(hr, "UX aborted MSU package execute progress.");

LExit:
    hr = ExecutePackageComplete(&pEngineState->userExperience, &pEngineState->variables, pExecuteAction->msuPackage.pPackage, hr, hrExecute, fRollback, pRestart, pfRetry, pfSuspend);
    return hr;
}

static HRESULT ExecutePackageProviderAction(
    __in BURN_ENGINE_STATE* pEngineState,
    __in BURN_EXECUTE_ACTION* pAction,
    __in BURN_EXECUTE_CONTEXT* /*pContext*/
    )
{
    HRESULT hr = S_OK;

    if (pAction->packageProvider.pPackage->fPerMachine)
    {
        hr = ElevationExecutePackageProviderAction(pEngineState->companionConnection.hPipe, pAction);
        ExitOnFailure(hr, "Failed to register the package provider on per-machine package.");
    }
    else
    {
        hr = DependencyExecutePackageProviderAction(pAction);
        ExitOnFailure(hr, "Failed to register the package provider on per-user package.");
    }

LExit:
    return hr;
}

static HRESULT ExecuteDependencyAction(
    __in BURN_ENGINE_STATE* pEngineState,
    __in BURN_EXECUTE_ACTION* pAction,
    __in BURN_EXECUTE_CONTEXT* /*pContext*/
    )
{
    HRESULT hr = S_OK;

    if (pAction->packageDependency.pPackage->fPerMachine)
    {
        hr = ElevationExecutePackageDependencyAction(pEngineState->companionConnection.hPipe, pAction);
        ExitOnFailure(hr, "Failed to register the dependency on per-machine package.");
    }
    else
    {
        hr = DependencyExecutePackageDependencyAction(FALSE, pAction);
        ExitOnFailure(hr, "Failed to register the dependency on per-user package.");
    }

LExit:
    return hr;
}

static HRESULT CleanPackage(
    __in HANDLE hElevatedPipe,
    __in BURN_PACKAGE* pPackage
    )
{
    HRESULT hr = S_OK;

    if (pPackage->fPerMachine)
    {
        hr = ElevationCleanPackage(hElevatedPipe, pPackage);
    }
    else
    {
        hr = CacheRemovePackage(FALSE, pPackage->sczId, pPackage->sczCacheId);
    }

    return hr;
}

static int GenericExecuteMessageHandler(
    __in GENERIC_EXECUTE_MESSAGE* pMessage,
    __in LPVOID pvContext
    )
{
    BURN_EXECUTE_CONTEXT* pContext = (BURN_EXECUTE_CONTEXT*)pvContext;
    int nResult = IDNOACTION;

    switch (pMessage->type)
    {
    case GENERIC_EXECUTE_MESSAGE_PROGRESS:
        {
            DWORD dwOverallProgress = pContext->cExecutePackagesTotal ? ((pContext->cExecutedPackages * 100 + pMessage->progress.dwPercentage) * 100) / (pContext->cExecutePackagesTotal * 100) : 0;
            nResult = pContext->pUX->pUserExperience->OnExecuteProgress(pContext->pExecutingPackage->sczId, pMessage->progress.dwPercentage, dwOverallProgress);
        }
        break;

    case GENERIC_EXECUTE_MESSAGE_ERROR:
        nResult = pContext->pUX->pUserExperience->OnError(BOOTSTRAPPER_ERROR_TYPE_EXE_PACKAGE, pContext->pExecutingPackage->sczId, pMessage->error.dwErrorCode, pMessage->error.wzMessage, pMessage->dwAllowedResults, 0, NULL, IDNOACTION);
        break;

    case GENERIC_EXECUTE_MESSAGE_FILES_IN_USE:
        nResult = pContext->pUX->pUserExperience->OnExecuteFilesInUse(pContext->pExecutingPackage->sczId, pMessage->filesInUse.cFiles, pMessage->filesInUse.rgwzFiles);
        break;
    }

    nResult = UserExperienceCheckExecuteResult(pContext->pUX, pContext->fRollback, pMessage->dwAllowedResults, nResult);
    return nResult;
}

static int MsiExecuteMessageHandler(
    __in WIU_MSI_EXECUTE_MESSAGE* pMessage,
    __in_opt LPVOID pvContext
    )
{
    BURN_EXECUTE_CONTEXT* pContext = (BURN_EXECUTE_CONTEXT*)pvContext;
    int nResult = IDNOACTION;

    switch (pMessage->type)
    {
    case WIU_MSI_EXECUTE_MESSAGE_PROGRESS:
        {
        DWORD dwOverallProgress = pContext->cExecutePackagesTotal ? ((pContext->cExecutedPackages * 100 + pMessage->progress.dwPercentage) * 100) / (pContext->cExecutePackagesTotal * 100) : 0;
        nResult = pContext->pUX->pUserExperience->OnExecuteProgress(pContext->pExecutingPackage->sczId, pMessage->progress.dwPercentage, dwOverallProgress);
        }
        break;

    case WIU_MSI_EXECUTE_MESSAGE_ERROR:
        nResult = pContext->pUX->pUserExperience->OnError(BOOTSTRAPPER_ERROR_TYPE_WINDOWS_INSTALLER, pContext->pExecutingPackage->sczId, pMessage->error.dwErrorCode, pMessage->error.wzMessage, pMessage->dwAllowedResults, pMessage->cData, pMessage->rgwzData, pMessage->nResultRecommendation);
        break;

    case WIU_MSI_EXECUTE_MESSAGE_MSI_MESSAGE:
        nResult = pContext->pUX->pUserExperience->OnExecuteMsiMessage(pContext->pExecutingPackage->sczId, pMessage->msiMessage.mt, pMessage->dwAllowedResults, pMessage->msiMessage.wzMessage, pMessage->cData, pMessage->rgwzData, pMessage->nResultRecommendation);
        break;

    case WIU_MSI_EXECUTE_MESSAGE_MSI_FILES_IN_USE:
        nResult = pContext->pUX->pUserExperience->OnExecuteFilesInUse(pContext->pExecutingPackage->sczId, pMessage->msiFilesInUse.cFiles, pMessage->msiFilesInUse.rgwzFiles);
        break;
    }

    nResult = UserExperienceCheckExecuteResult(pContext->pUX, pContext->fRollback, pMessage->dwAllowedResults, nResult);
    return nResult;
}

static HRESULT ReportOverallProgressTicks(
    __in BURN_USER_EXPERIENCE* pUX,
    __in BOOL fRollback,
    __in DWORD cOverallProgressTicksTotal,
    __in DWORD cOverallProgressTicks
    )
{
    HRESULT hr = S_OK;
    DWORD dwProgress = cOverallProgressTicksTotal ? (cOverallProgressTicks * 100 / cOverallProgressTicksTotal) : 0;

    int nResult = pUX->pUserExperience->OnProgress(dwProgress, dwProgress); // TODO: consider sending different progress numbers in the future.
    hr = UserExperienceInterpretExecuteResult(pUX, fRollback, MB_OKCANCEL, nResult);

    return hr;
}

static HRESULT ExecutePackageComplete(
    __in BURN_USER_EXPERIENCE* pUX,
    __in BURN_VARIABLES* pVariables,
    __in BURN_PACKAGE* pPackage,
    __in HRESULT hrOverall,
    __in HRESULT hrExecute,
    __in BOOL fRollback,
    __out BOOTSTRAPPER_APPLY_RESTART* pRestart,
    __out BOOL* pfRetry,
    __out BOOL* pfSuspend
    )
{
    HRESULT hr = FAILED(hrOverall) ? hrOverall : hrExecute; // if the overall function failed use that otherwise use the execution result.

    // send package execute complete to UX
    int nResult = pUX->pUserExperience->OnExecutePackageComplete(pPackage->sczId, hr, *pRestart, FAILED(hrOverall) || SUCCEEDED(hrExecute) || pPackage->fVital ? IDNOACTION : IDIGNORE);
    if (IDRESTART == nResult)
    {
        *pRestart = BOOTSTRAPPER_APPLY_RESTART_INITIATED;
    }
    *pfRetry = (FAILED(hrExecute) && IDRETRY == nResult); // allow retry only on failures.
    *pfSuspend = (IDSUSPEND == nResult);

    // Remember this package as the package that initiated the forced restart.
    if (BOOTSTRAPPER_APPLY_RESTART_INITIATED == *pRestart)
    {
        // Best effort to set the forced restart package variable.
        VariableSetString(pVariables, BURN_BUNDLE_FORCED_RESTART_PACKAGE, pPackage->sczId, TRUE);
    }

    // If we're retrying, leave a message in the log file and say everything is okay.
    if (*pfRetry)
    {
        LogId(REPORT_STANDARD, MSG_APPLY_RETRYING_PACKAGE, pPackage->sczId, hrExecute);
        hr = S_OK;
    }
    else if (SUCCEEDED(hrOverall) && FAILED(hrExecute) && IDIGNORE == nResult && !pPackage->fVital) // If we *only* failed to execute and the BA ignored this *not-vital* package, say everything is okay.
    {
        LogId(REPORT_STANDARD, MSG_APPLY_CONTINUING_NONVITAL_PACKAGE, pPackage->sczId, hrExecute);
        hr = S_OK;
    }
    else
    {
        LogId(REPORT_STANDARD, MSG_APPLY_COMPLETED_PACKAGE, LoggingRollbackOrExecute(fRollback), pPackage->sczId, hr, LoggingRestartToString(*pRestart));
    }

    return hr;
}
>>>>>>> 19280f68
<|MERGE_RESOLUTION|>--- conflicted
+++ resolved
@@ -1,4 +1,3 @@
-<<<<<<< HEAD
 //-------------------------------------------------------------------------------------------------
 // <copyright file="apply.cpp" company="Outercurve Foundation">
 //   Copyright (c) 2004, Outercurve Foundation.
@@ -189,6 +188,7 @@
     __in BURN_EXECUTE_ACTION* pExecuteAction,
     __in BURN_EXECUTE_CONTEXT* pContext,
     __in BOOL fRollback,
+    __in BOOL fStopWusaService,
     __out BOOL* pfRetry,
     __out BOOL* pfSuspend,
     __out BOOTSTRAPPER_APPLY_RESTART* pRestart
@@ -1605,6 +1605,7 @@
     HANDLE rghWait[2] = { };
     BOOTSTRAPPER_APPLY_RESTART restart = BOOTSTRAPPER_APPLY_RESTART_NONE;
     BOOL fRetry = FALSE;
+    BOOL fStopWusaService = FALSE;
 
     pContext->fRollback = FALSE;
 
@@ -1659,7 +1660,8 @@
             break;
 
         case BURN_EXECUTE_ACTION_TYPE_MSU_PACKAGE:
-            hr = ExecuteMsuPackage(pEngineState, pExecuteAction, pContext, FALSE, &fRetry, pfSuspend, &restart);
+            hr = ExecuteMsuPackage(pEngineState, pExecuteAction, pContext, FALSE, fStopWusaService, &fRetry, pfSuspend, &restart);
+            fStopWusaService = fRetry;
             ExitOnFailure(hr, "Failed to execute MSU package.");
             break;
 
@@ -1769,7 +1771,7 @@
                 break;
 
             case BURN_EXECUTE_ACTION_TYPE_MSU_PACKAGE:
-                hr = ExecuteMsuPackage(pEngineState, pRollbackAction, pContext, TRUE, &fRetryIgnored, &fSuspendIgnored, &restart);
+                hr = ExecuteMsuPackage(pEngineState, pRollbackAction, pContext, TRUE, FALSE, &fRetryIgnored, &fSuspendIgnored, &restart);
                 TraceError(hr, "Failed to rollback MSU package.");
                 hr = S_OK;
                 break;
@@ -1998,6 +2000,7 @@
     __in BURN_EXECUTE_ACTION* pExecuteAction,
     __in BURN_EXECUTE_CONTEXT* pContext,
     __in BOOL fRollback,
+    __in BOOL fStopWusaService,
     __out BOOL* pfRetry,
     __out BOOL* pfSuspend,
     __out BOOTSTRAPPER_APPLY_RESTART* pRestart
@@ -2032,7 +2035,7 @@
     // execute package
     if (pExecuteAction->msuPackage.pPackage->fPerMachine)
     {
-        hrExecute = ElevationExecuteMsuPackage(pEngineState->companionConnection.hPipe, pExecuteAction, fRollback, GenericExecuteMessageHandler, pContext, pRestart);
+        hrExecute = ElevationExecuteMsuPackage(pEngineState->companionConnection.hPipe, pExecuteAction, fRollback, fStopWusaService, GenericExecuteMessageHandler, pContext, pRestart);
         ExitOnFailure(hrExecute, "Failed to configure per-machine MSU package.");
     }
     else
@@ -2251,2263 +2254,4 @@
     }
 
     return hr;
-}
-=======
-//-------------------------------------------------------------------------------------------------
-// <copyright file="apply.cpp" company="Outercurve Foundation">
-//   Copyright (c) 2004, Outercurve Foundation.
-//   This software is released under Microsoft Reciprocal License (MS-RL).
-//   The license and further copyright text can be found in the file
-//   LICENSE.TXT at the root directory of the distribution.
-// </copyright>
-//
-// <summary>
-//    Module: Core
-//
-//    Apply phase functions.
-// </summary>
-//-------------------------------------------------------------------------------------------------
-
-#include "precomp.h"
-
-
-const DWORD BURN_CACHE_MAX_RECOMMENDED_VERIFY_TRYAGAIN_ATTEMPTS = 2;
-
-// structs
-
-struct BURN_CACHE_ACQUIRE_PROGRESS_CONTEXT
-{
-    BURN_USER_EXPERIENCE* pUX;
-    BURN_CONTAINER* pContainer;
-    BURN_PACKAGE* pPackage;
-    BURN_PAYLOAD* pPayload;
-    DWORD64 qwCacheProgress;
-    DWORD64 qwTotalCacheSize;
-
-    BOOL fCancel;
-    BOOL fError;
-};
-
-typedef struct _BURN_EXECUTE_CONTEXT
-{
-    BURN_USER_EXPERIENCE* pUX;
-    BOOL fRollback;
-    BURN_PACKAGE* pExecutingPackage;
-    DWORD cExecutedPackages;
-    DWORD cExecutePackagesTotal;
-    DWORD* pcOverallProgressTicks;
-} BURN_EXECUTE_CONTEXT;
-
-
-// internal function declarations
-static HRESULT WINAPI AuthenticationRequired(
-    __in LPVOID pData,
-    __in HINTERNET hUrl,
-    __in long lHttpCode,
-    __out BOOL* pfRetrySend,
-    __out BOOL* pfRetry
-    );
-
-static HRESULT ExecuteDependentRegistrationActions(
-    __in HANDLE hPipe,
-    __in const BURN_REGISTRATION* pRegistration,
-    __in_ecount(cActions) const BURN_DEPENDENT_REGISTRATION_ACTION* rgActions,
-    __in DWORD cActions
-    );
-static HRESULT ExtractContainer(
-    __in HANDLE hEngineFile,
-    __in BURN_USER_EXPERIENCE* pUX,
-    __in BURN_CONTAINER* pContainer,
-    __in_z LPCWSTR wzContainerPath,
-    __in_ecount(cExtractPayloads) BURN_EXTRACT_PAYLOAD* rgExtractPayloads,
-    __in DWORD cExtractPayloads
-    );
-static DWORD64 GetCacheActionSuccessProgress(
-    __in BURN_CACHE_ACTION* pCacheAction
-    );
-static HRESULT LayoutBundle(
-    __in BURN_USER_EXPERIENCE* pUX,
-    __in HANDLE hPipe,
-    __in_z LPCWSTR wzExecutableName,
-    __in_z LPCWSTR wzLayoutDirectory,
-    __in_z LPCWSTR wzUnverifiedPath,
-    __in DWORD64 qwSuccessfulCacheProgress,
-    __in DWORD64 qwTotalCacheSize
-    );
-static HRESULT AcquireContainerOrPayload(
-    __in BURN_USER_EXPERIENCE* pUX,
-    __in BURN_VARIABLES* pVariables,
-    __in_opt BURN_CONTAINER* pContainer,
-    __in_opt BURN_PACKAGE* pPackage,
-    __in_opt BURN_PAYLOAD* pPayload,
-    __in LPCWSTR wzDestinationPath,
-    __in DWORD64 qwSuccessfulCacheProgress,
-    __in DWORD64 qwTotalCacheSize
-    );
-static HRESULT LayoutOrCacheContainerOrPayload(
-    __in BURN_USER_EXPERIENCE* pUX,
-    __in HANDLE hPipe,
-    __in_opt BURN_CONTAINER* pContainer,
-    __in_opt BURN_PACKAGE* pPackage,
-    __in_opt BURN_PAYLOAD* pPayload,
-    __in DWORD64 qwSuccessfullyCacheProgress,
-    __in DWORD64 qwTotalCacheSize,
-    __in_z_opt LPCWSTR wzLayoutDirectory,
-    __in_z LPCWSTR wzUnverifiedPath,
-    __in BOOL fMove,
-    __in DWORD cTryAgainAttempts,
-    __out BOOL* pfRetry
-    );
-static HRESULT PromptForSource(
-    __in BURN_USER_EXPERIENCE* pUX,
-    __in_z LPCWSTR wzPackageOrContainerId,
-    __in_z_opt LPCWSTR wzPayloadId,
-    __in_z LPCWSTR wzLocalSource,
-    __in_z_opt LPCWSTR wzDownloadSource,
-    __out BOOL* pfRetry,
-    __out BOOL* pfDownload
-    );
-static HRESULT CopyPayload(
-    __in BURN_CACHE_ACQUIRE_PROGRESS_CONTEXT* pProgress,
-    __in_z LPCWSTR wzSourcePath,
-    __in_z LPCWSTR wzDestinationPath
-    );
-static HRESULT DownloadPayload(
-    __in BURN_CACHE_ACQUIRE_PROGRESS_CONTEXT* pProgress,
-    __in_z LPCWSTR wzDestinationPath
-    );
-static DWORD CALLBACK CacheProgressRoutine(
-    __in LARGE_INTEGER TotalFileSize,
-    __in LARGE_INTEGER TotalBytesTransferred,
-    __in LARGE_INTEGER StreamSize,
-    __in LARGE_INTEGER StreamBytesTransferred,
-    __in DWORD dwStreamNumber,
-    __in DWORD dwCallbackReason,
-    __in HANDLE hSourceFile,
-    __in HANDLE hDestinationFile,
-    __in_opt LPVOID lpData
-    );
-static void DoRollbackCache(
-    __in BURN_USER_EXPERIENCE* pUX,
-    __in BURN_PLAN* pPlan,
-    __in HANDLE hPipe,
-    __in DWORD dwCheckpoint
-    );
-static HRESULT DoExecuteAction(
-    __in BURN_ENGINE_STATE* pEngineState,
-    __in BURN_EXECUTE_ACTION* pExecuteAction,
-    __in_opt HANDLE hCacheThread,
-    __in BURN_EXECUTE_CONTEXT* pContext,
-    __inout BURN_ROLLBACK_BOUNDARY** ppRollbackBoundary,
-    __out DWORD* pdwCheckpoint,
-    __out BOOL* pfKeepRegistration,
-    __out BOOL* pfSuspend,
-    __out BOOTSTRAPPER_APPLY_RESTART* pRestart
-    );
-static HRESULT DoRollbackActions(
-    __in BURN_ENGINE_STATE* pEngineState,
-    __in BURN_EXECUTE_CONTEXT* pContext,
-    __in DWORD dwCheckpoint,
-    __out BOOL* pfKeepRegistration,
-    __out BOOTSTRAPPER_APPLY_RESTART* pRestart
-    );
-static HRESULT ExecuteExePackage(
-    __in BURN_ENGINE_STATE* pEngineState,
-    __in BURN_EXECUTE_ACTION* pExecuteAction,
-    __in BURN_EXECUTE_CONTEXT* pContext,
-    __in BOOL fRollback,
-    __out BOOL* pfRetry,
-    __out BOOL* pfSuspend,
-    __out BOOTSTRAPPER_APPLY_RESTART* pRestart
-    );
-static HRESULT ExecuteMsiPackage(
-    __in BURN_ENGINE_STATE* pEngineState,
-    __in BURN_EXECUTE_ACTION* pExecuteAction,
-    __in BURN_EXECUTE_CONTEXT* pContext,
-    __in BOOL fRollback,
-    __out BOOL* pfRetry,
-    __out BOOL* pfSuspend,
-    __out BOOTSTRAPPER_APPLY_RESTART* pRestart
-    );
-static HRESULT ExecuteMspPackage(
-    __in BURN_ENGINE_STATE* pEngineState,
-    __in BURN_EXECUTE_ACTION* pExecuteAction,
-    __in BURN_EXECUTE_CONTEXT* pContext,
-    __in BOOL fRollback,
-    __out BOOL* pfRetry,
-    __out BOOL* pfSuspend,
-    __out BOOTSTRAPPER_APPLY_RESTART* pRestart
-    );
-static HRESULT ExecuteMsuPackage(
-    __in BURN_ENGINE_STATE* pEngineState,
-    __in BURN_EXECUTE_ACTION* pExecuteAction,
-    __in BURN_EXECUTE_CONTEXT* pContext,
-    __in BOOL fRollback,
-    __in BOOL fStopWusaService,
-    __out BOOL* pfRetry,
-    __out BOOL* pfSuspend,
-    __out BOOTSTRAPPER_APPLY_RESTART* pRestart
-    );
-static HRESULT ExecutePackageProviderAction(
-    __in BURN_ENGINE_STATE* pEngineState,
-    __in BURN_EXECUTE_ACTION* pAction,
-    __in BURN_EXECUTE_CONTEXT* pContext
-    );
-static HRESULT ExecuteDependencyAction(
-    __in BURN_ENGINE_STATE* pEngineState,
-    __in BURN_EXECUTE_ACTION* pAction,
-    __in BURN_EXECUTE_CONTEXT* pContext
-    );
-static HRESULT CleanPackage(
-    __in HANDLE hElevatedPipe,
-    __in BURN_PACKAGE* pPackage
-    );
-static int GenericExecuteMessageHandler(
-    __in GENERIC_EXECUTE_MESSAGE* pMessage,
-    __in LPVOID pvContext
-    );
-static int MsiExecuteMessageHandler(
-    __in WIU_MSI_EXECUTE_MESSAGE* pMessage,
-    __in_opt LPVOID pvContext
-    );
-static HRESULT ReportOverallProgressTicks(
-    __in BURN_USER_EXPERIENCE* pUX,
-    __in BOOL fRollback,
-    __in DWORD cOverallProgressTicksTotal,
-    __in DWORD cOverallProgressTicks
-    );
-static HRESULT ExecutePackageComplete(
-    __in BURN_USER_EXPERIENCE* pUX,
-    __in BURN_VARIABLES* pVariables,
-    __in BURN_PACKAGE* pPackage,
-    __in HRESULT hrOverall,
-    __in HRESULT hrExecute,
-    __in BOOL fRollback,
-    __out BOOTSTRAPPER_APPLY_RESTART* pRestart,
-    __out BOOL* pfRetry,
-    __out BOOL* pfSuspend
-    );
-
-
-// function definitions
-
-extern "C" void ApplyInitialize()
-{
-    // Prevent the system from sleeping.
-    ::SetThreadExecutionState(ES_CONTINUOUS | ES_SYSTEM_REQUIRED);
-}
-
-extern "C" void ApplyUninitialize()
-{
-    ::SetThreadExecutionState(ES_CONTINUOUS);
-}
-
-extern "C" HRESULT ApplySetVariables(
-    __in BURN_VARIABLES* pVariables
-    )
-{
-    HRESULT hr = S_OK;
-
-    hr = VariableSetString(pVariables, BURN_BUNDLE_FORCED_RESTART_PACKAGE, NULL, TRUE);
-    ExitOnFailure(hr, "Failed to set the bundle forced restart package built-in variable.");
-
-LExit:
-    return hr;
-}
-
-extern "C" void ApplyReset(
-    __in BURN_USER_EXPERIENCE* pUX,
-    __in BURN_PACKAGES* pPackages
-    )
-{
-    UserExperienceExecuteReset(pUX);
-
-    for (DWORD i = 0; i < pPackages->cPackages; ++i)
-    {
-        BURN_PACKAGE* pPackage = pPackages->rgPackages + i;
-        pPackage->hrCacheResult = S_OK;
-    }
-}
-
-extern "C" HRESULT ApplyLock(
-    __in BOOL /*fPerMachine*/,
-    __out HANDLE* /*phLock*/
-    )
-{
-    HRESULT hr = S_OK;
-#if 0 // eventually figure out the correct way to support this. In its current form, embedded bundles (including related bundles) are hosed.
-    DWORD er = ERROR_SUCCESS;
-    HANDLE hLock = NULL;
-
-    hLock = ::CreateMutexW(NULL, TRUE, fPerMachine ? L"Global\\WixBurnExecutionLock" : L"Local\\WixBurnExecutionLock");
-    ExitOnNullWithLastError(hLock, hr, "Failed to create lock.");
-
-    er = ::GetLastError();
-    if (ERROR_ALREADY_EXISTS == er)
-    {
-        ExitFunction1(hr = HRESULT_FROM_WIN32(ERROR_INSTALL_ALREADY_RUNNING));
-    }
-
-    *phLock = hLock;
-    hLock = NULL;
-
-LExit:
-    ReleaseHandle(hLock);
-#endif
-    return hr;
-}
-
-extern "C" HRESULT ApplyRegister(
-    __in BURN_ENGINE_STATE* pEngineState
-    )
-{
-    HRESULT hr = S_OK;
-    LPWSTR sczEngineWorkingPath = NULL;
-
-    int nResult = pEngineState->userExperience.pUserExperience->OnRegisterBegin();
-    hr = UserExperienceInterpretExecuteResult(&pEngineState->userExperience, FALSE, MB_OKCANCEL, nResult);
-    ExitOnRootFailure(hr, "UX aborted register begin.");
-
-    // If we have a resume mode that suggests the bundle is on the machine.
-    if (BOOTSTRAPPER_RESUME_TYPE_REBOOT_PENDING < pEngineState->command.resumeType)
-    {
-        // resume previous session
-        if (pEngineState->registration.fPerMachine)
-        {
-            hr =  ElevationSessionResume(pEngineState->companionConnection.hPipe, pEngineState->registration.sczResumeCommandLine);
-            ExitOnFailure(hr, "Failed to resume registration session in per-machine process.");
-        }
-        else
-        {
-            hr =  RegistrationSessionResume(&pEngineState->registration);
-            ExitOnFailure(hr, "Failed to resume registration session.");
-        }
-    }
-    else // need to complete registration on the machine.
-    {
-        hr = CacheCalculateBundleWorkingPath(pEngineState->registration.sczId, pEngineState->registration.sczExecutableName, &sczEngineWorkingPath);
-        ExitOnFailure(hr, "Failed to calculate working path for engine.");
-
-        // begin new session
-        if (pEngineState->registration.fPerMachine)
-        {
-            hr = ElevationSessionBegin(pEngineState->companionConnection.hPipe, sczEngineWorkingPath, pEngineState->registration.sczResumeCommandLine, &pEngineState->variables, pEngineState->plan.dwRegistrationOperations, pEngineState->plan.dependencyRegistrationAction, pEngineState->plan.qwEstimatedSize);
-            ExitOnFailure(hr, "Failed to begin registration session in per-machine process.");
-        }
-        else
-        {
-            hr = RegistrationSessionBegin(sczEngineWorkingPath, &pEngineState->registration, &pEngineState->variables, &pEngineState->userExperience, pEngineState->plan.dwRegistrationOperations, pEngineState->plan.dependencyRegistrationAction, pEngineState->plan.qwEstimatedSize);
-            ExitOnFailure(hr, "Failed to begin registration session.");
-        }
-    }
-
-    // Apply any registration actions.
-    HRESULT hrExecuteRegistration = ExecuteDependentRegistrationActions(pEngineState->companionConnection.hPipe, &pEngineState->registration, pEngineState->plan.rgRegistrationActions, pEngineState->plan.cRegistrationActions);
-    UNREFERENCED_PARAMETER(hrExecuteRegistration);
-
-    // Try to save engine state.
-    hr = CoreSaveEngineState(pEngineState);
-    if (FAILED(hr))
-    {
-        LogErrorId(hr, MSG_STATE_NOT_SAVED, NULL, NULL, NULL);
-        hr = S_OK;
-    }
-
-LExit:
-    pEngineState->userExperience.pUserExperience->OnRegisterComplete(hr);
-    ReleaseStr(sczEngineWorkingPath);
-
-    return hr;
-}
-
-extern "C" HRESULT ApplyUnregister(
-    __in BURN_ENGINE_STATE* pEngineState,
-    __in BOOL fFailedOrRollback,
-    __in BOOL fKeepRegistration,
-    __in BOOL fSuspend,
-    __in BOOTSTRAPPER_APPLY_RESTART restart
-    )
-{
-    HRESULT hr = S_OK;
-    BURN_RESUME_MODE resumeMode = BURN_RESUME_MODE_NONE;
-
-    pEngineState->userExperience.pUserExperience->OnUnregisterBegin();
-
-    // Calculate the correct resume mode. If a restart has been initiated, that trumps all other
-    // modes. If the user chose to suspend the install then we'll use that as the resume mode.
-    // Barring those special cases, if it was determined that we should keep the registration
-    // do that otherwise the resume mode was initialized to none and registration will be removed.
-    if (BOOTSTRAPPER_APPLY_RESTART_INITIATED == restart)
-    {
-        resumeMode = BURN_RESUME_MODE_REBOOT_PENDING;
-    }
-    else if (fSuspend)
-    {
-        resumeMode = BURN_RESUME_MODE_SUSPEND;
-    }
-    else if (fKeepRegistration)
-    {
-        resumeMode = BURN_RESUME_MODE_ARP;
-    }
-
-    // If apply failed in any way and we're going to be keeping the bundle registered then
-    // execute any rollback dependency registration actions.
-    if (fFailedOrRollback && fKeepRegistration)
-    {
-        // Execute any rollback registration actions.
-        HRESULT hrRegistrationRollback = ExecuteDependentRegistrationActions(pEngineState->companionConnection.hPipe, &pEngineState->registration, pEngineState->plan.rgRollbackRegistrationActions, pEngineState->plan.cRollbackRegistrationActions);
-        UNREFERENCED_PARAMETER(hrRegistrationRollback);
-    }
-
-    if (pEngineState->registration.fPerMachine)
-    {
-        hr = ElevationSessionEnd(pEngineState->companionConnection.hPipe, resumeMode, restart, pEngineState->plan.dependencyRegistrationAction);
-        ExitOnFailure(hr, "Failed to end session in per-machine process.");
-    }
-    else
-    {
-        hr = RegistrationSessionEnd(&pEngineState->registration, resumeMode, restart, pEngineState->plan.dependencyRegistrationAction);
-        ExitOnFailure(hr, "Failed to end session in per-user process.");
-    }
-
-    pEngineState->resumeMode = resumeMode;
-
-LExit:
-    pEngineState->userExperience.pUserExperience->OnUnregisterComplete(hr);
-
-    return hr;
-}
-
-extern "C" HRESULT ApplyCache(
-    __in HANDLE hEngineFile,
-    __in BURN_USER_EXPERIENCE* pUX,
-    __in BURN_VARIABLES* pVariables,
-    __in BURN_PLAN* pPlan,
-    __in HANDLE hPipe,
-    __inout DWORD* pcOverallProgressTicks,
-    __out BOOL* pfRollback
-    )
-{
-    HRESULT hr = S_OK;
-    DWORD dwCheckpoint = 0;
-    BOOL fRetry = FALSE;
-    DWORD iRetryAction = BURN_PLAN_INVALID_ACTION_INDEX;
-    BURN_PACKAGE* pStartedPackage = NULL;
-    DWORD64 qwSuccessfulCachedProgress = 0;
-
-    // Allow us to retry and skip packages.
-    DWORD iPackageStartAction = BURN_PLAN_INVALID_ACTION_INDEX;
-    DWORD iPackageCompleteAction = BURN_PLAN_INVALID_ACTION_INDEX;
-
-    int nResult = pUX->pUserExperience->OnCacheBegin();
-    hr = UserExperienceInterpretExecuteResult(pUX, FALSE, MB_OKCANCEL, nResult);
-    ExitOnRootFailure(hr, "UX aborted cache.");
-
-    do
-    {
-        hr = S_OK;
-        fRetry = FALSE;
-
-        // Allow us to retry just a container or payload.
-        LPCWSTR wzRetryId = NULL;
-        DWORD iRetryContainerOrPayloadAction = BURN_PLAN_INVALID_ACTION_INDEX;
-
-        // cache actions
-        for (DWORD i = (BURN_PLAN_INVALID_ACTION_INDEX == iRetryAction) ? 0 : iRetryAction; SUCCEEDED(hr) && i < pPlan->cCacheActions; ++i)
-        {
-            BURN_CACHE_ACTION* pCacheAction = pPlan->rgCacheActions + i;
-            BOOL fRetryContainerOrPayload = FALSE;
-
-            if (pCacheAction->fSkipUntilRetried)
-            {
-                // If this action was retried, let's make sure it will not be skipped any longer.
-                if (iRetryAction == i)
-                {
-                    pCacheAction->fSkipUntilRetried = FALSE;
-                }
-                else // skip the action.
-                {
-                    // If we skipped it, we can assume it was successful so add the action's progress now.
-                    qwSuccessfulCachedProgress += GetCacheActionSuccessProgress(pCacheAction);
-                    continue;
-                }
-            }
-
-            switch (pCacheAction->type)
-            {
-            case BURN_CACHE_ACTION_TYPE_CHECKPOINT:
-                dwCheckpoint = pCacheAction->checkpoint.dwId;
-                break;
-
-            case BURN_CACHE_ACTION_TYPE_LAYOUT_BUNDLE:
-                hr = LayoutBundle(pUX, hPipe, pCacheAction->bundleLayout.sczExecutableName, pCacheAction->bundleLayout.sczLayoutDirectory, pCacheAction->bundleLayout.sczUnverifiedPath, qwSuccessfulCachedProgress, pPlan->qwCacheSizeTotal);
-                if (SUCCEEDED(hr))
-                {
-                    qwSuccessfulCachedProgress += pCacheAction->bundleLayout.qwBundleSize;
-                    ++(*pcOverallProgressTicks);
-
-                    hr = ReportOverallProgressTicks(pUX, FALSE, pPlan->cOverallProgressTicksTotal, *pcOverallProgressTicks);
-                    if (FAILED(hr))
-                    {
-                        LogErrorId(hr, MSG_USER_CANCELED, L"layout bundle", NULL, NULL);
-                    }
-                }
-                break;
-
-            case BURN_CACHE_ACTION_TYPE_PACKAGE_START:
-                iPackageStartAction = i; // if we retry this package, we'll start here in the plan.
-                iPackageCompleteAction = pCacheAction->packageStart.iPackageCompleteAction; // if we ignore this package, we'll start after the complete action in the plan.
-                pStartedPackage = pCacheAction->packageStart.pPackage;
-
-                nResult = pUX->pUserExperience->OnCachePackageBegin(pStartedPackage->sczId, pCacheAction->packageStart.cCachePayloads, pCacheAction->packageStart.qwCachePayloadSizeTotal);
-                hr = UserExperienceInterpretExecuteResult(pUX, FALSE, MB_OKCANCEL, nResult);
-                if (FAILED(hr))
-                {
-                    LogErrorId(hr, MSG_USER_CANCELED, L"begin cache package", pStartedPackage->sczId, NULL);
-                }
-                break;
-
-            case BURN_CACHE_ACTION_TYPE_ACQUIRE_CONTAINER:
-                hr = AcquireContainerOrPayload(pUX, pVariables, pCacheAction->resolveContainer.pContainer, NULL, NULL, pCacheAction->resolveContainer.sczUnverifiedPath, qwSuccessfulCachedProgress, pPlan->qwCacheSizeTotal);
-                if (SUCCEEDED(hr))
-                {
-                    qwSuccessfulCachedProgress += pCacheAction->resolveContainer.pContainer->qwFileSize;
-                }
-                else
-                {
-                    LogErrorId(hr, MSG_FAILED_ACQUIRE_CONTAINER, pCacheAction->resolveContainer.pContainer->sczId, pCacheAction->resolveContainer.sczUnverifiedPath, NULL);
-                }
-                break;
-
-            case BURN_CACHE_ACTION_TYPE_EXTRACT_CONTAINER:
-                // If this action is to be skipped until the acquire action is not skipped and the other
-                // action is still being skipped then skip this action.
-                if (BURN_PLAN_INVALID_ACTION_INDEX != pCacheAction->extractContainer.iSkipUntilAcquiredByAction && pPlan->rgCacheActions[pCacheAction->extractContainer.iSkipUntilAcquiredByAction].fSkipUntilRetried)
-                {
-                    // TODO: Note there is a potential bug here where retry can cause this cost to be added multiple times.
-                    qwSuccessfulCachedProgress += pCacheAction->extractContainer.qwTotalExtractSize;
-                    break;
-                }
-
-                hr = ExtractContainer(hEngineFile, pUX, pCacheAction->extractContainer.pContainer, pCacheAction->extractContainer.sczContainerUnverifiedPath, pCacheAction->extractContainer.rgPayloads, pCacheAction->extractContainer.cPayloads);
-                if (SUCCEEDED(hr))
-                {
-                    qwSuccessfulCachedProgress += pCacheAction->extractContainer.qwTotalExtractSize;
-                }
-                else
-                {
-                    LogErrorId(hr, MSG_FAILED_EXTRACT_CONTAINER, pCacheAction->extractContainer.pContainer->sczId, pCacheAction->extractContainer.sczContainerUnverifiedPath, NULL);
-                }
-                break;
-
-            case BURN_CACHE_ACTION_TYPE_LAYOUT_CONTAINER:
-                hr = LayoutOrCacheContainerOrPayload(pUX, hPipe, pCacheAction->layoutContainer.pContainer, pCacheAction->layoutContainer.pPackage, NULL, qwSuccessfulCachedProgress, pPlan->qwCacheSizeTotal, pCacheAction->layoutContainer.sczLayoutDirectory, pCacheAction->layoutContainer.sczUnverifiedPath, pCacheAction->layoutContainer.fMove, pCacheAction->layoutContainer.cTryAgainAttempts, &fRetryContainerOrPayload);
-                if (FAILED(hr))
-                {
-                    LogErrorId(hr, MSG_FAILED_LAYOUT_CONTAINER, pCacheAction->layoutContainer.pContainer->sczId, pCacheAction->layoutContainer.sczLayoutDirectory, pCacheAction->layoutContainer.sczUnverifiedPath);
-
-                    if (fRetryContainerOrPayload)
-                    {
-                        wzRetryId = pCacheAction->layoutContainer.pContainer->sczId;
-                        iRetryContainerOrPayloadAction = pCacheAction->layoutContainer.iTryAgainAction;
-
-                        ++pCacheAction->layoutContainer.cTryAgainAttempts;
-                    }
-                }
-                break;
-
-            case BURN_CACHE_ACTION_TYPE_ACQUIRE_PAYLOAD:
-                hr = AcquireContainerOrPayload(pUX, pVariables, NULL, pCacheAction->resolvePayload.pPackage, pCacheAction->resolvePayload.pPayload, pCacheAction->resolvePayload.sczUnverifiedPath, qwSuccessfulCachedProgress, pPlan->qwCacheSizeTotal);
-                if (SUCCEEDED(hr))
-                {
-                    qwSuccessfulCachedProgress += pCacheAction->resolvePayload.pPayload->qwFileSize;
-                }
-                else
-                {
-                    LogErrorId(hr, MSG_FAILED_ACQUIRE_PAYLOAD, pCacheAction->resolvePayload.pPayload->sczKey, pCacheAction->resolvePayload.sczUnverifiedPath, NULL);
-                }
-                break;
-
-            case BURN_CACHE_ACTION_TYPE_CACHE_PAYLOAD:
-                hr = LayoutOrCacheContainerOrPayload(pUX, pCacheAction->cachePayload.pPackage->fPerMachine ? hPipe : INVALID_HANDLE_VALUE, NULL, pCacheAction->cachePayload.pPackage, pCacheAction->cachePayload.pPayload, qwSuccessfulCachedProgress, pPlan->qwCacheSizeTotal, NULL, pCacheAction->cachePayload.sczUnverifiedPath, pCacheAction->cachePayload.fMove, pCacheAction->cachePayload.cTryAgainAttempts, &fRetryContainerOrPayload);
-                if (FAILED(hr))
-                {
-                    LogErrorId(hr, MSG_FAILED_CACHE_PAYLOAD, pCacheAction->cachePayload.pPayload->sczKey, pCacheAction->cachePayload.sczUnverifiedPath, NULL);
-
-                    if (fRetryContainerOrPayload)
-                    {
-                        wzRetryId = pCacheAction->cachePayload.pPayload->sczKey;
-                        iRetryContainerOrPayloadAction = pCacheAction->cachePayload.iTryAgainAction;
-
-                        ++pCacheAction->cachePayload.cTryAgainAttempts;
-                    }
-                }
-                break;
-
-            case BURN_CACHE_ACTION_TYPE_LAYOUT_PAYLOAD:
-                hr = LayoutOrCacheContainerOrPayload(pUX, hPipe, NULL, pCacheAction->layoutPayload.pPackage, pCacheAction->layoutPayload.pPayload, qwSuccessfulCachedProgress, pPlan->qwCacheSizeTotal, pCacheAction->layoutPayload.sczLayoutDirectory, pCacheAction->layoutPayload.sczUnverifiedPath, pCacheAction->layoutPayload.fMove, pCacheAction->layoutPayload.cTryAgainAttempts, &fRetryContainerOrPayload);
-                if (FAILED(hr))
-                {
-                    LogErrorId(hr, MSG_FAILED_LAYOUT_PAYLOAD, pCacheAction->layoutPayload.pPayload->sczKey, pCacheAction->layoutPayload.sczLayoutDirectory, pCacheAction->layoutPayload.sczUnverifiedPath);
-
-                    if (fRetryContainerOrPayload)
-                    {
-                        wzRetryId = pCacheAction->layoutPayload.pPayload->sczKey;
-                        iRetryContainerOrPayloadAction = pCacheAction->layoutPayload.iTryAgainAction;
-
-                        ++pCacheAction->layoutPayload.cTryAgainAttempts;
-                    }
-                }
-                break;
-
-            case BURN_CACHE_ACTION_TYPE_PACKAGE_STOP:
-                AssertSz(pStartedPackage == pCacheAction->packageStop.pPackage, "Expected package started cached to be the same as the package checkpointed.");
-
-                hr = ReportOverallProgressTicks(pUX, FALSE, pPlan->cOverallProgressTicksTotal, *pcOverallProgressTicks + 1);
-                if (FAILED(hr))
-                {
-                    LogErrorId(hr, MSG_USER_CANCELED, L"end cache package", NULL, NULL);
-                }
-                else
-                {
-                    ++(*pcOverallProgressTicks);
-
-                    pUX->pUserExperience->OnCachePackageComplete(pStartedPackage->sczId, hr, IDNOACTION);
-
-                    pStartedPackage->hrCacheResult = hr;
-
-                    iPackageStartAction = BURN_PLAN_INVALID_ACTION_INDEX;
-                    iPackageCompleteAction = BURN_PLAN_INVALID_ACTION_INDEX;
-                    pStartedPackage = NULL;
-                }
-                break;
-
-            case BURN_CACHE_ACTION_TYPE_SIGNAL_SYNCPOINT:
-                if (!::SetEvent(pCacheAction->syncpoint.hEvent))
-                {
-                    ExitWithLastError(hr, "Failed to set syncpoint event.");
-                }
-                break;
-
-            default:
-                AssertSz(FALSE, "Unknown cache action.");
-                break;
-            }
-        }
-
-        if (BURN_PLAN_INVALID_ACTION_INDEX != iRetryContainerOrPayloadAction)
-        {
-            Assert(wzRetryId);
-
-            LogErrorId(hr, MSG_APPLY_RETRYING_PAYLOAD, wzRetryId, NULL, NULL);
-
-            // Reduce the successful progress since we're retrying the payload.
-            BURN_CACHE_ACTION* pRetryCacheAction = pPlan->rgCacheActions + iRetryContainerOrPayloadAction;
-            DWORD64 qwRetryCacheActionSuccessProgress = GetCacheActionSuccessProgress(pRetryCacheAction);
-            Assert(qwSuccessfulCachedProgress >= qwRetryCacheActionSuccessProgress);
-            qwSuccessfulCachedProgress -= qwRetryCacheActionSuccessProgress;
-
-            iRetryAction = iRetryContainerOrPayloadAction;
-            fRetry = TRUE;
-        }
-        else if (pStartedPackage)
-        {
-            Assert(BURN_PLAN_INVALID_ACTION_INDEX != iPackageStartAction);
-            Assert(BURN_PLAN_INVALID_ACTION_INDEX != iPackageCompleteAction);
-
-            nResult = pUX->pUserExperience->OnCachePackageComplete(pStartedPackage->sczId, hr, SUCCEEDED(hr) || pStartedPackage->fVital ? IDNOACTION : IDIGNORE);
-            nResult = UserExperienceCheckExecuteResult(pUX, FALSE, MB_ABORTRETRYIGNORE, nResult);
-            if (FAILED(hr))
-            {
-                if (IDRETRY == nResult)
-                {
-                    LogErrorId(hr, MSG_APPLY_RETRYING_PACKAGE, pStartedPackage->sczId, NULL, NULL);
-
-                    iRetryAction = iPackageStartAction;
-                    fRetry = TRUE;
-                }
-                else if (IDIGNORE == nResult && !pStartedPackage->fVital) // ignore non-vital download failures.
-                {
-                    LogId(REPORT_STANDARD, MSG_APPLY_CONTINUING_NONVITAL_PACKAGE, pStartedPackage->sczId, hr);
-
-                    ++(*pcOverallProgressTicks); // add progress even though we didn't fully cache the package.
-
-                    iRetryAction = iPackageCompleteAction + 1;
-                    fRetry = TRUE;
-                }
-            }
-
-            pStartedPackage->hrCacheResult = hr;
-
-            iPackageStartAction = BURN_PLAN_INVALID_ACTION_INDEX;
-            iPackageCompleteAction = BURN_PLAN_INVALID_ACTION_INDEX;
-            pStartedPackage = NULL;
-        }
-        else
-        {
-            Assert(BURN_PLAN_INVALID_ACTION_INDEX == iPackageStartAction);
-            Assert(BURN_PLAN_INVALID_ACTION_INDEX == iPackageCompleteAction);
-        }
-    } while (fRetry);
-
-LExit:
-    Assert(NULL == pStartedPackage);
-    Assert(BURN_PLAN_INVALID_ACTION_INDEX == iPackageStartAction);
-    Assert(BURN_PLAN_INVALID_ACTION_INDEX == iPackageCompleteAction);
-
-    if (FAILED(hr))
-    {
-        DoRollbackCache(pUX, pPlan, hPipe, dwCheckpoint);
-        *pfRollback = TRUE;
-    }
-
-    // Clean up any remanents in the cache.
-    if (INVALID_HANDLE_VALUE != hPipe)
-    {
-        ElevationCacheCleanup(hPipe);
-    }
-
-    CacheCleanup(FALSE, pPlan->wzBundleId);
-
-    pUX->pUserExperience->OnCacheComplete(hr);
-    return hr;
-}
-
-extern "C" HRESULT ApplyExecute(
-    __in BURN_ENGINE_STATE* pEngineState,
-    __in_opt HANDLE hCacheThread,
-    __inout DWORD* pcOverallProgressTicks,
-    __out BOOL* pfKeepRegistration,
-    __out BOOL* pfRollback,
-    __out BOOL* pfSuspend,
-    __out BOOTSTRAPPER_APPLY_RESTART* pRestart
-    )
-{
-    HRESULT hr = S_OK;
-    DWORD dwCheckpoint = 0;
-    BURN_EXECUTE_CONTEXT context = { };
-    int nResult = 0;
-    BURN_ROLLBACK_BOUNDARY* pRollbackBoundary = NULL;
-    BOOL fSeekNextRollbackBoundary = FALSE;
-
-    context.pUX = &pEngineState->userExperience;
-    context.cExecutePackagesTotal = pEngineState->plan.cExecutePackagesTotal;
-    context.pcOverallProgressTicks = pcOverallProgressTicks;
-
-    // Send execute begin to BA.
-    nResult = pEngineState->userExperience.pUserExperience->OnExecuteBegin(pEngineState->plan.cExecutePackagesTotal);
-    hr = UserExperienceInterpretExecuteResult(&pEngineState->userExperience, FALSE, MB_OKCANCEL, nResult);
-    ExitOnRootFailure(hr, "BA aborted execute begin.");
-
-    // Do execute actions.
-    for (DWORD i = 0; i < pEngineState->plan.cExecuteActions; ++i)
-    {
-        BURN_EXECUTE_ACTION* pExecuteAction = &pEngineState->plan.rgExecuteActions[i];
-        if (pExecuteAction->fDeleted)
-        {
-            continue;
-        }
-
-        // If we are seeking the next rollback boundary, skip if this action wasn't it.
-        if (fSeekNextRollbackBoundary)
-        {
-            if (BURN_EXECUTE_ACTION_TYPE_ROLLBACK_BOUNDARY == pExecuteAction->type)
-            {
-                continue;
-            }
-            else
-            {
-                fSeekNextRollbackBoundary = FALSE;
-            }
-        }
-
-        // Execute the action.
-        hr = DoExecuteAction(pEngineState, pExecuteAction, hCacheThread, &context, &pRollbackBoundary, &dwCheckpoint, pfKeepRegistration, pfSuspend, pRestart);
-
-        if (*pfSuspend || BOOTSTRAPPER_APPLY_RESTART_INITIATED == *pRestart)
-        {
-            ExitFunction();
-        }
-
-        if (FAILED(hr))
-        {
-            // If we failed, but rollback is disabled just bail with our error code.
-            if (pEngineState->fDisableRollback)
-            {
-                *pfRollback = TRUE;
-                break;
-            }
-            else // the action failed, roll back to previous rollback boundary.
-            {
-                HRESULT hrRollback = DoRollbackActions(pEngineState, &context, dwCheckpoint, pfKeepRegistration, pRestart);
-                UNREFERENCED_PARAMETER(hrRollback);
-
-                // If the rollback boundary is vital, end execution here.
-                if (pRollbackBoundary && pRollbackBoundary->fVital)
-                {
-                    *pfRollback = TRUE;
-                    break;
-                }
-
-                // Move forward to next rollback boundary.
-                fSeekNextRollbackBoundary = TRUE;
-            }
-        }
-    }
-
-LExit:
-    // Send execute complete to BA.
-    pEngineState->userExperience.pUserExperience->OnExecuteComplete(hr);
-
-    return hr;
-}
-
-extern "C" void ApplyClean(
-    __in BURN_USER_EXPERIENCE* /*pUX*/,
-    __in BURN_PLAN* pPlan,
-    __in HANDLE hPipe
-    )
-{
-    HRESULT hr = S_OK;
-
-    for (DWORD i = 0; i < pPlan->cCleanActions; ++i)
-    {
-        BURN_CLEAN_ACTION* pCleanAction = pPlan->rgCleanActions + i;
-
-        hr = CleanPackage(hPipe, pCleanAction->pPackage);
-    }
-}
-
-
-// internal helper functions
-
-static HRESULT ExecuteDependentRegistrationActions(
-    __in HANDLE hPipe,
-    __in const BURN_REGISTRATION* pRegistration,
-    __in_ecount(cActions) const BURN_DEPENDENT_REGISTRATION_ACTION* rgActions,
-    __in DWORD cActions
-    )
-{
-    HRESULT hr = S_OK;
-
-    for (DWORD iAction = 0; iAction < cActions; ++iAction)
-    {
-        const BURN_DEPENDENT_REGISTRATION_ACTION* pAction = rgActions + iAction;
-
-        if (pRegistration->fPerMachine)
-        {
-            hr = ElevationProcessDependentRegistration(hPipe, pAction);
-            ExitOnFailure(hr, "Failed to execute dependent registration action.");
-        }
-        else
-        {
-            hr = DependencyProcessDependentRegistration(pRegistration, pAction);
-            ExitOnFailure(hr, "Failed to process dependency registration action.");
-        }
-    }
-
-LExit:
-    return hr;
-}
-
-static HRESULT ExtractContainer(
-    __in HANDLE hEngineFile,
-    __in BURN_USER_EXPERIENCE* /*pUX*/,
-    __in BURN_CONTAINER* pContainer,
-    __in_z LPCWSTR wzContainerPath,
-    __in_ecount(cExtractPayloads) BURN_EXTRACT_PAYLOAD* rgExtractPayloads,
-    __in DWORD cExtractPayloads
-    )
-{
-    HRESULT hr = S_OK;
-    BURN_CONTAINER_CONTEXT context = { };
-    HANDLE hContainerHandle = INVALID_HANDLE_VALUE;
-    LPWSTR sczCurrentProcessPath = NULL;
-    int nContainerPathIsCurrentPath = 0;
-    LPWSTR sczExtractPayloadId = NULL;
-
-    // If the container is attached to the executable and the container path points
-    // at our currently running executable then use the engine file handle since
-    // that is faster/better than opening a new file handle.
-    if (pContainer->fPrimary)
-    {
-        // This is all "best effort" since in the worst case scenario we open a new
-        // handle to the container.
-        hr = PathForCurrentProcess(&sczCurrentProcessPath, NULL);
-        if (SUCCEEDED(hr))
-        {
-            hr = PathCompare(sczCurrentProcessPath, wzContainerPath, &nContainerPathIsCurrentPath);
-            if (SUCCEEDED(hr) && CSTR_EQUAL == nContainerPathIsCurrentPath)
-            {
-                hContainerHandle = hEngineFile;
-            }
-        }
-    }
-
-    hr = ContainerOpen(&context, pContainer, hContainerHandle, wzContainerPath);
-    ExitOnFailure1(hr, "Failed to open container: %ls.", pContainer->sczId);
-
-    while (S_OK == (hr = ContainerNextStream(&context, &sczExtractPayloadId)))
-    {
-        BOOL fExtracted = FALSE;
-
-        for (DWORD iExtract = 0; iExtract < cExtractPayloads; ++iExtract)
-        {
-            BURN_EXTRACT_PAYLOAD* pExtract = rgExtractPayloads + iExtract;
-            if (CSTR_EQUAL == ::CompareStringW(LOCALE_INVARIANT, 0, sczExtractPayloadId, -1, pExtract->pPayload->sczSourcePath, -1))
-            {
-                // TODO: Send progress when extracting stream to file.
-                hr = ContainerStreamToFile(&context, pExtract->sczUnverifiedPath);
-                ExitOnFailure2(hr, "Failed to extract payload: %ls from container: %ls", sczExtractPayloadId, pContainer->sczId);
-
-                fExtracted = TRUE;
-                break;
-            }
-        }
-
-        if (!fExtracted)
-        {
-            hr = ContainerSkipStream(&context);
-            ExitOnFailure2(hr, "Failed to skip the extraction of payload: %ls from container: %ls", sczExtractPayloadId, pContainer->sczId);
-        }
-    }
-
-    if (E_NOMOREITEMS == hr)
-    {
-        hr = S_OK;
-    }
-    ExitOnFailure1(hr, "Failed to extract all payloads from container: %ls", pContainer->sczId);
-
-LExit:
-    ReleaseStr(sczExtractPayloadId);
-    ReleaseStr(sczCurrentProcessPath);
-    ContainerClose(&context);
-
-    return hr;
-}
-
-static DWORD64 GetCacheActionSuccessProgress(
-    __in BURN_CACHE_ACTION* pCacheAction
-    )
-{
-    switch (pCacheAction->type)
-    {
-    case BURN_CACHE_ACTION_TYPE_LAYOUT_BUNDLE:
-        return pCacheAction->bundleLayout.qwBundleSize;
-
-    case BURN_CACHE_ACTION_TYPE_EXTRACT_CONTAINER:
-        return pCacheAction->extractContainer.qwTotalExtractSize;
-
-    case BURN_CACHE_ACTION_TYPE_ACQUIRE_CONTAINER:
-        return pCacheAction->resolveContainer.pContainer->qwFileSize;
-
-    case BURN_CACHE_ACTION_TYPE_ACQUIRE_PAYLOAD:
-        return pCacheAction->resolvePayload.pPayload->qwFileSize;
-    }
-
-    return 0;
-}
-
-static HRESULT LayoutBundle(
-    __in BURN_USER_EXPERIENCE* pUX,
-    __in HANDLE hPipe,
-    __in_z LPCWSTR wzExecutableName,
-    __in_z LPCWSTR wzLayoutDirectory,
-    __in_z LPCWSTR wzUnverifiedPath,
-    __in DWORD64 qwSuccessfulCacheProgress,
-    __in DWORD64 qwTotalCacheSize
-    )
-{
-    HRESULT hr = S_OK;
-    LPWSTR sczBundlePath = NULL;
-    LPWSTR sczDestinationPath = NULL;
-    int nEquivalentPaths = 0;
-    BURN_CACHE_ACQUIRE_PROGRESS_CONTEXT progress = { };
-    BOOL fRetry = FALSE;
-
-    hr = PathForCurrentProcess(&sczBundlePath, NULL);
-    ExitOnFailure(hr, "Failed to get path to bundle to layout.");
-
-    hr = PathConcat(wzLayoutDirectory, wzExecutableName, &sczDestinationPath);
-    ExitOnFailure(hr, "Failed to concat layout path for bundle.");
-
-    // If the destination path is the currently running bundle, bail.
-    hr = PathCompare(sczBundlePath, sczDestinationPath, &nEquivalentPaths);
-    ExitOnFailure(hr, "Failed to determine if layout bundle path was equivalent with current process path.");
-
-    if (CSTR_EQUAL == nEquivalentPaths)
-    {
-        ExitFunction1(hr = S_OK);
-    }
-
-    progress.pUX = pUX;
-    progress.qwCacheProgress = qwSuccessfulCacheProgress;
-    progress.qwTotalCacheSize = qwTotalCacheSize;
-
-    do
-    {
-        hr = S_OK;
-        fRetry = FALSE;
-
-        do
-        {
-            progress.fCancel = FALSE;
-
-            int nResult = pUX->pUserExperience->OnCacheAcquireBegin(NULL, NULL, BOOTSTRAPPER_CACHE_OPERATION_COPY, sczBundlePath);
-            hr = UserExperienceInterpretExecuteResult(pUX, FALSE, MB_OKCANCEL, nResult);
-            ExitOnRootFailure(hr, "BA aborted cache acquire begin.");
-
-            hr = CopyPayload(&progress, sczBundlePath, wzUnverifiedPath);
-            // Error handling happens after sending complete message to BA.
-
-            nResult = pUX->pUserExperience->OnCacheAcquireComplete(NULL, NULL, hr, IDNOACTION);
-            nResult = UserExperienceCheckExecuteResult(pUX, FALSE, MB_RETRYCANCEL, nResult);
-            if (FAILED(hr) && IDRETRY == nResult)
-            {
-                hr = S_FALSE;
-            }
-            ExitOnFailure2(hr, "Failed to copy bundle from: '%ls' to: '%ls'", sczBundlePath, wzUnverifiedPath);
-        } while (S_FALSE == hr);
-
-        if (FAILED(hr))
-        {
-            break;
-        }
-
-        do
-        {
-            int nResult = pUX->pUserExperience->OnCacheVerifyBegin(NULL, NULL);
-            hr = UserExperienceInterpretExecuteResult(pUX, FALSE, MB_OKCANCEL, nResult);
-            ExitOnRootFailure(hr, "UX aborted cache verify begin.");
-
-            if (INVALID_HANDLE_VALUE != hPipe)
-            {
-                hr = ElevationLayoutBundle(hPipe, wzLayoutDirectory, wzUnverifiedPath);
-            }
-            else
-            {
-                hr = CacheLayoutBundle(wzExecutableName, wzLayoutDirectory, wzUnverifiedPath);
-            }
-
-            nResult = pUX->pUserExperience->OnCacheVerifyComplete(NULL, NULL, hr, IDNOACTION);
-            if (FAILED(hr))
-            {
-                nResult = UserExperienceCheckExecuteResult(pUX, FALSE, MB_RETRYTRYAGAIN, nResult);
-                if (IDRETRY == nResult)
-                {
-                    hr = S_FALSE; // retry verify.
-                }
-                else if (IDTRYAGAIN == nResult)
-                {
-                    fRetry = TRUE; // go back and retry acquire.
-                }
-            }
-        } while (S_FALSE == hr);
-    } while (fRetry);
-    LogExitOnFailure2(hr, MSG_FAILED_LAYOUT_BUNDLE, "Failed to layout bundle: %ls to layout directory: %ls", sczBundlePath, wzLayoutDirectory);
-
-LExit:
-    ReleaseStr(sczDestinationPath);
-    ReleaseStr(sczBundlePath);
-
-    return hr;
-}
-
-static HRESULT AcquireContainerOrPayload(
-    __in BURN_USER_EXPERIENCE* pUX,
-    __in BURN_VARIABLES* pVariables,
-    __in_opt BURN_CONTAINER* pContainer,
-    __in_opt BURN_PACKAGE* pPackage,
-    __in_opt BURN_PAYLOAD* pPayload,
-    __in LPCWSTR wzDestinationPath,
-    __in DWORD64 qwSuccessfulCacheProgress,
-    __in DWORD64 qwTotalCacheSize
-    )
-{
-    AssertSz(pContainer || pPayload, "Must provide a container or a payload.");
-
-    HRESULT hr = S_OK;
-    int nEquivalentPaths = 0;
-    LPCWSTR wzPackageOrContainerId = pContainer ? pContainer->sczId : pPackage ? pPackage->sczId : NULL;
-    LPCWSTR wzPayloadId = pPayload ? pPayload->sczKey : NULL;
-    LPCWSTR wzRelativePath = pContainer ? pContainer->sczFilePath : pPayload->sczFilePath;
-    LPWSTR sczSourceFullPath = NULL;
-    BURN_CACHE_ACQUIRE_PROGRESS_CONTEXT progress = { };
-    BOOL fRetry = FALSE;
-
-    progress.pContainer = pContainer;
-    progress.pPackage = pPackage;
-    progress.pPayload = pPayload;
-    progress.pUX = pUX;
-    progress.qwCacheProgress = qwSuccessfulCacheProgress;
-    progress.qwTotalCacheSize = qwTotalCacheSize;
-
-    do
-    {
-        LPCWSTR wzDownloadUrl = pContainer ? pContainer->downloadSource.sczUrl : pPayload->downloadSource.sczUrl;
-        LPCWSTR wzSourcePath = pContainer ? pContainer->sczSourcePath : pPayload->sczSourcePath;
-
-        BOOL fFoundLocal = FALSE;
-        BOOL fCopy = FALSE;
-        BOOL fDownload = FALSE;
-
-        fRetry = FALSE;
-        progress.fCancel = FALSE;
-
-        hr = CacheFindLocalSource(wzSourcePath, pVariables, &fFoundLocal, &sczSourceFullPath);
-        ExitOnFailure(hr, "Failed to search local source.");
-
-        // If the file exists locally, copy it.
-        if (fFoundLocal)
-        {
-            // If the source path and destination path are different, do the copy (otherwise there's no point).
-            hr = PathCompare(sczSourceFullPath, wzDestinationPath, &nEquivalentPaths);
-            ExitOnFailure(hr, "Failed to determine if payload source path was equivalent to the destination path.");
-
-            fCopy = (CSTR_EQUAL != nEquivalentPaths);
-        }
-        else // can't find the file locally so prompt for source.
-        {
-            DWORD dwLogId = pContainer ? (wzPayloadId ? MSG_PROMPT_CONTAINER_PAYLOAD_SOURCE : MSG_PROMPT_CONTAINER_SOURCE) : pPackage ? MSG_PROMPT_PACKAGE_PAYLOAD_SOURCE : MSG_PROMPT_BUNDLE_PAYLOAD_SOURCE;
-            LogId(REPORT_STANDARD, dwLogId, wzPackageOrContainerId ? wzPackageOrContainerId : L"", wzPayloadId ? wzPayloadId : L"", sczSourceFullPath);
-
-            hr = PromptForSource(pUX, wzPackageOrContainerId, wzPayloadId, sczSourceFullPath, wzDownloadUrl, &fRetry, &fDownload);
-
-            // If the BA requested download then ensure a download url is available (it may have been set
-            // during PromptForSource so we need to check again).
-            if (fDownload)
-            {
-                wzDownloadUrl = pContainer ? pContainer->downloadSource.sczUrl : pPayload->downloadSource.sczUrl;
-                if (!wzDownloadUrl || !*wzDownloadUrl)
-                {
-                    hr = E_INVALIDARG;
-                }
-            }
-
-            // Log the error
-            LogExitOnFailure1(hr, MSG_PAYLOAD_FILE_NOT_PRESENT, "Failed while prompting for source (original path '%ls').", sczSourceFullPath);
-        }
-
-        if (fCopy)
-        {
-            int nResult = pUX->pUserExperience->OnCacheAcquireBegin(wzPackageOrContainerId, wzPayloadId, BOOTSTRAPPER_CACHE_OPERATION_COPY, sczSourceFullPath);
-            hr = UserExperienceInterpretExecuteResult(pUX, FALSE, MB_OKCANCEL, nResult);
-            ExitOnRootFailure(hr, "BA aborted cache acquire begin.");
-
-            hr = CopyPayload(&progress, sczSourceFullPath, wzDestinationPath);
-            // Error handling happens after sending complete message to BA.
-
-            // We successfully copied from a source location, set that as the last used source.
-            if (SUCCEEDED(hr))
-            {
-                CacheSetLastUsedSource(pVariables, sczSourceFullPath, wzRelativePath);
-            }
-        }
-        else if (fDownload)
-        {
-            int nResult = pUX->pUserExperience->OnCacheAcquireBegin(wzPackageOrContainerId, wzPayloadId, BOOTSTRAPPER_CACHE_OPERATION_DOWNLOAD, wzDownloadUrl);
-            hr = UserExperienceInterpretExecuteResult(pUX, FALSE, MB_OKCANCEL, nResult);
-            ExitOnRootFailure(hr, "BA aborted cache download payload begin.");
-
-            hr = DownloadPayload(&progress, wzDestinationPath);
-            // Error handling happens after sending complete message to BA.
-        }
-
-        if (fCopy || fDownload)
-        {
-            int nResult = pUX->pUserExperience->OnCacheAcquireComplete(wzPackageOrContainerId, wzPayloadId, hr, IDNOACTION);
-            nResult = UserExperienceCheckExecuteResult(pUX, FALSE, MB_RETRYCANCEL, nResult);
-            if (FAILED(hr) && IDRETRY == nResult)
-            {
-                fRetry = TRUE;
-                hr = S_OK;
-            }
-        }
-        ExitOnFailure2(hr, "Failed to acquire payload from: '%ls' to working path: '%ls'", fCopy ? sczSourceFullPath : wzDownloadUrl, wzDestinationPath);
-    } while (fRetry);
-    ExitOnFailure(hr, "Failed to find external payload to cache.");
-
-LExit:
-    ReleaseStr(sczSourceFullPath);
-
-    return hr;
-}
-
-static HRESULT LayoutOrCacheContainerOrPayload(
-    __in BURN_USER_EXPERIENCE* pUX,
-    __in HANDLE hPipe,
-    __in_opt BURN_CONTAINER* pContainer,
-    __in_opt BURN_PACKAGE* pPackage,
-    __in_opt BURN_PAYLOAD* pPayload,
-    __in DWORD64 qwSuccessfulCachedProgress,
-    __in DWORD64 qwTotalCacheSize,
-    __in_z_opt LPCWSTR wzLayoutDirectory,
-    __in_z LPCWSTR wzUnverifiedPath,
-    __in BOOL fMove,
-    __in DWORD cTryAgainAttempts,
-    __out BOOL* pfRetry
-    )
-{
-    HRESULT hr = S_OK;
-    LPCWSTR wzPackageOrContainerId = pContainer ? pContainer->sczId : pPackage ? pPackage->sczId : L"";
-    LPCWSTR wzPayloadId = pPayload ? pPayload->sczKey : L"";
-    LARGE_INTEGER liContainerOrPayloadSize = { };
-    LARGE_INTEGER liZero = { };
-    BURN_CACHE_ACQUIRE_PROGRESS_CONTEXT progress = { };
-
-    liContainerOrPayloadSize.QuadPart = pContainer ? pContainer->qwFileSize : pPayload->qwFileSize;
-
-    Assert(qwSuccessfulCachedProgress >= static_cast<DWORD64>(liContainerOrPayloadSize.QuadPart));
-
-    progress.pContainer = pContainer;
-    progress.pPackage = pPackage;
-    progress.pPayload = pPayload;
-    progress.pUX = pUX;
-    progress.qwCacheProgress = qwSuccessfulCachedProgress - liContainerOrPayloadSize.QuadPart; // remove the payload size, since it was marked successful thus included in the successful size already.
-    progress.qwTotalCacheSize = qwTotalCacheSize;
-
-    *pfRetry = FALSE;
-
-    do
-    {
-        int nResult = pUX->pUserExperience->OnCacheVerifyBegin(wzPackageOrContainerId, wzPayloadId);
-        hr = UserExperienceInterpretExecuteResult(pUX, FALSE, MB_OKCANCEL, nResult);
-        ExitOnRootFailure(hr, "UX aborted cache verify begin.");
-
-        if (INVALID_HANDLE_VALUE != hPipe) // pass the decision off to the elevated process.
-        {
-            hr = ElevationCacheOrLayoutContainerOrPayload(hPipe, pContainer, pPackage, pPayload, wzLayoutDirectory, wzUnverifiedPath, fMove);
-        }
-        else if (wzLayoutDirectory) // layout the container or payload.
-        {
-            if (pContainer)
-            {
-                hr = CacheLayoutContainer(pContainer, wzLayoutDirectory, wzUnverifiedPath, fMove);
-            }
-            else
-            {
-                hr = CacheLayoutPayload(pPayload, wzLayoutDirectory, wzUnverifiedPath, fMove);
-            }
-        }
-        else // complete the payload.
-        {
-            Assert(!pContainer);
-            Assert(pPackage);
-
-            hr = CacheCompletePayload(pPackage->fPerMachine, pPayload, pPackage->sczCacheId, wzUnverifiedPath, fMove);
-        }
-
-        // If succeeded, send 100% complete here. If the payload was already cached this is the first progress the BA
-        // will get.
-        if (SUCCEEDED(hr))
-        {
-            CacheProgressRoutine(liContainerOrPayloadSize, liContainerOrPayloadSize, liZero, liZero, 0, 0, INVALID_HANDLE_VALUE, INVALID_HANDLE_VALUE, &progress);
-            if (progress.fCancel)
-            {
-                hr = HRESULT_FROM_WIN32(ERROR_INSTALL_USEREXIT);
-            }
-            else if (progress.fError)
-            {
-                hr = HRESULT_FROM_WIN32(ERROR_INSTALL_FAILURE);
-            }
-            ExitOnRootFailure2(hr, "BA aborted verify of %hs: %ls", pContainer ? "container" : "payload", pContainer ? wzPackageOrContainerId : wzPayloadId);
-        }
-
-        nResult = pUX->pUserExperience->OnCacheVerifyComplete(wzPackageOrContainerId, wzPayloadId, hr, FAILED(hr) && cTryAgainAttempts < BURN_CACHE_MAX_RECOMMENDED_VERIFY_TRYAGAIN_ATTEMPTS ? IDTRYAGAIN : IDNOACTION);
-        nResult = UserExperienceCheckExecuteResult(pUX, FALSE, MB_RETRYTRYAGAIN, nResult);
-        if (FAILED(hr))
-        {
-            if (IDRETRY == nResult)
-            {
-                hr = S_FALSE; // retry verify.
-            }
-            else if (IDTRYAGAIN == nResult)
-            {
-                *pfRetry = TRUE; // go back and retry acquire.
-            }
-        }
-    } while (S_FALSE == hr);
-
-LExit:
-    return hr;
-}
-
-static HRESULT PromptForSource(
-    __in BURN_USER_EXPERIENCE* pUX,
-    __in_z LPCWSTR wzPackageOrContainerId,
-    __in_z_opt LPCWSTR wzPayloadId,
-    __in_z LPCWSTR wzLocalSource,
-    __in_z_opt LPCWSTR wzDownloadSource,
-    __out BOOL* pfRetry,
-    __out BOOL* pfDownload
-    )
-{
-    HRESULT hr = S_OK;
-
-    UserExperienceDeactivateEngine(pUX);
-
-    int nResult = pUX->pUserExperience->OnResolveSource(wzPackageOrContainerId, wzPayloadId, wzLocalSource, wzDownloadSource);
-    switch (nResult)
-    {
-    case IDRETRY:
-        *pfRetry = TRUE;
-        break;
-
-    case IDDOWNLOAD:
-        *pfDownload = TRUE;
-        break;
-
-    case IDNOACTION: __fallthrough;
-    case IDOK: __fallthrough;
-    case IDYES:
-        hr = E_FILENOTFOUND;
-        break;
-
-    case IDABORT: __fallthrough;
-    case IDCANCEL: __fallthrough;
-    case IDNO:
-        hr = HRESULT_FROM_WIN32(ERROR_INSTALL_USEREXIT);
-        break;
-
-    case IDERROR:
-        hr = HRESULT_FROM_WIN32(ERROR_INSTALL_FAILURE);
-        break;
-
-    default:
-        hr = E_INVALIDARG;
-        break;
-    }
-
-    UserExperienceActivateEngine(pUX, NULL);
-    return hr;
-}
-
-static HRESULT CopyPayload(
-    __in BURN_CACHE_ACQUIRE_PROGRESS_CONTEXT* pProgress,
-    __in_z LPCWSTR wzSourcePath,
-    __in_z LPCWSTR wzDestinationPath
-    )
-{
-    HRESULT hr = S_OK;
-    DWORD dwFileAttributes = 0;
-    LPCWSTR wzPackageOrContainerId = pProgress->pContainer ? pProgress->pContainer->sczId : pProgress->pPackage ? pProgress->pPackage->sczId : L"";
-    LPCWSTR wzPayloadId = pProgress->pPayload ? pProgress->pPayload->sczKey : L"";
-
-    DWORD dwLogId = pProgress->pContainer ? (pProgress->pPayload ? MSG_ACQUIRE_CONTAINER_PAYLOAD : MSG_ACQUIRE_CONTAINER) : pProgress->pPackage ? MSG_ACQUIRE_PACKAGE_PAYLOAD : MSG_ACQUIRE_BUNDLE_PAYLOAD;
-    LogId(REPORT_STANDARD, dwLogId, wzPackageOrContainerId, wzPayloadId, "copy", wzSourcePath);
-
-    // If the destination file already exists, clear the readonly bit to avoid E_ACCESSDENIED.
-    if (FileExistsEx(wzDestinationPath, &dwFileAttributes))
-    {
-        if (FILE_ATTRIBUTE_READONLY & dwFileAttributes)
-        {
-            dwFileAttributes &= ~FILE_ATTRIBUTE_READONLY;
-            if (!::SetFileAttributes(wzDestinationPath, dwFileAttributes))
-            {
-                ExitWithLastError1(hr, "Failed to clear readonly bit on payload destination path: %ls", wzDestinationPath);
-            }
-        }
-    }
-
-    if (!::CopyFileExW(wzSourcePath, wzDestinationPath, CacheProgressRoutine, pProgress, &pProgress->fCancel, 0))
-    {
-        if (pProgress->fCancel)
-        {
-            hr = HRESULT_FROM_WIN32(ERROR_INSTALL_USEREXIT);
-            ExitOnRootFailure2(hr, "BA aborted copy of payload from: '%ls' to: %ls.", wzSourcePath, wzDestinationPath);
-        }
-        else
-        {
-            ExitWithLastError2(hr, "Failed attempt to copy payload from: '%ls' to: %ls.", wzSourcePath, wzDestinationPath);
-        }
-    }
-
-LExit:
-    return hr;
-}
-
-static HRESULT DownloadPayload(
-    __in BURN_CACHE_ACQUIRE_PROGRESS_CONTEXT* pProgress,
-    __in_z LPCWSTR wzDestinationPath
-    )
-{
-    HRESULT hr = S_OK;
-    DWORD dwFileAttributes = 0;
-    LPCWSTR wzPackageOrContainerId = pProgress->pContainer ? pProgress->pContainer->sczId : pProgress->pPackage ? pProgress->pPackage->sczId : L"";
-    LPCWSTR wzPayloadId = pProgress->pPayload ? pProgress->pPayload->sczKey : L"";
-    DOWNLOAD_SOURCE* pDownloadSource = pProgress->pContainer ? &pProgress->pContainer->downloadSource : &pProgress->pPayload->downloadSource;
-    DWORD64 qwDownloadSize = pProgress->pContainer ? pProgress->pContainer->qwFileSize : pProgress->pPayload->qwFileSize;
-    DOWNLOAD_CACHE_CALLBACK cacheCallback = { };
-    DOWNLOAD_AUTHENTICATION_CALLBACK authenticationCallback = {};
-    APPLY_AUTHENTICATION_REQUIRED_DATA authenticationData = {};
-
-    DWORD dwLogId = pProgress->pContainer ? (pProgress->pPayload ? MSG_ACQUIRE_CONTAINER_PAYLOAD : MSG_ACQUIRE_CONTAINER) : pProgress->pPackage ? MSG_ACQUIRE_PACKAGE_PAYLOAD : MSG_ACQUIRE_BUNDLE_PAYLOAD;
-    LogId(REPORT_STANDARD, dwLogId, wzPackageOrContainerId, wzPayloadId, "download", pDownloadSource->sczUrl);
-
-    // If the destination file already exists, clear the readonly bit to avoid E_ACCESSDENIED.
-    if (FileExistsEx(wzDestinationPath, &dwFileAttributes))
-    {
-        if (FILE_ATTRIBUTE_READONLY & dwFileAttributes)
-        {
-            dwFileAttributes &= ~FILE_ATTRIBUTE_READONLY;
-            if (!::SetFileAttributes(wzDestinationPath, dwFileAttributes))
-            {
-                ExitWithLastError1(hr, "Failed to clear readonly bit on payload destination path: %ls", wzDestinationPath);
-            }
-        }
-    }
-
-    cacheCallback.pfnProgress = CacheProgressRoutine;
-    cacheCallback.pfnCancel = NULL; // TODO: set this
-    cacheCallback.pv = pProgress;
-   
-    // If the protocol is specially marked, "bits" let's use that.
-    if (L'b' == pDownloadSource->sczUrl[0] &&
-        L'i' == pDownloadSource->sczUrl[1] &&
-        L't' == pDownloadSource->sczUrl[2] &&
-        L's' == pDownloadSource->sczUrl[3] &&
-        (L':' == pDownloadSource->sczUrl[4] || (L's' == pDownloadSource->sczUrl[4] && L':' == pDownloadSource->sczUrl[5]))
-        )
-    {
-        hr = BitsDownloadUrl(&cacheCallback, pDownloadSource, wzDestinationPath);
-    }
-    else // wininet handles everything else.
-    {
-        authenticationData.pUX = pProgress->pUX;
-        authenticationData.wzPackageOrContainerId = wzPackageOrContainerId;
-        authenticationData.wzPayloadId = wzPayloadId;
-        authenticationCallback.pv =  static_cast<LPVOID>(&authenticationData);
-        authenticationCallback.pfnAuthenticate = &AuthenticationRequired;
-        
-        hr = DownloadUrl(pDownloadSource, qwDownloadSize, wzDestinationPath, &cacheCallback, &authenticationCallback);
-    }
-    ExitOnFailure2(hr, "Failed attempt to download URL: '%ls' to: '%ls'", pDownloadSource->sczUrl, wzDestinationPath);
-
-LExit:
-    return hr;
-}
-
-static HRESULT WINAPI AuthenticationRequired(
-    __in LPVOID pData,
-    __in HINTERNET hUrl,
-    __in long lHttpCode,
-    __out BOOL* pfRetrySend,
-    __out BOOL* pfRetry
-    )
-{
-    Assert(401 == lHttpCode || 407 == lHttpCode);
-
-    HRESULT hr = S_OK;
-    DWORD er = ERROR_SUCCESS;
-    BOOTSTRAPPER_ERROR_TYPE errorType = (401 == lHttpCode) ? BOOTSTRAPPER_ERROR_TYPE_HTTP_AUTH_SERVER : BOOTSTRAPPER_ERROR_TYPE_HTTP_AUTH_PROXY;
-    LPWSTR sczError = NULL;
-
-    *pfRetrySend = FALSE;
-    *pfRetry = FALSE;
-
-    hr = StrAllocFromError(&sczError, HRESULT_FROM_WIN32(ERROR_ACCESS_DENIED), NULL);
-    ExitOnFailure(hr, "Failed to allocation error string.");
-
-    APPLY_AUTHENTICATION_REQUIRED_DATA* authenticationData = reinterpret_cast<APPLY_AUTHENTICATION_REQUIRED_DATA*>(pData);
-
-    int nResult = authenticationData->pUX->pUserExperience->OnError(errorType, authenticationData->wzPackageOrContainerId, ERROR_ACCESS_DENIED, sczError, MB_RETRYTRYAGAIN, 0, NULL, IDNOACTION);
-    nResult = UserExperienceCheckExecuteResult(authenticationData->pUX, FALSE, MB_RETRYTRYAGAIN, nResult);
-    if (IDTRYAGAIN == nResult && authenticationData->pUX->hwndApply)
-    {
-        er = ::InternetErrorDlg(authenticationData->pUX->hwndApply, hUrl, ERROR_INTERNET_INCORRECT_PASSWORD, FLAGS_ERROR_UI_FILTER_FOR_ERRORS | FLAGS_ERROR_UI_FLAGS_CHANGE_OPTIONS | FLAGS_ERROR_UI_FLAGS_GENERATE_DATA, NULL);
-        if (ERROR_SUCCESS == er || ERROR_CANCELLED == er)
-        {
-            hr = HRESULT_FROM_WIN32(ERROR_INSTALL_USEREXIT);
-        }
-        else if (ERROR_INTERNET_FORCE_RETRY == er)
-        {
-            *pfRetrySend = TRUE;
-            hr = S_OK;
-        }
-        else
-        {
-            hr = HRESULT_FROM_WIN32(ERROR_ACCESS_DENIED);
-        }
-    }
-    else if (IDRETRY == nResult)
-    {
-        *pfRetry = TRUE;
-        hr = S_OK;
-    }
-    else
-    {
-        hr = HRESULT_FROM_WIN32(ERROR_ACCESS_DENIED);
-    }
-
-LExit:
-    ReleaseStr(sczError);
-
-    return hr;
-}
-
-static DWORD CALLBACK CacheProgressRoutine(
-    __in LARGE_INTEGER TotalFileSize,
-    __in LARGE_INTEGER TotalBytesTransferred,
-    __in LARGE_INTEGER /*StreamSize*/,
-    __in LARGE_INTEGER /*StreamBytesTransferred*/,
-    __in DWORD /*dwStreamNumber*/,
-    __in DWORD /*dwCallbackReason*/,
-    __in HANDLE /*hSourceFile*/,
-    __in HANDLE /*hDestinationFile*/,
-    __in_opt LPVOID lpData
-    )
-{
-    DWORD dwResult = PROGRESS_CONTINUE;
-    BURN_CACHE_ACQUIRE_PROGRESS_CONTEXT* pProgress = static_cast<BURN_CACHE_ACQUIRE_PROGRESS_CONTEXT*>(lpData);
-    LPCWSTR wzPackageOrContainerId = pProgress->pContainer ? pProgress->pContainer->sczId : pProgress->pPackage ? pProgress->pPackage->sczId : NULL;
-    LPCWSTR wzPayloadId = pProgress->pPayload ? pProgress->pPayload->sczKey : NULL;
-    DWORD64 qwCacheProgress = pProgress->qwCacheProgress + TotalBytesTransferred.QuadPart;
-    DWORD dwOverallPercentage = pProgress->qwTotalCacheSize ? static_cast<DWORD>(qwCacheProgress * 100 / pProgress->qwTotalCacheSize) : 0;
-
-    int nResult = pProgress->pUX->pUserExperience->OnCacheAcquireProgress(wzPackageOrContainerId, wzPayloadId, TotalBytesTransferred.QuadPart, TotalFileSize.QuadPart, dwOverallPercentage);
-    nResult = UserExperienceCheckExecuteResult(pProgress->pUX, FALSE, MB_OKCANCEL, nResult);
-    switch (nResult)
-    {
-    case IDOK: __fallthrough;
-    case IDNOACTION: __fallthrough;
-    case IDYES: __fallthrough;
-    case IDRETRY: __fallthrough;
-    case IDIGNORE: __fallthrough;
-    case IDTRYAGAIN: __fallthrough;
-    case IDCONTINUE:
-        dwResult = PROGRESS_CONTINUE;
-        break;
-
-    case IDCANCEL: __fallthrough;
-    case IDABORT: __fallthrough;
-    case IDNO:
-        dwResult = PROGRESS_CANCEL;
-        pProgress->fCancel = TRUE;
-        break;
-
-    case IDERROR: __fallthrough;
-    default:
-        dwResult = PROGRESS_CANCEL;
-        pProgress->fError = TRUE;
-        break;
-    }
-
-    return dwResult;
-}
-
-static void DoRollbackCache(
-    __in BURN_USER_EXPERIENCE* /*pUX*/,
-    __in BURN_PLAN* pPlan,
-    __in HANDLE hPipe,
-    __in DWORD dwCheckpoint
-    )
-{
-    HRESULT hr = S_OK;
-    DWORD iCheckpoint = 0;
-
-    // Scan to last checkpoint.
-    for (DWORD i = 0; i < pPlan->cRollbackCacheActions; ++i)
-    {
-        BURN_CACHE_ACTION* pRollbackCacheAction = &pPlan->rgRollbackCacheActions[i];
-
-        if (BURN_CACHE_ACTION_TYPE_CHECKPOINT == pRollbackCacheAction->type && pRollbackCacheAction->checkpoint.dwId == dwCheckpoint)
-        {
-            iCheckpoint = i;
-            break;
-        }
-    }
-
-    // Rollback cache actions.
-    if (iCheckpoint)
-    {
-        // i has to be a signed integer so it doesn't get decremented to 0xFFFFFFFF.
-        for (int i = iCheckpoint - 1; i >= 0; --i)
-        {
-            BURN_CACHE_ACTION* pRollbackCacheAction = &pPlan->rgRollbackCacheActions[i];
-
-            switch (pRollbackCacheAction->type)
-            {
-            case BURN_CACHE_ACTION_TYPE_CHECKPOINT:
-                break;
-
-            case BURN_CACHE_ACTION_TYPE_ROLLBACK_PACKAGE:
-                hr = CleanPackage(hPipe, pRollbackCacheAction->rollbackPackage.pPackage);
-                break;
-
-            default:
-                AssertSz(FALSE, "Invalid rollback cache action.");
-                break;
-            }
-        }
-    }
-}
-
-static HRESULT DoExecuteAction(
-    __in BURN_ENGINE_STATE* pEngineState,
-    __in BURN_EXECUTE_ACTION* pExecuteAction,
-    __in_opt HANDLE hCacheThread,
-    __in BURN_EXECUTE_CONTEXT* pContext,
-    __inout BURN_ROLLBACK_BOUNDARY** ppRollbackBoundary,
-    __out DWORD* pdwCheckpoint,
-    __out BOOL* pfKeepRegistration,
-    __out BOOL* pfSuspend,
-    __out BOOTSTRAPPER_APPLY_RESTART* pRestart
-    )
-{
-    Assert(!pExecuteAction->fDeleted);
-
-    HRESULT hr = S_OK;
-    HANDLE rghWait[2] = { };
-    BOOTSTRAPPER_APPLY_RESTART restart = BOOTSTRAPPER_APPLY_RESTART_NONE;
-    BOOL fRetry = FALSE;
-    BOOL fStopWusaService = FALSE;
-
-    pContext->fRollback = FALSE;
-
-    do
-    {
-        switch (pExecuteAction->type)
-        {
-        case BURN_EXECUTE_ACTION_TYPE_CHECKPOINT:
-            *pdwCheckpoint = pExecuteAction->checkpoint.dwId;
-            break;
-
-        case BURN_EXECUTE_ACTION_TYPE_WAIT_SYNCPOINT:
-            // wait for cache sync-point
-            rghWait[0] = pExecuteAction->syncpoint.hEvent;
-            rghWait[1] = hCacheThread;
-            switch (::WaitForMultipleObjects(rghWait[1] ? 2 : 1, rghWait, FALSE, INFINITE))
-            {
-            case WAIT_OBJECT_0:
-                break;
-
-            case WAIT_OBJECT_0 + 1:
-                if (!::GetExitCodeThread(hCacheThread, (DWORD*)&hr))
-                {
-                    ExitWithLastError(hr, "Failed to get cache thread exit code.");
-                }
-
-                if (SUCCEEDED(hr))
-                {
-                    hr = E_UNEXPECTED;
-                }
-                ExitOnFailure(hr, "Cache thread exited unexpectedly.");
-
-            case WAIT_FAILED: __fallthrough;
-            default:
-                ExitWithLastError(hr, "Failed to wait for cache check-point.");
-            }
-            break;
-
-        case BURN_EXECUTE_ACTION_TYPE_EXE_PACKAGE:
-            hr = ExecuteExePackage(pEngineState, pExecuteAction, pContext, FALSE, &fRetry, pfSuspend, &restart);
-            ExitOnFailure(hr, "Failed to execute EXE package.");
-            break;
-
-        case BURN_EXECUTE_ACTION_TYPE_MSI_PACKAGE:
-            hr = ExecuteMsiPackage(pEngineState, pExecuteAction, pContext, FALSE, &fRetry, pfSuspend, &restart);
-            ExitOnFailure(hr, "Failed to execute MSI package.");
-            break;
-
-        case BURN_EXECUTE_ACTION_TYPE_MSP_TARGET:
-            hr = ExecuteMspPackage(pEngineState, pExecuteAction, pContext, FALSE, &fRetry, pfSuspend, &restart);
-            ExitOnFailure(hr, "Failed to execute MSP package.");
-            break;
-
-        case BURN_EXECUTE_ACTION_TYPE_MSU_PACKAGE:
-            hr = ExecuteMsuPackage(pEngineState, pExecuteAction, pContext, FALSE, fStopWusaService, &fRetry, pfSuspend, &restart);
-            fStopWusaService = fRetry;
-            ExitOnFailure(hr, "Failed to execute MSU package.");
-            break;
-
-        case BURN_EXECUTE_ACTION_TYPE_PACKAGE_PROVIDER:
-            hr = ExecutePackageProviderAction(pEngineState, pExecuteAction, pContext);
-            ExitOnFailure(hr, "Failed to execute package provider registration action.");
-            break;
-
-        case BURN_EXECUTE_ACTION_TYPE_PACKAGE_DEPENDENCY:
-            hr = ExecuteDependencyAction(pEngineState, pExecuteAction, pContext);
-            ExitOnFailure(hr, "Failed to execute dependency action.");
-            break;
-
-        case BURN_EXECUTE_ACTION_TYPE_REGISTRATION:
-            *pfKeepRegistration = pExecuteAction->registration.fKeep;
-            break;
-
-        case BURN_EXECUTE_ACTION_TYPE_ROLLBACK_BOUNDARY:
-            *ppRollbackBoundary = pExecuteAction->rollbackBoundary.pRollbackBoundary;
-            break;
-
-        case BURN_EXECUTE_ACTION_TYPE_SERVICE_STOP: __fallthrough;
-        case BURN_EXECUTE_ACTION_TYPE_SERVICE_START: __fallthrough;
-        default:
-            hr = E_UNEXPECTED;
-            ExitOnFailure(hr, "Invalid execute action.");
-        }
-
-        if (*pRestart < restart)
-        {
-            *pRestart = restart;
-        }
-    } while (fRetry && *pRestart < BOOTSTRAPPER_APPLY_RESTART_INITIATED);
-
-LExit:
-    return hr;
-}
-
-static HRESULT DoRollbackActions(
-    __in BURN_ENGINE_STATE* pEngineState,
-    __in BURN_EXECUTE_CONTEXT* pContext,
-    __in DWORD dwCheckpoint,
-    __out BOOL* pfKeepRegistration,
-    __out BOOTSTRAPPER_APPLY_RESTART* pRestart
-    )
-{
-    HRESULT hr = S_OK;
-    DWORD iCheckpoint = 0;
-    BOOL fRetryIgnored = FALSE;
-    BOOL fSuspendIgnored = FALSE;
-
-    pContext->fRollback = TRUE;
-
-    // scan to last checkpoint
-    for (DWORD i = 0; i < pEngineState->plan.cRollbackActions; ++i)
-    {
-        BURN_EXECUTE_ACTION* pRollbackAction = &pEngineState->plan.rgRollbackActions[i];
-        if (pRollbackAction->fDeleted)
-        {
-            continue;
-        }
-
-        if (BURN_EXECUTE_ACTION_TYPE_CHECKPOINT == pRollbackAction->type)
-        {
-            if (pRollbackAction->checkpoint.dwId == dwCheckpoint)
-            {
-                iCheckpoint = i;
-                break;
-            }
-        }
-    }
-
-    // execute rollback actions
-    if (iCheckpoint)
-    {
-        // i has to be a signed integer so it doesn't get decremented to 0xFFFFFFFF.
-        for (int i = iCheckpoint - 1; i >= 0; --i)
-        {
-            BURN_EXECUTE_ACTION* pRollbackAction = &pEngineState->plan.rgRollbackActions[i];
-            if (pRollbackAction->fDeleted)
-            {
-                continue;
-            }
-
-            BOOTSTRAPPER_APPLY_RESTART restart = BOOTSTRAPPER_APPLY_RESTART_NONE;
-            switch (pRollbackAction->type)
-            {
-            case BURN_EXECUTE_ACTION_TYPE_CHECKPOINT:
-                break;
-
-            case BURN_EXECUTE_ACTION_TYPE_EXE_PACKAGE:
-                hr = ExecuteExePackage(pEngineState, pRollbackAction, pContext, TRUE, &fRetryIgnored, &fSuspendIgnored, &restart);
-                TraceError(hr, "Failed to rollback EXE package.");
-                hr = S_OK;
-                break;
-
-            case BURN_EXECUTE_ACTION_TYPE_MSI_PACKAGE:
-                hr = ExecuteMsiPackage(pEngineState, pRollbackAction, pContext, TRUE, &fRetryIgnored, &fSuspendIgnored, &restart);
-                TraceError(hr, "Failed to rollback MSI package.");
-                hr = S_OK;
-                break;
-
-            case BURN_EXECUTE_ACTION_TYPE_MSP_TARGET:
-                hr = ExecuteMspPackage(pEngineState, pRollbackAction, pContext, TRUE, &fRetryIgnored, &fSuspendIgnored, &restart);
-                TraceError(hr, "Failed to rollback MSP package.");
-                hr = S_OK;
-                break;
-
-            case BURN_EXECUTE_ACTION_TYPE_MSU_PACKAGE:
-                hr = ExecuteMsuPackage(pEngineState, pRollbackAction, pContext, TRUE, FALSE, &fRetryIgnored, &fSuspendIgnored, &restart);
-                TraceError(hr, "Failed to rollback MSU package.");
-                hr = S_OK;
-                break;
-
-            case BURN_EXECUTE_ACTION_TYPE_PACKAGE_PROVIDER:
-                hr = ExecutePackageProviderAction(pEngineState, pRollbackAction, pContext);
-                TraceError(hr, "Failed to rollback package provider action.");
-                hr = S_OK;
-                break;
-
-            case BURN_EXECUTE_ACTION_TYPE_PACKAGE_DEPENDENCY:
-                hr = ExecuteDependencyAction(pEngineState, pRollbackAction, pContext);
-                TraceError(hr, "Failed to rollback dependency action.");
-                hr = S_OK;
-                break;
-
-            case BURN_EXECUTE_ACTION_TYPE_REGISTRATION:
-                *pfKeepRegistration = pRollbackAction->registration.fKeep;
-                break;
-
-            case BURN_EXECUTE_ACTION_TYPE_ROLLBACK_BOUNDARY:
-                ExitFunction1(hr = S_OK);
-
-            case BURN_EXECUTE_ACTION_TYPE_UNCACHE_PACKAGE:
-                hr = CleanPackage(pEngineState->companionConnection.hPipe, pRollbackAction->uncachePackage.pPackage);
-                break;
-
-            case BURN_EXECUTE_ACTION_TYPE_SERVICE_STOP: __fallthrough;
-            case BURN_EXECUTE_ACTION_TYPE_SERVICE_START: __fallthrough;
-            default:
-                hr = E_UNEXPECTED;
-                ExitOnFailure1(hr, "Invalid rollback action: %d.", pRollbackAction->type);
-            }
-
-            if (*pRestart < restart)
-            {
-                *pRestart = restart;
-            }
-        }
-    }
-
-LExit:
-    return hr;
-}
-
-static HRESULT ExecuteExePackage(
-    __in BURN_ENGINE_STATE* pEngineState,
-    __in BURN_EXECUTE_ACTION* pExecuteAction,
-    __in BURN_EXECUTE_CONTEXT* pContext,
-    __in BOOL fRollback,
-    __out BOOL* pfRetry,
-    __out BOOL* pfSuspend,
-    __out BOOTSTRAPPER_APPLY_RESTART* pRestart
-    )
-{
-    HRESULT hr = S_OK;
-    HRESULT hrExecute = S_OK;
-    GENERIC_EXECUTE_MESSAGE message = { };
-    int nResult = 0;
-
-    if (FAILED(pExecuteAction->exePackage.pPackage->hrCacheResult))
-    {
-        LogId(REPORT_STANDARD, MSG_APPLY_SKIPPED_FAILED_CACHED_PACKAGE, pExecuteAction->exePackage.pPackage->sczId, pExecuteAction->exePackage.pPackage->hrCacheResult);
-        ExitFunction1(hr = S_OK);
-    }
-
-    Assert(pContext->fRollback == fRollback);
-    pContext->pExecutingPackage = pExecuteAction->exePackage.pPackage;
-
-    // send package execute begin to UX
-    nResult = pEngineState->userExperience.pUserExperience->OnExecutePackageBegin(pExecuteAction->exePackage.pPackage->sczId, !fRollback);
-    hr = UserExperienceInterpretExecuteResult(&pEngineState->userExperience, fRollback, MB_OKCANCEL, nResult);
-    ExitOnRootFailure(hr, "UX aborted execute EXE package begin.");
-
-    message.type = GENERIC_EXECUTE_MESSAGE_PROGRESS;
-    message.dwAllowedResults = MB_OKCANCEL;
-    message.progress.dwPercentage = fRollback ? 100 : 0;
-    nResult = GenericExecuteMessageHandler(&message, pContext);
-    hr = UserExperienceInterpretExecuteResult(&pEngineState->userExperience, fRollback, message.dwAllowedResults, nResult);
-    ExitOnRootFailure(hr, "UX aborted EXE progress.");
-
-    // Execute package.
-    if (pExecuteAction->exePackage.pPackage->fPerMachine)
-    {
-        hrExecute = ElevationExecuteExePackage(pEngineState->companionConnection.hPipe, pExecuteAction, &pEngineState->variables, fRollback, GenericExecuteMessageHandler, pContext, pRestart);
-        ExitOnFailure(hrExecute, "Failed to configure per-machine EXE package.");
-    }
-    else
-    {
-        hrExecute = ExeEngineExecutePackage(pExecuteAction, &pEngineState->variables, fRollback, GenericExecuteMessageHandler, pContext, pRestart);
-        ExitOnFailure(hrExecute, "Failed to configure per-user EXE package.");
-    }
-
-    message.type = GENERIC_EXECUTE_MESSAGE_PROGRESS;
-    message.dwAllowedResults = MB_OKCANCEL;
-    message.progress.dwPercentage = fRollback ? 0 : 100;
-    nResult = GenericExecuteMessageHandler(&message, pContext);
-    hr = UserExperienceInterpretExecuteResult(&pEngineState->userExperience, fRollback, message.dwAllowedResults, nResult);
-    ExitOnRootFailure(hr, "UX aborted EXE progress.");
-
-    pContext->cExecutedPackages += fRollback ? -1 : 1;
-    (*pContext->pcOverallProgressTicks) += fRollback ? -1 : 1;
-
-    hr = ReportOverallProgressTicks(&pEngineState->userExperience, fRollback, pEngineState->plan.cOverallProgressTicksTotal, *pContext->pcOverallProgressTicks);
-    ExitOnRootFailure(hr, "UX aborted EXE package execute progress.");
-
-LExit:
-    hr = ExecutePackageComplete(&pEngineState->userExperience, &pEngineState->variables, pExecuteAction->exePackage.pPackage, hr, hrExecute, fRollback, pRestart, pfRetry, pfSuspend);
-    return hr;
-}
-
-static HRESULT ExecuteMsiPackage(
-    __in BURN_ENGINE_STATE* pEngineState,
-    __in BURN_EXECUTE_ACTION* pExecuteAction,
-    __in BURN_EXECUTE_CONTEXT* pContext,
-    __in BOOL fRollback,
-    __out BOOL* pfRetry,
-    __out BOOL* pfSuspend,
-    __out BOOTSTRAPPER_APPLY_RESTART* pRestart
-    )
-{
-    HRESULT hr = S_OK;
-    HRESULT hrExecute = S_OK;
-    int nResult = 0;
-
-    if (FAILED(pExecuteAction->msiPackage.pPackage->hrCacheResult))
-    {
-        LogId(REPORT_STANDARD, MSG_APPLY_SKIPPED_FAILED_CACHED_PACKAGE, pExecuteAction->msiPackage.pPackage->sczId, pExecuteAction->msiPackage.pPackage->hrCacheResult);
-        ExitFunction1(hr = S_OK);
-    }
-
-    Assert(pContext->fRollback == fRollback);
-    pContext->pExecutingPackage = pExecuteAction->msiPackage.pPackage;
-
-    // send package execute begin to UX
-    nResult = pEngineState->userExperience.pUserExperience->OnExecutePackageBegin(pExecuteAction->msiPackage.pPackage->sczId, !fRollback);
-    hr = UserExperienceInterpretExecuteResult(&pEngineState->userExperience, fRollback, MB_OKCANCEL, nResult);
-    ExitOnRootFailure(hr, "UX aborted execute MSI package begin.");
-
-    // execute package
-    if (pExecuteAction->msiPackage.pPackage->fPerMachine)
-    {
-        hrExecute = ElevationExecuteMsiPackage(pEngineState->companionConnection.hPipe, pEngineState->userExperience.hwndApply, pExecuteAction, &pEngineState->variables, fRollback, MsiExecuteMessageHandler, pContext, pRestart);
-        ExitOnFailure(hrExecute, "Failed to configure per-machine MSI package.");
-    }
-    else
-    {
-        hrExecute = MsiEngineExecutePackage(pEngineState->userExperience.hwndApply, pExecuteAction, &pEngineState->variables, fRollback, MsiExecuteMessageHandler, pContext, pRestart);
-        ExitOnFailure(hrExecute, "Failed to configure per-user MSI package.");
-    }
-
-    pContext->cExecutedPackages += fRollback ? -1 : 1;
-    (*pContext->pcOverallProgressTicks) += fRollback ? -1 : 1;
-
-    hr = ReportOverallProgressTicks(&pEngineState->userExperience, fRollback, pEngineState->plan.cOverallProgressTicksTotal, *pContext->pcOverallProgressTicks);
-    ExitOnRootFailure(hr, "UX aborted MSI package execute progress.");
-
-LExit:
-    hr = ExecutePackageComplete(&pEngineState->userExperience, &pEngineState->variables, pExecuteAction->msiPackage.pPackage, hr, hrExecute, fRollback, pRestart, pfRetry, pfSuspend);
-    return hr;
-}
-
-static HRESULT ExecuteMspPackage(
-    __in BURN_ENGINE_STATE* pEngineState,
-    __in BURN_EXECUTE_ACTION* pExecuteAction,
-    __in BURN_EXECUTE_CONTEXT* pContext,
-    __in BOOL fRollback,
-    __out BOOL* pfRetry,
-    __out BOOL* pfSuspend,
-    __out BOOTSTRAPPER_APPLY_RESTART* pRestart
-    )
-{
-    HRESULT hr = S_OK;
-    HRESULT hrExecute = S_OK;
-    int nResult = 0;
-
-    if (FAILED(pExecuteAction->mspTarget.pPackage->hrCacheResult))
-    {
-        LogId(REPORT_STANDARD, MSG_APPLY_SKIPPED_FAILED_CACHED_PACKAGE, pExecuteAction->mspTarget.pPackage->sczId, pExecuteAction->mspTarget.pPackage->hrCacheResult);
-        ExitFunction1(hr = S_OK);
-    }
-
-    Assert(pContext->fRollback == fRollback);
-    pContext->pExecutingPackage = pExecuteAction->mspTarget.pPackage;
-
-    // send package execute begin to UX
-    nResult = pEngineState->userExperience.pUserExperience->OnExecutePackageBegin(pExecuteAction->mspTarget.pPackage->sczId, !fRollback);
-    hr = UserExperienceInterpretExecuteResult(&pEngineState->userExperience, fRollback, MB_OKCANCEL, nResult);
-    ExitOnRootFailure(hr, "UX aborted execute MSP package begin.");
-
-    // Now send all the patches that target this product code.
-    for (DWORD i = 0; i < pExecuteAction->mspTarget.cOrderedPatches; ++i)
-    {
-        BURN_PACKAGE* pMspPackage = pExecuteAction->mspTarget.rgOrderedPatches[i].pPackage;
-
-        nResult = pEngineState->userExperience.pUserExperience->OnExecutePatchTarget(pMspPackage->sczId, pExecuteAction->mspTarget.sczTargetProductCode);
-        hr = UserExperienceInterpretExecuteResult(&pEngineState->userExperience, fRollback, MB_OKCANCEL, nResult);
-        ExitOnRootFailure(hr, "BA aborted execute MSP target.");
-    }
-
-    // execute package
-    if (pExecuteAction->mspTarget.fPerMachineTarget)
-    {
-        hrExecute = ElevationExecuteMspPackage(pEngineState->companionConnection.hPipe, pEngineState->userExperience.hwndApply, pExecuteAction, &pEngineState->variables, fRollback, MsiExecuteMessageHandler, pContext, pRestart);
-        ExitOnFailure(hrExecute, "Failed to configure per-machine MSP package.");
-    }
-    else
-    {
-        hrExecute = MspEngineExecutePackage(pEngineState->userExperience.hwndApply, pExecuteAction, &pEngineState->variables, fRollback, MsiExecuteMessageHandler, pContext, pRestart);
-        ExitOnFailure(hrExecute, "Failed to configure per-user MSP package.");
-    }
-
-    pContext->cExecutedPackages += fRollback ? -1 : 1;
-    (*pContext->pcOverallProgressTicks) += fRollback ? -1 : 1;
-
-    hr = ReportOverallProgressTicks(&pEngineState->userExperience, fRollback, pEngineState->plan.cOverallProgressTicksTotal, *pContext->pcOverallProgressTicks);
-    ExitOnRootFailure(hr, "UX aborted MSP package execute progress.");
-
-LExit:
-    hr = ExecutePackageComplete(&pEngineState->userExperience, &pEngineState->variables, pExecuteAction->mspTarget.pPackage, hr, hrExecute, fRollback, pRestart, pfRetry, pfSuspend);
-    return hr;
-}
-
-static HRESULT ExecuteMsuPackage(
-    __in BURN_ENGINE_STATE* pEngineState,
-    __in BURN_EXECUTE_ACTION* pExecuteAction,
-    __in BURN_EXECUTE_CONTEXT* pContext,
-    __in BOOL fRollback,
-    __in BOOL fStopWusaService,
-    __out BOOL* pfRetry,
-    __out BOOL* pfSuspend,
-    __out BOOTSTRAPPER_APPLY_RESTART* pRestart
-    )
-{
-    HRESULT hr = S_OK;
-    HRESULT hrExecute = S_OK;
-    GENERIC_EXECUTE_MESSAGE message = { };
-    int nResult = 0;
-
-    if (FAILED(pExecuteAction->msuPackage.pPackage->hrCacheResult))
-    {
-        LogId(REPORT_STANDARD, MSG_APPLY_SKIPPED_FAILED_CACHED_PACKAGE, pExecuteAction->msuPackage.pPackage->sczId, pExecuteAction->msuPackage.pPackage->hrCacheResult);
-        ExitFunction1(hr = S_OK);
-    }
-
-    Assert(pContext->fRollback == fRollback);
-    pContext->pExecutingPackage = pExecuteAction->msuPackage.pPackage;
-
-    // send package execute begin to UX
-    nResult = pEngineState->userExperience.pUserExperience->OnExecutePackageBegin(pExecuteAction->msuPackage.pPackage->sczId, !fRollback);
-    hr = UserExperienceInterpretExecuteResult(&pEngineState->userExperience, fRollback, MB_OKCANCEL, nResult);
-    ExitOnRootFailure(hr, "UX aborted execute MSU package begin.");
-
-    message.type = GENERIC_EXECUTE_MESSAGE_PROGRESS;
-    message.dwAllowedResults = MB_OKCANCEL;
-    message.progress.dwPercentage = fRollback ? 100 : 0;
-    nResult = GenericExecuteMessageHandler(&message, pContext);
-    hr = UserExperienceInterpretExecuteResult(&pEngineState->userExperience, fRollback, message.dwAllowedResults, nResult);
-    ExitOnRootFailure(hr, "UX aborted MSU progress.");
-
-    // execute package
-    if (pExecuteAction->msuPackage.pPackage->fPerMachine)
-    {
-        hrExecute = ElevationExecuteMsuPackage(pEngineState->companionConnection.hPipe, pExecuteAction, fRollback, fStopWusaService, GenericExecuteMessageHandler, pContext, pRestart);
-        ExitOnFailure(hrExecute, "Failed to configure per-machine MSU package.");
-    }
-    else
-    {
-        hrExecute = E_UNEXPECTED;
-        ExitOnFailure(hr, "MSU packages cannot be per-user.");
-    }
-
-    message.type = GENERIC_EXECUTE_MESSAGE_PROGRESS;
-    message.dwAllowedResults = MB_OKCANCEL;
-    message.progress.dwPercentage = fRollback ? 0 : 100;
-    nResult = GenericExecuteMessageHandler(&message, pContext);
-    hr = UserExperienceInterpretExecuteResult(&pEngineState->userExperience, fRollback, message.dwAllowedResults, nResult);
-    ExitOnRootFailure(hr, "UX aborted MSU progress.");
-
-    pContext->cExecutedPackages += fRollback ? -1 : 1;
-    (*pContext->pcOverallProgressTicks) += fRollback ? -1 : 1;
-
-    hr = ReportOverallProgressTicks(&pEngineState->userExperience, fRollback, pEngineState->plan.cOverallProgressTicksTotal, *pContext->pcOverallProgressTicks);
-    ExitOnRootFailure(hr, "UX aborted MSU package execute progress.");
-
-LExit:
-    hr = ExecutePackageComplete(&pEngineState->userExperience, &pEngineState->variables, pExecuteAction->msuPackage.pPackage, hr, hrExecute, fRollback, pRestart, pfRetry, pfSuspend);
-    return hr;
-}
-
-static HRESULT ExecutePackageProviderAction(
-    __in BURN_ENGINE_STATE* pEngineState,
-    __in BURN_EXECUTE_ACTION* pAction,
-    __in BURN_EXECUTE_CONTEXT* /*pContext*/
-    )
-{
-    HRESULT hr = S_OK;
-
-    if (pAction->packageProvider.pPackage->fPerMachine)
-    {
-        hr = ElevationExecutePackageProviderAction(pEngineState->companionConnection.hPipe, pAction);
-        ExitOnFailure(hr, "Failed to register the package provider on per-machine package.");
-    }
-    else
-    {
-        hr = DependencyExecutePackageProviderAction(pAction);
-        ExitOnFailure(hr, "Failed to register the package provider on per-user package.");
-    }
-
-LExit:
-    return hr;
-}
-
-static HRESULT ExecuteDependencyAction(
-    __in BURN_ENGINE_STATE* pEngineState,
-    __in BURN_EXECUTE_ACTION* pAction,
-    __in BURN_EXECUTE_CONTEXT* /*pContext*/
-    )
-{
-    HRESULT hr = S_OK;
-
-    if (pAction->packageDependency.pPackage->fPerMachine)
-    {
-        hr = ElevationExecutePackageDependencyAction(pEngineState->companionConnection.hPipe, pAction);
-        ExitOnFailure(hr, "Failed to register the dependency on per-machine package.");
-    }
-    else
-    {
-        hr = DependencyExecutePackageDependencyAction(FALSE, pAction);
-        ExitOnFailure(hr, "Failed to register the dependency on per-user package.");
-    }
-
-LExit:
-    return hr;
-}
-
-static HRESULT CleanPackage(
-    __in HANDLE hElevatedPipe,
-    __in BURN_PACKAGE* pPackage
-    )
-{
-    HRESULT hr = S_OK;
-
-    if (pPackage->fPerMachine)
-    {
-        hr = ElevationCleanPackage(hElevatedPipe, pPackage);
-    }
-    else
-    {
-        hr = CacheRemovePackage(FALSE, pPackage->sczId, pPackage->sczCacheId);
-    }
-
-    return hr;
-}
-
-static int GenericExecuteMessageHandler(
-    __in GENERIC_EXECUTE_MESSAGE* pMessage,
-    __in LPVOID pvContext
-    )
-{
-    BURN_EXECUTE_CONTEXT* pContext = (BURN_EXECUTE_CONTEXT*)pvContext;
-    int nResult = IDNOACTION;
-
-    switch (pMessage->type)
-    {
-    case GENERIC_EXECUTE_MESSAGE_PROGRESS:
-        {
-            DWORD dwOverallProgress = pContext->cExecutePackagesTotal ? ((pContext->cExecutedPackages * 100 + pMessage->progress.dwPercentage) * 100) / (pContext->cExecutePackagesTotal * 100) : 0;
-            nResult = pContext->pUX->pUserExperience->OnExecuteProgress(pContext->pExecutingPackage->sczId, pMessage->progress.dwPercentage, dwOverallProgress);
-        }
-        break;
-
-    case GENERIC_EXECUTE_MESSAGE_ERROR:
-        nResult = pContext->pUX->pUserExperience->OnError(BOOTSTRAPPER_ERROR_TYPE_EXE_PACKAGE, pContext->pExecutingPackage->sczId, pMessage->error.dwErrorCode, pMessage->error.wzMessage, pMessage->dwAllowedResults, 0, NULL, IDNOACTION);
-        break;
-
-    case GENERIC_EXECUTE_MESSAGE_FILES_IN_USE:
-        nResult = pContext->pUX->pUserExperience->OnExecuteFilesInUse(pContext->pExecutingPackage->sczId, pMessage->filesInUse.cFiles, pMessage->filesInUse.rgwzFiles);
-        break;
-    }
-
-    nResult = UserExperienceCheckExecuteResult(pContext->pUX, pContext->fRollback, pMessage->dwAllowedResults, nResult);
-    return nResult;
-}
-
-static int MsiExecuteMessageHandler(
-    __in WIU_MSI_EXECUTE_MESSAGE* pMessage,
-    __in_opt LPVOID pvContext
-    )
-{
-    BURN_EXECUTE_CONTEXT* pContext = (BURN_EXECUTE_CONTEXT*)pvContext;
-    int nResult = IDNOACTION;
-
-    switch (pMessage->type)
-    {
-    case WIU_MSI_EXECUTE_MESSAGE_PROGRESS:
-        {
-        DWORD dwOverallProgress = pContext->cExecutePackagesTotal ? ((pContext->cExecutedPackages * 100 + pMessage->progress.dwPercentage) * 100) / (pContext->cExecutePackagesTotal * 100) : 0;
-        nResult = pContext->pUX->pUserExperience->OnExecuteProgress(pContext->pExecutingPackage->sczId, pMessage->progress.dwPercentage, dwOverallProgress);
-        }
-        break;
-
-    case WIU_MSI_EXECUTE_MESSAGE_ERROR:
-        nResult = pContext->pUX->pUserExperience->OnError(BOOTSTRAPPER_ERROR_TYPE_WINDOWS_INSTALLER, pContext->pExecutingPackage->sczId, pMessage->error.dwErrorCode, pMessage->error.wzMessage, pMessage->dwAllowedResults, pMessage->cData, pMessage->rgwzData, pMessage->nResultRecommendation);
-        break;
-
-    case WIU_MSI_EXECUTE_MESSAGE_MSI_MESSAGE:
-        nResult = pContext->pUX->pUserExperience->OnExecuteMsiMessage(pContext->pExecutingPackage->sczId, pMessage->msiMessage.mt, pMessage->dwAllowedResults, pMessage->msiMessage.wzMessage, pMessage->cData, pMessage->rgwzData, pMessage->nResultRecommendation);
-        break;
-
-    case WIU_MSI_EXECUTE_MESSAGE_MSI_FILES_IN_USE:
-        nResult = pContext->pUX->pUserExperience->OnExecuteFilesInUse(pContext->pExecutingPackage->sczId, pMessage->msiFilesInUse.cFiles, pMessage->msiFilesInUse.rgwzFiles);
-        break;
-    }
-
-    nResult = UserExperienceCheckExecuteResult(pContext->pUX, pContext->fRollback, pMessage->dwAllowedResults, nResult);
-    return nResult;
-}
-
-static HRESULT ReportOverallProgressTicks(
-    __in BURN_USER_EXPERIENCE* pUX,
-    __in BOOL fRollback,
-    __in DWORD cOverallProgressTicksTotal,
-    __in DWORD cOverallProgressTicks
-    )
-{
-    HRESULT hr = S_OK;
-    DWORD dwProgress = cOverallProgressTicksTotal ? (cOverallProgressTicks * 100 / cOverallProgressTicksTotal) : 0;
-
-    int nResult = pUX->pUserExperience->OnProgress(dwProgress, dwProgress); // TODO: consider sending different progress numbers in the future.
-    hr = UserExperienceInterpretExecuteResult(pUX, fRollback, MB_OKCANCEL, nResult);
-
-    return hr;
-}
-
-static HRESULT ExecutePackageComplete(
-    __in BURN_USER_EXPERIENCE* pUX,
-    __in BURN_VARIABLES* pVariables,
-    __in BURN_PACKAGE* pPackage,
-    __in HRESULT hrOverall,
-    __in HRESULT hrExecute,
-    __in BOOL fRollback,
-    __out BOOTSTRAPPER_APPLY_RESTART* pRestart,
-    __out BOOL* pfRetry,
-    __out BOOL* pfSuspend
-    )
-{
-    HRESULT hr = FAILED(hrOverall) ? hrOverall : hrExecute; // if the overall function failed use that otherwise use the execution result.
-
-    // send package execute complete to UX
-    int nResult = pUX->pUserExperience->OnExecutePackageComplete(pPackage->sczId, hr, *pRestart, FAILED(hrOverall) || SUCCEEDED(hrExecute) || pPackage->fVital ? IDNOACTION : IDIGNORE);
-    if (IDRESTART == nResult)
-    {
-        *pRestart = BOOTSTRAPPER_APPLY_RESTART_INITIATED;
-    }
-    *pfRetry = (FAILED(hrExecute) && IDRETRY == nResult); // allow retry only on failures.
-    *pfSuspend = (IDSUSPEND == nResult);
-
-    // Remember this package as the package that initiated the forced restart.
-    if (BOOTSTRAPPER_APPLY_RESTART_INITIATED == *pRestart)
-    {
-        // Best effort to set the forced restart package variable.
-        VariableSetString(pVariables, BURN_BUNDLE_FORCED_RESTART_PACKAGE, pPackage->sczId, TRUE);
-    }
-
-    // If we're retrying, leave a message in the log file and say everything is okay.
-    if (*pfRetry)
-    {
-        LogId(REPORT_STANDARD, MSG_APPLY_RETRYING_PACKAGE, pPackage->sczId, hrExecute);
-        hr = S_OK;
-    }
-    else if (SUCCEEDED(hrOverall) && FAILED(hrExecute) && IDIGNORE == nResult && !pPackage->fVital) // If we *only* failed to execute and the BA ignored this *not-vital* package, say everything is okay.
-    {
-        LogId(REPORT_STANDARD, MSG_APPLY_CONTINUING_NONVITAL_PACKAGE, pPackage->sczId, hrExecute);
-        hr = S_OK;
-    }
-    else
-    {
-        LogId(REPORT_STANDARD, MSG_APPLY_COMPLETED_PACKAGE, LoggingRollbackOrExecute(fRollback), pPackage->sczId, hr, LoggingRestartToString(*pRestart));
-    }
-
-    return hr;
-}
->>>>>>> 19280f68
+}