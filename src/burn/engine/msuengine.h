--- conflicted
+++ resolved
@@ -1,62 +1,3 @@
-<<<<<<< HEAD
-//-------------------------------------------------------------------------------------------------
-// <copyright file="msuengine.h" company="Outercurve Foundation">
-//   Copyright (c) 2004, Outercurve Foundation.
-//   This software is released under Microsoft Reciprocal License (MS-RL).
-//   The license and further copyright text can be found in the file
-//   LICENSE.TXT at the root directory of the distribution.
-// </copyright>
-//
-// <summary>
-//    Module: MSI Engine
-// </summary>
-//-------------------------------------------------------------------------------------------------
-
-#pragma once
-
-
-#if defined(__cplusplus)
-extern "C" {
-#endif
-
-
-// function declarations
-
-HRESULT MsuEngineParsePackageFromXml(
-    __in IXMLDOMNode* pixnMsiPackage,
-    __in BURN_PACKAGE* pPackage
-    );
-void MsuEnginePackageUninitialize(
-    __in BURN_PACKAGE* pPackage
-    );
-HRESULT MsuEngineDetectPackage(
-    __in BURN_PACKAGE* pPackage,
-    __in BURN_VARIABLES* pVariables
-    );
-HRESULT MsuEnginePlanCalculatePackage(
-    __in BURN_PACKAGE* pPackage
-    );
-HRESULT MsuEnginePlanAddPackage(
-    __in BURN_PACKAGE* pPackage,
-    __in BURN_PLAN* pPlan,
-    __in BURN_LOGGING* pLog,
-    __in BURN_VARIABLES* pVariables,
-    __in HANDLE hCacheEvent,
-    __in BOOL fPlanPackageCacheRollback
-    );
-HRESULT MsuEngineExecutePackage(
-    __in BURN_EXECUTE_ACTION* pExecuteAction,
-    __in BOOL fRollback,
-    __in PFN_GENERICMESSAGEHANDLER pfnGenericMessageHandler,
-    __in LPVOID pvContext,
-    __out BOOTSTRAPPER_APPLY_RESTART* pRestart
-    );
-
-
-#if defined(__cplusplus)
-}
-#endif
-=======
 //-------------------------------------------------------------------------------------------------
 // <copyright file="msuengine.h" company="Outercurve Foundation">
 //   Copyright (c) 2004, Outercurve Foundation.
@@ -114,5 +55,4 @@
 
 #if defined(__cplusplus)
 }
-#endif
->>>>>>> 19280f68
+#endif