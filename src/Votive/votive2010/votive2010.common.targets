﻿<?xml version="1.0" encoding="utf-8"?>
<!--
  <copyright file="votive2010.common.targets" company="Outercurve Foundation">
    Copyright (c) 2004, Outercurve Foundation.
    This software is released under Microsoft Reciprocal License (MS-RL).
    The license and further copyright text can be found in the file
    LICENSE.TXT at the root directory of the distribution.
  </copyright>
-->
<Project xmlns="http://schemas.microsoft.com/developer/msbuild/2003">
  <PropertyGroup>
<<<<<<< HEAD
    <RootNamespace>WixToolset.VisualStudio</RootNamespace>
=======
    <RootNamespace>Microsoft.Tools.WindowsInstallerXml.VisualStudio</RootNamespace>
    <ProjectBasePath>vssdk</ProjectBasePath>
>>>>>>> 63687848
  </PropertyGroup>

  <Import Project="mpf_project.files" />

  <ItemGroup>
    <Compile Include="src\Controls\FolderBrowserTextBox.cs">
      <SubType>UserControl</SubType>
      <ExcludeFromStyleCop>true</ExcludeFromStyleCop>
    </Compile>
    <Compile Include="src\Controls\FolderBrowserTextBox.Designer.cs">
      <DependentUpon>FolderBrowserTextBox.cs</DependentUpon>
    </Compile>
    <Compile Include="src\Controls\WixBuildEventEditor.cs">
      <SubType>UserControl</SubType>
    </Compile>
    <Compile Include="src\Controls\WixBuildEventEditor.Designer.cs">
      <DependentUpon>WixBuildEventEditor.cs</DependentUpon>
    </Compile>
    <Compile Include="src\Controls\WixBuildEventTextBox.cs">
      <SubType>Component</SubType>
    </Compile>
    <Compile Include="src\Controls\WixFoldersSelector.cs">
      <SubType>UserControl</SubType>
    </Compile>
    <Compile Include="src\Controls\WixFoldersSelector.Designer.cs">
      <DependentUpon>WixFoldersSelector.cs</DependentUpon>
    </Compile>
    <Compile Include="src\Controls\WixGroupBox.cs">
      <SubType>Component</SubType>
    </Compile>
    <Compile Include="src\Controls\WixGroupLabel.cs">
      <SubType>Component</SubType>
    </Compile>
    <Compile Include="src\Controls\WixColorUserControl.cs">
      <SubType>UserControl</SubType>
    </Compile>
    <Compile Include="src\Controls\WixColorUserControl.Designer.cs">
      <DependentUpon>WixColorUserControl.cs</DependentUpon>
    </Compile>
    <EmbeddedResource Include="src\Controls\WixColorUserControl.resx">
      <DependentUpon>WixColorUserControl.cs</DependentUpon>
      <SubType>Designer</SubType>
    </EmbeddedResource>
    <Compile Include="src\Forms\WixBuildEventEditorForm.cs">
      <SubType>Form</SubType>
    </Compile>
    <Compile Include="src\Forms\WixBuildEventEditorForm.Designer.cs">
      <DependentUpon>WixBuildEventEditorForm.cs</DependentUpon>
    </Compile>
    <Compile Include="src\PropertyPages\WixBuildEventsPropertyPage.cs" />
    <Compile Include="src\PropertyPages\WixBuildEventsPropertyPagePanel.cs">
      <SubType>UserControl</SubType>
    </Compile>
    <Compile Include="src\PropertyPages\WixBuildEventsPropertyPagePanel.Designer.cs">
      <DependentUpon>WixBuildEventsPropertyPagePanel.cs</DependentUpon>
    </Compile>
    <Compile Include="src\PropertyPages\WixInstallerPropertyPage.cs" />
    <Compile Include="src\IProjectSourceNode.cs"/>
    <Compile Include="src\PropertyPages\WixInstallerPropertyPagePanel.cs">
      <SubType>UserControl</SubType>
    </Compile>
    <Compile Include="src\PropertyPages\WixInstallerPropertyPagePanel.Designer.cs">
      <DependentUpon>WixInstallerPropertyPagePanel.cs</DependentUpon>
    </Compile>
    <Compile Include="src\PropertyPages\WixBuildPropertyPage.cs"/>
    <Compile Include="src\PropertyPages\WixBuildPropertyPagePanel.cs">
      <SubType>UserControl</SubType>
    </Compile>
    <Compile Include="src\PropertyPages\WixBuildPropertyPagePanel.Designer.cs">
      <DependentUpon>WixBuildPropertyPagePanel.cs</DependentUpon>
    </Compile>
    <Compile Include="src\PropertyPages\WixPathsPropertyPage.cs" />
    <Compile Include="src\PropertyPages\WixPathsPropertyPagePanel.cs">
      <SubType>UserControl</SubType>
    </Compile>
    <Compile Include="src\PropertyPages\WixPathsPropertyPagePanel.Designer.cs">
      <DependentUpon>WixPathsPropertyPagePanel.cs</DependentUpon>
    </Compile>
    <Compile Include="src\PropertyPages\WixPropertyPage.cs"/>
    <Compile Include="src\PropertyPages\WixPropertyPagePanel.cs">
      <SubType>UserControl</SubType>
    </Compile>
    <Compile Include="src\PropertyPages\WixPropertyPagePanel.Designer.cs">
      <DependentUpon>WixPropertyPagePanel.cs</DependentUpon>
    </Compile>
    <Compile Include="src\PropertyPages\WixToolsSettingsPropertyPage.cs"/>
    <Compile Include="src\PropertyPages\WixToolsSettingsPropertyPagePanel.cs">
      <SubType>UserControl</SubType>
    </Compile>
    <Compile Include="src\PropertyPages\WixToolsSettingsPropertyPagePanel.Designer.cs">
      <DependentUpon>WixToolsSettingsPropertyPagePanel.cs</DependentUpon>
    </Compile>
    <Compile Include="src\GlobalSuppressions.cs"/>
    <Compile Include="src\IsolatedDomain.cs"/>
    <Compile Include="src\OAWixProject.cs"/>
    <Compile Include="src\ProjectPropertyArgumentException.cs" />
    <Compile Include="src\ProjectProperty.cs" />
    <Compile Include="src\PropertyValidator.cs" />
    <Compile Include="src\FileSearchHelperMethods.cs">
      <Link>FileSearchHelperMethods.cs</Link>
    </Compile>
    <Compile Include="src\RunPostBuildEvent.cs"/>
    <Compile Include="src\WixBuildMacroCollection.cs"/>
    <Compile Include="src\WixConfigProvider.cs"/>
    <Compile Include="src\WixDesignPropertyDescriptor.cs"/>
    <Compile Include="src\WixFileNode.cs"/>
    <Compile Include="src\WixFileNodeProperties.cs"/>
    <Compile Include="src\WixLinkedFileNodeProperties.cs"/>
    <Compile Include="src\WixFileNodeNonMemberProperties.cs"/>
    <Compile Include="src\WixExtensionReferenceNode.cs"/>
    <Compile Include="src\WixExtensionReferenceNodeProperties.cs"/>
    <Compile Include="src\WixReferenceContainerNode.cs"/>
    <Compile Include="src\WixReferenceValidator.cs"/>
    <Compile Include="src\WixFolderNode.cs"/>
    <Compile Include="src\WixFolderNodeNonMemberProperties.cs"/>
    <Compile Include="src\WixFolderNodeProperties.cs"/>
    <Compile Include="src\WixLibraryReferenceNode.cs"/>
    <Compile Include="src\WixLibraryReferenceNodeProperties.cs"/>
    <Compile Include="src\WixLocalizedCategoryAttribute.cs"/>
    <Compile Include="src\WixLocalizedControlTextAttribute.cs"/>
    <Compile Include="src\WixLocalizedDescriptionAttribute.cs"/>
    <Compile Include="src\WixLocalizedDisplayNameAttribute.cs"/>
    <Compile Include="src\WixNonMemberDesignPropertyDescriptor.cs"/>
    <Compile Include="src\WixOutputType.cs"/>
    <Compile Include="src\WixPackageSettings.cs"/>
    <Compile Include="src\WixProjectConfig.cs"/>
    <Compile Include="src\WixProjectFileConstants.cs"/>
    <Compile Include="src\WixProjectNodeProperties.cs"/>
    <Compile Include="src\WixProjectReferenceNode.cs"/>
    <Compile Include="src\WixProjectReferenceNodeProperties.cs"/>
    <Compile Include="src\WixHelperMethods.cs"/>
    <Compile Include="src\WixProjectNode.cs"/>
    <Compile Include="src\WixProjectMembers.cs"/>
    <Compile Include="src\WixProjectFactory.cs"/>
    <Compile Include="src\WixPackage.cs"/>
    <Compile Include="src\WixReferenceNode.cs"/>
    <Compile Include="src\WixReferenceNodeProperties.cs"/>
    <Compile Include="src\WixVsConstants.cs"/>
    <Compile Include="src\WixWarningLevel.cs"/>
    <Compile Include="src\WixStrings.Designer.cs">
      <AutoGen>True</AutoGen>
      <DesignTime>True</DesignTime>
      <DependentUpon>WixStrings.resx</DependentUpon>
    </Compile>
  </ItemGroup>
  <ItemGroup>
    <EmbeddedResource Include="src\WixStrings.resx">
      <SubType>Designer</SubType>
      <Generator>ResXFileCodeGenerator</Generator>
      <LastGenOutput>WixStrings.Designer.cs</LastGenOutput>
      <LogicalName>$(RootNamespace).WixStrings.resources</LogicalName>
    </EmbeddedResource>
  </ItemGroup>
  <ItemGroup>
    <EmbeddedResource Include="src\Controls\FolderBrowserTextBox.resx">
      <DependentUpon>FolderBrowserTextBox.cs</DependentUpon>
      <SubType>Designer</SubType>
    </EmbeddedResource>
    <EmbeddedResource Include="src\Controls\WixBuildEventEditor.resx">
      <DependentUpon>WixBuildEventEditor.cs</DependentUpon>
      <SubType>Designer</SubType>
    </EmbeddedResource>
    <EmbeddedResource Include="src\Forms\WixBuildEventEditorForm.resx">
      <DependentUpon>WixBuildEventEditorForm.cs</DependentUpon>
      <SubType>Designer</SubType>
    </EmbeddedResource>
    <EmbeddedResource Include="src\PropertyPages\WixBuildEventsPropertyPagePanel.resx">
      <DependentUpon>WixBuildEventsPropertyPagePanel.cs</DependentUpon>
      <SubType>Designer</SubType>
    </EmbeddedResource>
    <EmbeddedResource Include="src\PropertyPages\WixBuildPropertyPagePanel.resx">
      <DependentUpon>WixBuildPropertyPagePanel.cs</DependentUpon>
      <SubType>Designer</SubType>
    </EmbeddedResource>
    <EmbeddedResource Include="src\Controls\WixFoldersSelector.resx">
      <SubType>Designer</SubType>
      <DependentUpon>WixFoldersSelector.cs</DependentUpon>
    </EmbeddedResource>
    <EmbeddedResource Include="src\PropertyPages\WixPropertyPagePanel.resx">
      <DependentUpon>WixPropertyPagePanel.cs</DependentUpon>
      <SubType>Designer</SubType>
    </EmbeddedResource>
    <EmbeddedResource Include="src\Controls\WixBuildEventTextBox.resx">
      <SubType>Designer</SubType>
      <DependentUpon>WixBuildEventTextBox.cs</DependentUpon>
    </EmbeddedResource>
    <EmbeddedResource Include="src\Controls\WixGroupBox.resx">
      <SubType>Designer</SubType>
      <DependentUpon>WixGroupBox.cs</DependentUpon>
    </EmbeddedResource>
    <EmbeddedResource Include="src\Controls\WixGroupLabel.resx">
      <SubType>Designer</SubType>
      <DependentUpon>WixGroupLabel.cs</DependentUpon>
    </EmbeddedResource>
    <EmbeddedResource Include="src\PropertyPages\WixInstallerPropertyPagePanel.resx">
      <DependentUpon>WixInstallerPropertyPagePanel.cs</DependentUpon>
      <SubType>Designer</SubType>
    </EmbeddedResource>
    <EmbeddedResource Include="src\PropertyPages\WixPathsPropertyPagePanel.resx">
      <SubType>Designer</SubType>
      <DependentUpon>WixPathsPropertyPagePanel.cs</DependentUpon>
    </EmbeddedResource>
    <EmbeddedResource Include="src\PropertyPages\WixToolsSettingsPropertyPagePanel.resx">
      <SubType>Designer</SubType>
      <DependentUpon>WixToolsSettingsPropertyPagePanel.cs</DependentUpon>
    </EmbeddedResource>
  </ItemGroup>

  <ItemGroup>
    <Content Include="src\Icons\ProjectFile.ico">
      <Link>Resources\ProjectFile.ico</Link>
    </Content>
    <Content Include="src\Resources\Delete.png"/>
    <Content Include="src\Resources\DownArrow.png"/>
    <Content Include="src\Resources\Macro.ico"/>
    <Content Include="src\Resources\Splash.bmp"/>
    <Content Include="src\Resources\UpArrow.png" />
  </ItemGroup>

  <!--
  <ItemGroup>
    <CodeAnalysisDictionary Include="CustomDictionary.xml"/>
  </ItemGroup> 
  -->
</Project><|MERGE_RESOLUTION|>--- conflicted
+++ resolved
@@ -1,242 +1,238 @@
-﻿<?xml version="1.0" encoding="utf-8"?>
-<!--
-  <copyright file="votive2010.common.targets" company="Outercurve Foundation">
-    Copyright (c) 2004, Outercurve Foundation.
-    This software is released under Microsoft Reciprocal License (MS-RL).
-    The license and further copyright text can be found in the file
-    LICENSE.TXT at the root directory of the distribution.
-  </copyright>
--->
-<Project xmlns="http://schemas.microsoft.com/developer/msbuild/2003">
-  <PropertyGroup>
-<<<<<<< HEAD
-    <RootNamespace>WixToolset.VisualStudio</RootNamespace>
-=======
-    <RootNamespace>Microsoft.Tools.WindowsInstallerXml.VisualStudio</RootNamespace>
-    <ProjectBasePath>vssdk</ProjectBasePath>
->>>>>>> 63687848
-  </PropertyGroup>
-
-  <Import Project="mpf_project.files" />
-
-  <ItemGroup>
-    <Compile Include="src\Controls\FolderBrowserTextBox.cs">
-      <SubType>UserControl</SubType>
-      <ExcludeFromStyleCop>true</ExcludeFromStyleCop>
-    </Compile>
-    <Compile Include="src\Controls\FolderBrowserTextBox.Designer.cs">
-      <DependentUpon>FolderBrowserTextBox.cs</DependentUpon>
-    </Compile>
-    <Compile Include="src\Controls\WixBuildEventEditor.cs">
-      <SubType>UserControl</SubType>
-    </Compile>
-    <Compile Include="src\Controls\WixBuildEventEditor.Designer.cs">
-      <DependentUpon>WixBuildEventEditor.cs</DependentUpon>
-    </Compile>
-    <Compile Include="src\Controls\WixBuildEventTextBox.cs">
-      <SubType>Component</SubType>
-    </Compile>
-    <Compile Include="src\Controls\WixFoldersSelector.cs">
-      <SubType>UserControl</SubType>
-    </Compile>
-    <Compile Include="src\Controls\WixFoldersSelector.Designer.cs">
-      <DependentUpon>WixFoldersSelector.cs</DependentUpon>
-    </Compile>
-    <Compile Include="src\Controls\WixGroupBox.cs">
-      <SubType>Component</SubType>
-    </Compile>
-    <Compile Include="src\Controls\WixGroupLabel.cs">
-      <SubType>Component</SubType>
-    </Compile>
-    <Compile Include="src\Controls\WixColorUserControl.cs">
-      <SubType>UserControl</SubType>
-    </Compile>
-    <Compile Include="src\Controls\WixColorUserControl.Designer.cs">
-      <DependentUpon>WixColorUserControl.cs</DependentUpon>
-    </Compile>
-    <EmbeddedResource Include="src\Controls\WixColorUserControl.resx">
-      <DependentUpon>WixColorUserControl.cs</DependentUpon>
-      <SubType>Designer</SubType>
-    </EmbeddedResource>
-    <Compile Include="src\Forms\WixBuildEventEditorForm.cs">
-      <SubType>Form</SubType>
-    </Compile>
-    <Compile Include="src\Forms\WixBuildEventEditorForm.Designer.cs">
-      <DependentUpon>WixBuildEventEditorForm.cs</DependentUpon>
-    </Compile>
-    <Compile Include="src\PropertyPages\WixBuildEventsPropertyPage.cs" />
-    <Compile Include="src\PropertyPages\WixBuildEventsPropertyPagePanel.cs">
-      <SubType>UserControl</SubType>
-    </Compile>
-    <Compile Include="src\PropertyPages\WixBuildEventsPropertyPagePanel.Designer.cs">
-      <DependentUpon>WixBuildEventsPropertyPagePanel.cs</DependentUpon>
-    </Compile>
-    <Compile Include="src\PropertyPages\WixInstallerPropertyPage.cs" />
-    <Compile Include="src\IProjectSourceNode.cs"/>
-    <Compile Include="src\PropertyPages\WixInstallerPropertyPagePanel.cs">
-      <SubType>UserControl</SubType>
-    </Compile>
-    <Compile Include="src\PropertyPages\WixInstallerPropertyPagePanel.Designer.cs">
-      <DependentUpon>WixInstallerPropertyPagePanel.cs</DependentUpon>
-    </Compile>
-    <Compile Include="src\PropertyPages\WixBuildPropertyPage.cs"/>
-    <Compile Include="src\PropertyPages\WixBuildPropertyPagePanel.cs">
-      <SubType>UserControl</SubType>
-    </Compile>
-    <Compile Include="src\PropertyPages\WixBuildPropertyPagePanel.Designer.cs">
-      <DependentUpon>WixBuildPropertyPagePanel.cs</DependentUpon>
-    </Compile>
-    <Compile Include="src\PropertyPages\WixPathsPropertyPage.cs" />
-    <Compile Include="src\PropertyPages\WixPathsPropertyPagePanel.cs">
-      <SubType>UserControl</SubType>
-    </Compile>
-    <Compile Include="src\PropertyPages\WixPathsPropertyPagePanel.Designer.cs">
-      <DependentUpon>WixPathsPropertyPagePanel.cs</DependentUpon>
-    </Compile>
-    <Compile Include="src\PropertyPages\WixPropertyPage.cs"/>
-    <Compile Include="src\PropertyPages\WixPropertyPagePanel.cs">
-      <SubType>UserControl</SubType>
-    </Compile>
-    <Compile Include="src\PropertyPages\WixPropertyPagePanel.Designer.cs">
-      <DependentUpon>WixPropertyPagePanel.cs</DependentUpon>
-    </Compile>
-    <Compile Include="src\PropertyPages\WixToolsSettingsPropertyPage.cs"/>
-    <Compile Include="src\PropertyPages\WixToolsSettingsPropertyPagePanel.cs">
-      <SubType>UserControl</SubType>
-    </Compile>
-    <Compile Include="src\PropertyPages\WixToolsSettingsPropertyPagePanel.Designer.cs">
-      <DependentUpon>WixToolsSettingsPropertyPagePanel.cs</DependentUpon>
-    </Compile>
-    <Compile Include="src\GlobalSuppressions.cs"/>
-    <Compile Include="src\IsolatedDomain.cs"/>
-    <Compile Include="src\OAWixProject.cs"/>
-    <Compile Include="src\ProjectPropertyArgumentException.cs" />
-    <Compile Include="src\ProjectProperty.cs" />
-    <Compile Include="src\PropertyValidator.cs" />
-    <Compile Include="src\FileSearchHelperMethods.cs">
-      <Link>FileSearchHelperMethods.cs</Link>
-    </Compile>
-    <Compile Include="src\RunPostBuildEvent.cs"/>
-    <Compile Include="src\WixBuildMacroCollection.cs"/>
-    <Compile Include="src\WixConfigProvider.cs"/>
-    <Compile Include="src\WixDesignPropertyDescriptor.cs"/>
-    <Compile Include="src\WixFileNode.cs"/>
-    <Compile Include="src\WixFileNodeProperties.cs"/>
-    <Compile Include="src\WixLinkedFileNodeProperties.cs"/>
-    <Compile Include="src\WixFileNodeNonMemberProperties.cs"/>
-    <Compile Include="src\WixExtensionReferenceNode.cs"/>
-    <Compile Include="src\WixExtensionReferenceNodeProperties.cs"/>
-    <Compile Include="src\WixReferenceContainerNode.cs"/>
-    <Compile Include="src\WixReferenceValidator.cs"/>
-    <Compile Include="src\WixFolderNode.cs"/>
-    <Compile Include="src\WixFolderNodeNonMemberProperties.cs"/>
-    <Compile Include="src\WixFolderNodeProperties.cs"/>
-    <Compile Include="src\WixLibraryReferenceNode.cs"/>
-    <Compile Include="src\WixLibraryReferenceNodeProperties.cs"/>
-    <Compile Include="src\WixLocalizedCategoryAttribute.cs"/>
-    <Compile Include="src\WixLocalizedControlTextAttribute.cs"/>
-    <Compile Include="src\WixLocalizedDescriptionAttribute.cs"/>
-    <Compile Include="src\WixLocalizedDisplayNameAttribute.cs"/>
-    <Compile Include="src\WixNonMemberDesignPropertyDescriptor.cs"/>
-    <Compile Include="src\WixOutputType.cs"/>
-    <Compile Include="src\WixPackageSettings.cs"/>
-    <Compile Include="src\WixProjectConfig.cs"/>
-    <Compile Include="src\WixProjectFileConstants.cs"/>
-    <Compile Include="src\WixProjectNodeProperties.cs"/>
-    <Compile Include="src\WixProjectReferenceNode.cs"/>
-    <Compile Include="src\WixProjectReferenceNodeProperties.cs"/>
-    <Compile Include="src\WixHelperMethods.cs"/>
-    <Compile Include="src\WixProjectNode.cs"/>
-    <Compile Include="src\WixProjectMembers.cs"/>
-    <Compile Include="src\WixProjectFactory.cs"/>
-    <Compile Include="src\WixPackage.cs"/>
-    <Compile Include="src\WixReferenceNode.cs"/>
-    <Compile Include="src\WixReferenceNodeProperties.cs"/>
-    <Compile Include="src\WixVsConstants.cs"/>
-    <Compile Include="src\WixWarningLevel.cs"/>
-    <Compile Include="src\WixStrings.Designer.cs">
-      <AutoGen>True</AutoGen>
-      <DesignTime>True</DesignTime>
-      <DependentUpon>WixStrings.resx</DependentUpon>
-    </Compile>
-  </ItemGroup>
-  <ItemGroup>
-    <EmbeddedResource Include="src\WixStrings.resx">
-      <SubType>Designer</SubType>
-      <Generator>ResXFileCodeGenerator</Generator>
-      <LastGenOutput>WixStrings.Designer.cs</LastGenOutput>
-      <LogicalName>$(RootNamespace).WixStrings.resources</LogicalName>
-    </EmbeddedResource>
-  </ItemGroup>
-  <ItemGroup>
-    <EmbeddedResource Include="src\Controls\FolderBrowserTextBox.resx">
-      <DependentUpon>FolderBrowserTextBox.cs</DependentUpon>
-      <SubType>Designer</SubType>
-    </EmbeddedResource>
-    <EmbeddedResource Include="src\Controls\WixBuildEventEditor.resx">
-      <DependentUpon>WixBuildEventEditor.cs</DependentUpon>
-      <SubType>Designer</SubType>
-    </EmbeddedResource>
-    <EmbeddedResource Include="src\Forms\WixBuildEventEditorForm.resx">
-      <DependentUpon>WixBuildEventEditorForm.cs</DependentUpon>
-      <SubType>Designer</SubType>
-    </EmbeddedResource>
-    <EmbeddedResource Include="src\PropertyPages\WixBuildEventsPropertyPagePanel.resx">
-      <DependentUpon>WixBuildEventsPropertyPagePanel.cs</DependentUpon>
-      <SubType>Designer</SubType>
-    </EmbeddedResource>
-    <EmbeddedResource Include="src\PropertyPages\WixBuildPropertyPagePanel.resx">
-      <DependentUpon>WixBuildPropertyPagePanel.cs</DependentUpon>
-      <SubType>Designer</SubType>
-    </EmbeddedResource>
-    <EmbeddedResource Include="src\Controls\WixFoldersSelector.resx">
-      <SubType>Designer</SubType>
-      <DependentUpon>WixFoldersSelector.cs</DependentUpon>
-    </EmbeddedResource>
-    <EmbeddedResource Include="src\PropertyPages\WixPropertyPagePanel.resx">
-      <DependentUpon>WixPropertyPagePanel.cs</DependentUpon>
-      <SubType>Designer</SubType>
-    </EmbeddedResource>
-    <EmbeddedResource Include="src\Controls\WixBuildEventTextBox.resx">
-      <SubType>Designer</SubType>
-      <DependentUpon>WixBuildEventTextBox.cs</DependentUpon>
-    </EmbeddedResource>
-    <EmbeddedResource Include="src\Controls\WixGroupBox.resx">
-      <SubType>Designer</SubType>
-      <DependentUpon>WixGroupBox.cs</DependentUpon>
-    </EmbeddedResource>
-    <EmbeddedResource Include="src\Controls\WixGroupLabel.resx">
-      <SubType>Designer</SubType>
-      <DependentUpon>WixGroupLabel.cs</DependentUpon>
-    </EmbeddedResource>
-    <EmbeddedResource Include="src\PropertyPages\WixInstallerPropertyPagePanel.resx">
-      <DependentUpon>WixInstallerPropertyPagePanel.cs</DependentUpon>
-      <SubType>Designer</SubType>
-    </EmbeddedResource>
-    <EmbeddedResource Include="src\PropertyPages\WixPathsPropertyPagePanel.resx">
-      <SubType>Designer</SubType>
-      <DependentUpon>WixPathsPropertyPagePanel.cs</DependentUpon>
-    </EmbeddedResource>
-    <EmbeddedResource Include="src\PropertyPages\WixToolsSettingsPropertyPagePanel.resx">
-      <SubType>Designer</SubType>
-      <DependentUpon>WixToolsSettingsPropertyPagePanel.cs</DependentUpon>
-    </EmbeddedResource>
-  </ItemGroup>
-
-  <ItemGroup>
-    <Content Include="src\Icons\ProjectFile.ico">
-      <Link>Resources\ProjectFile.ico</Link>
-    </Content>
-    <Content Include="src\Resources\Delete.png"/>
-    <Content Include="src\Resources\DownArrow.png"/>
-    <Content Include="src\Resources\Macro.ico"/>
-    <Content Include="src\Resources\Splash.bmp"/>
-    <Content Include="src\Resources\UpArrow.png" />
-  </ItemGroup>
-
-  <!--
-  <ItemGroup>
-    <CodeAnalysisDictionary Include="CustomDictionary.xml"/>
-  </ItemGroup> 
-  -->
+﻿<?xml version="1.0" encoding="utf-8"?>
+<!--
+  <copyright file="votive2010.common.targets" company="Outercurve Foundation">
+    Copyright (c) 2004, Outercurve Foundation.
+    This software is released under Microsoft Reciprocal License (MS-RL).
+    The license and further copyright text can be found in the file
+    LICENSE.TXT at the root directory of the distribution.
+  </copyright>
+-->
+<Project xmlns="http://schemas.microsoft.com/developer/msbuild/2003">
+  <PropertyGroup>
+    <RootNamespace>WixToolset.VisualStudio</RootNamespace>
+    <ProjectBasePath>vssdk</ProjectBasePath>
+  </PropertyGroup>
+
+  <Import Project="mpf_project.files" />
+
+  <ItemGroup>
+    <Compile Include="src\Controls\FolderBrowserTextBox.cs">
+      <SubType>UserControl</SubType>
+      <ExcludeFromStyleCop>true</ExcludeFromStyleCop>
+    </Compile>
+    <Compile Include="src\Controls\FolderBrowserTextBox.Designer.cs">
+      <DependentUpon>FolderBrowserTextBox.cs</DependentUpon>
+    </Compile>
+    <Compile Include="src\Controls\WixBuildEventEditor.cs">
+      <SubType>UserControl</SubType>
+    </Compile>
+    <Compile Include="src\Controls\WixBuildEventEditor.Designer.cs">
+      <DependentUpon>WixBuildEventEditor.cs</DependentUpon>
+    </Compile>
+    <Compile Include="src\Controls\WixBuildEventTextBox.cs">
+      <SubType>Component</SubType>
+    </Compile>
+    <Compile Include="src\Controls\WixFoldersSelector.cs">
+      <SubType>UserControl</SubType>
+    </Compile>
+    <Compile Include="src\Controls\WixFoldersSelector.Designer.cs">
+      <DependentUpon>WixFoldersSelector.cs</DependentUpon>
+    </Compile>
+    <Compile Include="src\Controls\WixGroupBox.cs">
+      <SubType>Component</SubType>
+    </Compile>
+    <Compile Include="src\Controls\WixGroupLabel.cs">
+      <SubType>Component</SubType>
+    </Compile>
+    <Compile Include="src\Controls\WixColorUserControl.cs">
+      <SubType>UserControl</SubType>
+    </Compile>
+    <Compile Include="src\Controls\WixColorUserControl.Designer.cs">
+      <DependentUpon>WixColorUserControl.cs</DependentUpon>
+    </Compile>
+    <EmbeddedResource Include="src\Controls\WixColorUserControl.resx">
+      <DependentUpon>WixColorUserControl.cs</DependentUpon>
+      <SubType>Designer</SubType>
+    </EmbeddedResource>
+    <Compile Include="src\Forms\WixBuildEventEditorForm.cs">
+      <SubType>Form</SubType>
+    </Compile>
+    <Compile Include="src\Forms\WixBuildEventEditorForm.Designer.cs">
+      <DependentUpon>WixBuildEventEditorForm.cs</DependentUpon>
+    </Compile>
+    <Compile Include="src\PropertyPages\WixBuildEventsPropertyPage.cs" />
+    <Compile Include="src\PropertyPages\WixBuildEventsPropertyPagePanel.cs">
+      <SubType>UserControl</SubType>
+    </Compile>
+    <Compile Include="src\PropertyPages\WixBuildEventsPropertyPagePanel.Designer.cs">
+      <DependentUpon>WixBuildEventsPropertyPagePanel.cs</DependentUpon>
+    </Compile>
+    <Compile Include="src\PropertyPages\WixInstallerPropertyPage.cs" />
+    <Compile Include="src\IProjectSourceNode.cs"/>
+    <Compile Include="src\PropertyPages\WixInstallerPropertyPagePanel.cs">
+      <SubType>UserControl</SubType>
+    </Compile>
+    <Compile Include="src\PropertyPages\WixInstallerPropertyPagePanel.Designer.cs">
+      <DependentUpon>WixInstallerPropertyPagePanel.cs</DependentUpon>
+    </Compile>
+    <Compile Include="src\PropertyPages\WixBuildPropertyPage.cs"/>
+    <Compile Include="src\PropertyPages\WixBuildPropertyPagePanel.cs">
+      <SubType>UserControl</SubType>
+    </Compile>
+    <Compile Include="src\PropertyPages\WixBuildPropertyPagePanel.Designer.cs">
+      <DependentUpon>WixBuildPropertyPagePanel.cs</DependentUpon>
+    </Compile>
+    <Compile Include="src\PropertyPages\WixPathsPropertyPage.cs" />
+    <Compile Include="src\PropertyPages\WixPathsPropertyPagePanel.cs">
+      <SubType>UserControl</SubType>
+    </Compile>
+    <Compile Include="src\PropertyPages\WixPathsPropertyPagePanel.Designer.cs">
+      <DependentUpon>WixPathsPropertyPagePanel.cs</DependentUpon>
+    </Compile>
+    <Compile Include="src\PropertyPages\WixPropertyPage.cs"/>
+    <Compile Include="src\PropertyPages\WixPropertyPagePanel.cs">
+      <SubType>UserControl</SubType>
+    </Compile>
+    <Compile Include="src\PropertyPages\WixPropertyPagePanel.Designer.cs">
+      <DependentUpon>WixPropertyPagePanel.cs</DependentUpon>
+    </Compile>
+    <Compile Include="src\PropertyPages\WixToolsSettingsPropertyPage.cs"/>
+    <Compile Include="src\PropertyPages\WixToolsSettingsPropertyPagePanel.cs">
+      <SubType>UserControl</SubType>
+    </Compile>
+    <Compile Include="src\PropertyPages\WixToolsSettingsPropertyPagePanel.Designer.cs">
+      <DependentUpon>WixToolsSettingsPropertyPagePanel.cs</DependentUpon>
+    </Compile>
+    <Compile Include="src\GlobalSuppressions.cs"/>
+    <Compile Include="src\IsolatedDomain.cs"/>
+    <Compile Include="src\OAWixProject.cs"/>
+    <Compile Include="src\ProjectPropertyArgumentException.cs" />
+    <Compile Include="src\ProjectProperty.cs" />
+    <Compile Include="src\PropertyValidator.cs" />
+    <Compile Include="src\FileSearchHelperMethods.cs">
+      <Link>FileSearchHelperMethods.cs</Link>
+    </Compile>
+    <Compile Include="src\RunPostBuildEvent.cs"/>
+    <Compile Include="src\WixBuildMacroCollection.cs"/>
+    <Compile Include="src\WixConfigProvider.cs"/>
+    <Compile Include="src\WixDesignPropertyDescriptor.cs"/>
+    <Compile Include="src\WixFileNode.cs"/>
+    <Compile Include="src\WixFileNodeProperties.cs"/>
+    <Compile Include="src\WixLinkedFileNodeProperties.cs"/>
+    <Compile Include="src\WixFileNodeNonMemberProperties.cs"/>
+    <Compile Include="src\WixExtensionReferenceNode.cs"/>
+    <Compile Include="src\WixExtensionReferenceNodeProperties.cs"/>
+    <Compile Include="src\WixReferenceContainerNode.cs"/>
+    <Compile Include="src\WixReferenceValidator.cs"/>
+    <Compile Include="src\WixFolderNode.cs"/>
+    <Compile Include="src\WixFolderNodeNonMemberProperties.cs"/>
+    <Compile Include="src\WixFolderNodeProperties.cs"/>
+    <Compile Include="src\WixLibraryReferenceNode.cs"/>
+    <Compile Include="src\WixLibraryReferenceNodeProperties.cs"/>
+    <Compile Include="src\WixLocalizedCategoryAttribute.cs"/>
+    <Compile Include="src\WixLocalizedControlTextAttribute.cs"/>
+    <Compile Include="src\WixLocalizedDescriptionAttribute.cs"/>
+    <Compile Include="src\WixLocalizedDisplayNameAttribute.cs"/>
+    <Compile Include="src\WixNonMemberDesignPropertyDescriptor.cs"/>
+    <Compile Include="src\WixOutputType.cs"/>
+    <Compile Include="src\WixPackageSettings.cs"/>
+    <Compile Include="src\WixProjectConfig.cs"/>
+    <Compile Include="src\WixProjectFileConstants.cs"/>
+    <Compile Include="src\WixProjectNodeProperties.cs"/>
+    <Compile Include="src\WixProjectReferenceNode.cs"/>
+    <Compile Include="src\WixProjectReferenceNodeProperties.cs"/>
+    <Compile Include="src\WixHelperMethods.cs"/>
+    <Compile Include="src\WixProjectNode.cs"/>
+    <Compile Include="src\WixProjectMembers.cs"/>
+    <Compile Include="src\WixProjectFactory.cs"/>
+    <Compile Include="src\WixPackage.cs"/>
+    <Compile Include="src\WixReferenceNode.cs"/>
+    <Compile Include="src\WixReferenceNodeProperties.cs"/>
+    <Compile Include="src\WixVsConstants.cs"/>
+    <Compile Include="src\WixWarningLevel.cs"/>
+    <Compile Include="src\WixStrings.Designer.cs">
+      <AutoGen>True</AutoGen>
+      <DesignTime>True</DesignTime>
+      <DependentUpon>WixStrings.resx</DependentUpon>
+    </Compile>
+  </ItemGroup>
+  <ItemGroup>
+    <EmbeddedResource Include="src\WixStrings.resx">
+      <SubType>Designer</SubType>
+      <Generator>ResXFileCodeGenerator</Generator>
+      <LastGenOutput>WixStrings.Designer.cs</LastGenOutput>
+      <LogicalName>$(RootNamespace).WixStrings.resources</LogicalName>
+    </EmbeddedResource>
+  </ItemGroup>
+  <ItemGroup>
+    <EmbeddedResource Include="src\Controls\FolderBrowserTextBox.resx">
+      <DependentUpon>FolderBrowserTextBox.cs</DependentUpon>
+      <SubType>Designer</SubType>
+    </EmbeddedResource>
+    <EmbeddedResource Include="src\Controls\WixBuildEventEditor.resx">
+      <DependentUpon>WixBuildEventEditor.cs</DependentUpon>
+      <SubType>Designer</SubType>
+    </EmbeddedResource>
+    <EmbeddedResource Include="src\Forms\WixBuildEventEditorForm.resx">
+      <DependentUpon>WixBuildEventEditorForm.cs</DependentUpon>
+      <SubType>Designer</SubType>
+    </EmbeddedResource>
+    <EmbeddedResource Include="src\PropertyPages\WixBuildEventsPropertyPagePanel.resx">
+      <DependentUpon>WixBuildEventsPropertyPagePanel.cs</DependentUpon>
+      <SubType>Designer</SubType>
+    </EmbeddedResource>
+    <EmbeddedResource Include="src\PropertyPages\WixBuildPropertyPagePanel.resx">
+      <DependentUpon>WixBuildPropertyPagePanel.cs</DependentUpon>
+      <SubType>Designer</SubType>
+    </EmbeddedResource>
+    <EmbeddedResource Include="src\Controls\WixFoldersSelector.resx">
+      <SubType>Designer</SubType>
+      <DependentUpon>WixFoldersSelector.cs</DependentUpon>
+    </EmbeddedResource>
+    <EmbeddedResource Include="src\PropertyPages\WixPropertyPagePanel.resx">
+      <DependentUpon>WixPropertyPagePanel.cs</DependentUpon>
+      <SubType>Designer</SubType>
+    </EmbeddedResource>
+    <EmbeddedResource Include="src\Controls\WixBuildEventTextBox.resx">
+      <SubType>Designer</SubType>
+      <DependentUpon>WixBuildEventTextBox.cs</DependentUpon>
+    </EmbeddedResource>
+    <EmbeddedResource Include="src\Controls\WixGroupBox.resx">
+      <SubType>Designer</SubType>
+      <DependentUpon>WixGroupBox.cs</DependentUpon>
+    </EmbeddedResource>
+    <EmbeddedResource Include="src\Controls\WixGroupLabel.resx">
+      <SubType>Designer</SubType>
+      <DependentUpon>WixGroupLabel.cs</DependentUpon>
+    </EmbeddedResource>
+    <EmbeddedResource Include="src\PropertyPages\WixInstallerPropertyPagePanel.resx">
+      <DependentUpon>WixInstallerPropertyPagePanel.cs</DependentUpon>
+      <SubType>Designer</SubType>
+    </EmbeddedResource>
+    <EmbeddedResource Include="src\PropertyPages\WixPathsPropertyPagePanel.resx">
+      <SubType>Designer</SubType>
+      <DependentUpon>WixPathsPropertyPagePanel.cs</DependentUpon>
+    </EmbeddedResource>
+    <EmbeddedResource Include="src\PropertyPages\WixToolsSettingsPropertyPagePanel.resx">
+      <SubType>Designer</SubType>
+      <DependentUpon>WixToolsSettingsPropertyPagePanel.cs</DependentUpon>
+    </EmbeddedResource>
+  </ItemGroup>
+
+  <ItemGroup>
+    <Content Include="src\Icons\ProjectFile.ico">
+      <Link>Resources\ProjectFile.ico</Link>
+    </Content>
+    <Content Include="src\Resources\Delete.png"/>
+    <Content Include="src\Resources\DownArrow.png"/>
+    <Content Include="src\Resources\Macro.ico"/>
+    <Content Include="src\Resources\Splash.bmp"/>
+    <Content Include="src\Resources\UpArrow.png" />
+  </ItemGroup>
+
+  <!--
+  <ItemGroup>
+    <CodeAnalysisDictionary Include="CustomDictionary.xml"/>
+  </ItemGroup> 
+  -->
 </Project>