﻿<?xml version="1.0" encoding="utf-8"?>
<root>
  <!-- 
    Microsoft ResX Schema 
    
    Version 2.0
    
    The primary goals of this format is to allow a simple XML format 
    that is mostly human readable. The generation and parsing of the 
    various data types are done through the TypeConverter classes 
    associated with the data types.
    
    Example:
    
    ... ado.net/XML headers & schema ...
    <resheader name="resmimetype">text/microsoft-resx</resheader>
    <resheader name="version">2.0</resheader>
    <resheader name="reader">System.Resources.ResXResourceReader, System.Windows.Forms, ...</resheader>
    <resheader name="writer">System.Resources.ResXResourceWriter, System.Windows.Forms, ...</resheader>
    <data name="Name1"><value>this is my long string</value><comment>this is a comment</comment></data>
    <data name="Color1" type="System.Drawing.Color, System.Drawing">Blue</data>
    <data name="Bitmap1" mimetype="application/x-microsoft.net.object.binary.base64">
        <value>[base64 mime encoded serialized .NET Framework object]</value>
    </data>
    <data name="Icon1" type="System.Drawing.Icon, System.Drawing" mimetype="application/x-microsoft.net.object.bytearray.base64">
        <value>[base64 mime encoded string representing a byte array form of the .NET Framework object]</value>
        <comment>This is a comment</comment>
    </data>
                
    There are any number of "resheader" rows that contain simple 
    name/value pairs.
    
    Each data row contains a name, and value. The row also contains a 
    type or mimetype. Type corresponds to a .NET class that support 
    text/value conversion through the TypeConverter architecture. 
    Classes that don't support this are serialized and stored with the 
    mimetype set.
    
    The mimetype is used for serialized objects, and tells the 
    ResXResourceReader how to depersist the object. This is currently not 
    extensible. For a given mimetype the value must be set accordingly:
    
    Note - application/x-microsoft.net.object.binary.base64 is the format 
    that the ResXResourceWriter will generate, however the reader can 
    read any of the formats listed below.
    
    mimetype: application/x-microsoft.net.object.binary.base64
    value   : The object must be serialized with 
            : System.Runtime.Serialization.Formatters.Binary.BinaryFormatter
            : and then encoded with base64 encoding.
    
    mimetype: application/x-microsoft.net.object.soap.base64
    value   : The object must be serialized with 
            : System.Runtime.Serialization.Formatters.Soap.SoapFormatter
            : and then encoded with base64 encoding.

    mimetype: application/x-microsoft.net.object.bytearray.base64
    value   : The object must be serialized into a byte array 
            : using a System.ComponentModel.TypeConverter
            : and then encoded with base64 encoding.
    -->
  <xsd:schema id="root" xmlns="" xmlns:xsd="http://www.w3.org/2001/XMLSchema" xmlns:msdata="urn:schemas-microsoft-com:xml-msdata">
    <xsd:import namespace="http://www.w3.org/XML/1998/namespace" />
    <xsd:element name="root" msdata:IsDataSet="true">
      <xsd:complexType>
        <xsd:choice maxOccurs="unbounded">
          <xsd:element name="metadata">
            <xsd:complexType>
              <xsd:sequence>
                <xsd:element name="value" type="xsd:string" minOccurs="0" />
              </xsd:sequence>
              <xsd:attribute name="name" use="required" type="xsd:string" />
              <xsd:attribute name="type" type="xsd:string" />
              <xsd:attribute name="mimetype" type="xsd:string" />
              <xsd:attribute ref="xml:space" />
            </xsd:complexType>
          </xsd:element>
          <xsd:element name="assembly">
            <xsd:complexType>
              <xsd:attribute name="alias" type="xsd:string" />
              <xsd:attribute name="name" type="xsd:string" />
            </xsd:complexType>
          </xsd:element>
          <xsd:element name="data">
            <xsd:complexType>
              <xsd:sequence>
                <xsd:element name="value" type="xsd:string" minOccurs="0" msdata:Ordinal="1" />
                <xsd:element name="comment" type="xsd:string" minOccurs="0" msdata:Ordinal="2" />
              </xsd:sequence>
              <xsd:attribute name="name" type="xsd:string" use="required" msdata:Ordinal="1" />
              <xsd:attribute name="type" type="xsd:string" msdata:Ordinal="3" />
              <xsd:attribute name="mimetype" type="xsd:string" msdata:Ordinal="4" />
              <xsd:attribute ref="xml:space" />
            </xsd:complexType>
          </xsd:element>
          <xsd:element name="resheader">
            <xsd:complexType>
              <xsd:sequence>
                <xsd:element name="value" type="xsd:string" minOccurs="0" msdata:Ordinal="1" />
              </xsd:sequence>
              <xsd:attribute name="name" type="xsd:string" use="required" />
            </xsd:complexType>
          </xsd:element>
        </xsd:choice>
      </xsd:complexType>
    </xsd:element>
  </xsd:schema>
  <resheader name="resmimetype">
    <value>text/microsoft-resx</value>
  </resheader>
  <resheader name="version">
    <value>2.0</value>
  </resheader>
  <resheader name="reader">
    <value>System.Resources.ResXResourceReader, System.Windows.Forms, Version=4.0.0.0, Culture=neutral, PublicKeyToken=b77a5c561934e089</value>
  </resheader>
  <resheader name="writer">
    <value>System.Resources.ResXResourceWriter, System.Windows.Forms, Version=4.0.0.0, Culture=neutral, PublicKeyToken=b77a5c561934e089</value>
  </resheader>
  <data name="100" xml:space="preserve">
    <value>WiX Project Files (*.wixproj);*.wixproj</value>
    <comment>Display string for the project file extensions</comment>
  </data>
  <data name="101" xml:space="preserve">
    <value>WiX Files (*.wxs,*.wxi,*.wxl);*.wxs,*.wxi,*.wxl</value>
    <comment>Filter for the Add New or Add Existing dialog</comment>
  </data>
  <data name="120" xml:space="preserve">
    <value>WiX</value>
    <comment>Name of our project template directory (as seen in the New Project dialog)</comment>
  </data>
  <data name="150" xml:space="preserve">
    <value>J8KPQCHMHKP9K8J1ICH1J8RAJDMJMEI1E2KZQ0CDE8D1I8ZCZHJAC3MMRMADRDDZCDAED1EPZCR0KRMQI0J9PHP1MRI8JHZEHKMCZ1C8I8DHPHE3EQIRQTMTK0P1HDI2</value>
    <comment>The package load key assigned by the VSIP registration authority</comment>
  </data>
  <assembly alias="System.Windows.Forms" name="System.Windows.Forms, Version=4.0.0.0, Culture=neutral, PublicKeyToken=b77a5c561934e089" />
  <data name="300" type="System.Resources.ResXFileRef, System.Windows.Forms">
    <value>Resources\Splash.bmp;System.Drawing.Bitmap, System.Drawing, Version=2.0.0.0, Culture=neutral, PublicKeyToken=b03f5f7f11d50a3a</value>
  </data>
  <data name="400" type="System.Resources.ResXFileRef, System.Windows.Forms">
    <value>Icons\ProjectFile.ico;System.Drawing.Icon, System.Drawing, Version=2.0.0.0, Culture=neutral, PublicKeyToken=b03f5f7f11d50a3a</value>
  </data>
  <data name="AddReferenceDialogFilter" xml:space="preserve">
    <value>WiX Reference Files (*.dll;*.wixlib)\0*.dll;*.wixlib\0WiX Extension Files (*.dll)\0*.dll\0WiX Library Files (*.wixlib)\0*.wixlib\0All Files (*.*)\0*.*\0\0</value>
    <comment>The filter to use for the Add Reference dialog</comment>
  </data>
  <data name="AddReferenceDialogTitle" xml:space="preserve">
    <value>Add Reference</value>
    <comment>Shown in the Add Reference dialog title</comment>
  </data>
  <data name="CannotGetService" xml:space="preserve">
    <value>Cannot get the service of type '{0}' from the environment. Please log this as a bug.</value>
  </data>
  <data name="Delete" type="System.Resources.ResXFileRef, System.Windows.Forms">
    <value>Resources\Delete.png;System.Drawing.Bitmap, System.Drawing, Version=2.0.0.0, Culture=neutral, PublicKeyToken=b03f5f7f11d50a3a</value>
  </data>
  <data name="DownArrow" type="System.Resources.ResXFileRef, System.Windows.Forms">
    <value>Resources\DownArrow.png;System.Drawing.Bitmap, System.Drawing, Version=2.0.0.0, Culture=neutral, PublicKeyToken=b03f5f7f11d50a3a</value>
  </data>
  <data name="OfficialName" xml:space="preserve">
<<<<<<< HEAD
    <value>WiX Toolset v4.0</value>
=======
    <value>Windows Installer XML Toolset 3.8</value>
>>>>>>> 0960b8be
    <comment>Shown in the Help/About dialog &amp; the splash screen</comment>
  </data>
  <data name="OutputTypeBundleDisplayName" xml:space="preserve">
    <value>Bundle (.exe)</value>
    <comment>Shown in the combo box on the build settings property page</comment>
  </data>
  <data name="OutputTypeLibraryDisplayName" xml:space="preserve">
    <value>Library (.wixlib)</value>
    <comment>Shown in the combo box on the build settings property page</comment>
  </data>
  <data name="OutputTypeModuleDisplayName" xml:space="preserve">
    <value>Module (.msm)</value>
    <comment>Shown in the combo box on the build settings property page</comment>
  </data>
  <data name="OutputTypePackageDisplayName" xml:space="preserve">
    <value>Package (.msi)</value>
    <comment>Shown in the combo box on the build settings property page</comment>
  </data>
  <data name="ProductDetails" xml:space="preserve">
    <value>WiX Toolset {0} {1}
Copyright © Outercurve Foundation. All rights reserved.</value>
    <comment>Shown in the Help/About dialog - code should reference "ProductId" string</comment>
  </data>
  <data name="ProductId" xml:space="preserve">
    <value />
    <comment>In VS2010, this is shown greyed out after OfficialName in the Help/About dialog</comment>
  </data>
  <data name="ProjectFileIcon" type="System.Resources.ResXFileRef, System.Windows.Forms">
    <value>Icons\ProjectFile.ico;System.Drawing.Icon, System.Drawing, Version=2.0.0.0, Culture=neutral, PublicKeyToken=b03f5f7f11d50a3a</value>
  </data>
  <data name="UpArrow" type="System.Resources.ResXFileRef, System.Windows.Forms">
    <value>Resources\UpArrow.png;System.Drawing.Bitmap, System.Drawing, Version=2.0.0.0, Culture=neutral, PublicKeyToken=b03f5f7f11d50a3a</value>
  </data>
  <data name="WixBuildEventsPropertyPageName" xml:space="preserve">
    <value>Build Events</value>
    <comment>Name for the build events property page</comment>
  </data>
  <data name="WixSettingsPropertyPageName" xml:space="preserve">
    <value>Build</value>
    <comment>Name for the build property page</comment>
  </data>
  <data name="WixPathsPropertyPageName" xml:space="preserve">
    <value>Paths</value>
    <comment>Name for the paths property page</comment>
  </data>
  <data name="WixToolsSettingsPropertyPageName" xml:space="preserve">
    <value>Tool Settings</value>
    <comment>Name for the tool settings property page</comment>
  </data>
  <data name="WixInstallerPropertyPageName" xml:space="preserve">
    <value>Installer</value>
    <comment>Name for the build property page</comment>
  </data>
  <data name="WixCompilerPropertyPageName" xml:space="preserve">
    <value>Compiler</value>
    <comment>Name for the compiler property page</comment>
  </data>
  <data name="WixExtensionReferenceProperties" xml:space="preserve">
    <value>WiX Extension Reference</value>
    <comment>Shown in the Property Browser drop down on the right side when a wix extension (.dll) is selected in the Solution Explorer</comment>
  </data>
  <data name="WixExtensionReferenceVersionDescription" xml:space="preserve">
    <value>Version of the WiX extension.</value>
    <comment>Description for the WixExtensionReference.Version property</comment>
  </data>
  <data name="WixExtensionReferenceVersionDisplayName" xml:space="preserve">
    <value>Version</value>
    <comment>Display name for the WixExtensionReference.Version property</comment>
  </data>
  <data name="WixLibrarianPropertyPageName" xml:space="preserve">
    <value>Librarian</value>
    <comment>Name for the librarian property page</comment>
  </data>
  <data name="WixLibraryProjectIcon" type="System.Resources.ResXFileRef, System.Windows.Forms">
    <value>Templates\Projects\WixLibrary\WixLibrary.ico;System.Drawing.Icon, System.Drawing, Version=2.0.0.0, Culture=neutral, PublicKeyToken=b03f5f7f11d50a3a</value>
  </data>
  <data name="WixLibraryReferenceProperties" xml:space="preserve">
    <value>WiX Library Reference</value>
    <comment>Shown in the Property Browser drop down on the right side when a wixlib reference is selected in the Solution Explorer</comment>
  </data>
  <data name="WixProjectReferenceProperties" xml:space="preserve">
    <value>WiX Project Reference</value>
    <comment>Shown in the Property Browser drop down on the right side when a project reference is selected in the Solution Explorer</comment>
  </data>
  <data name="WixReferencesFolderName" xml:space="preserve">
    <value>References</value>
    <comment>Shown in the Solution Explorer as the label for the references node</comment>
  </data>
  <data name="WixLinkerPropertyPageName" xml:space="preserve">
    <value>Linker</value>
    <comment>Name for the linker property page</comment>
  </data>
  <data name="WixMergeModuleProjectIcon" type="System.Resources.ResXFileRef, System.Windows.Forms">
    <value>Templates\Projects\WixMergeModule\WixMergeModule.ico;System.Drawing.Icon, System.Drawing, Version=2.0.0.0, Culture=neutral, PublicKeyToken=b03f5f7f11d50a3a</value>
  </data>
  <data name="WixBundleProjectIcon" type="System.Resources.ResXFileRef, System.Windows.Forms">
    <value>Templates\Projects\WixBundleProject\WixBundle.ico;System.Drawing.Icon, System.Drawing, Version=2.0.0.0, Culture=neutral, PublicKeyToken=b03f5f7f11d50a3a</value>
  </data>
  <data name="Cultures" xml:space="preserve">
    <value>Cultures</value>
    <comment>Shown in error messages</comment>
  </data>
  <data name="Ices" xml:space="preserve">
    <value>Suppressed ICEs</value>
    <comment>Shown in error messages</comment>
  </data>
  <data name="IncludePath" xml:space="preserve">
    <value>Include Path</value>
    <comment>Shown in error messages</comment>
  </data>
  <data name="InvalidCultureError" xml:space="preserve">
    <value>{0}: {1} is not a valid culture.</value>
    <comment>Error message for invalid cultures</comment>
  </data>
  <data name="InvalidFileNameEmpty" xml:space="preserve">
    <value>{0}: The {0} property cannot be empty.</value>
    <comment>Error message for an empty file name.</comment>
  </data>
  <data name="InvalidFileNameInvalidChar" xml:space="preserve">
    <value>{0}: Invalid {0}. A file name cannot contain any of the following characters: /\:?"&lt;&gt;|</value>
    <comment>Error message for invalid characters in a file name</comment>
  </data>
  <data name="InvalidIce" xml:space="preserve">
    <value>{0}: The {0} property you entered is not in a valid format.</value>
    <comment>Error message for invalid list of ices</comment>
  </data>
  <data name="InvalidPath" xml:space="preserve">
    <value>{0}: Invalid {0}. A path cannot contain any of the following characters: *?"&lt;&gt;|</value>
    <comment>Error message for invalid path</comment>
  </data>
  <data name="InvalidPreprocessorVariable" xml:space="preserve">
    <value>{0}: The {0} you entered is not in a valid format. The format must follow this pattern: &lt;name&gt;=&lt;value&gt;;&lt;name&gt;</value>
    <comment>Error message for invalid preprocessor variables</comment>
  </data>
  <data name="InvalidWarnings" xml:space="preserve">
    <value>{0}: The {0} you entered is not in a valid format. The format must follow this pattern: &lt;number&gt;;&lt;number&gt;</value>
    <comment>Error message for invalid warnings</comment>
  </data>
  <data name="InvalidWixVariables" xml:space="preserve">
    <value>{0}: The {0} you entered is not in a valid format. The format must follow this pattern: &lt;name&gt;=&lt;value&gt;;&lt;name&gt;=&lt;value&gt;</value>
    <comment>Error message for invalid wix variables</comment>
  </data>
  <data name="OutputName" xml:space="preserve">
    <value>Output name</value>
    <comment>Shown in error messages</comment>
  </data>
  <data name="OutputPath" xml:space="preserve">
    <value>Output path</value>
    <comment>Shown in error messages</comment>
  </data>
  <data name="PreprocessorVariables" xml:space="preserve">
    <value>Preprocessor variables</value>
    <comment>Shown in error messages</comment>
  </data>
  <data name="ReferencePath" xml:space="preserve">
    <value>Reference Path</value>
    <comment>Shown in error messages</comment>
  </data>
  <data name="Warnings" xml:space="preserve">
    <value>Suppressed warnings</value>
    <comment>Shown in error messages</comment>
  </data>
  <data name="WixVariables" xml:space="preserve">
    <value>Wix variables</value>
    <comment>Shown in error messages</comment>
  </data>
  <data name="Librarian" xml:space="preserve">
    <value>&amp;Librarian:</value>
    <comment>Shown on the tool settings property page</comment>
  </data>
  <data name="Linker" xml:space="preserve">
    <value>&amp;Linker:</value>
    <comment>Shown on the tool settings property page</comment>
  </data>
  <data name="CatastrophicError" xml:space="preserve">
    <value>A catastrophic error has occurred and the process was terminated.</value>
    <comment>Shown when Visual Studio is about to crash because of a StackOverflowError or some other unrecoverable exception.</comment>
  </data>
  <data name="WixReferenceInvalid" xml:space="preserve">
    <value>A reference to {0} could not be added. Please make sure that the file is accessible, and that it is a valid WiX reference.</value>
    <comment>Shown when the Wix reference to be added is invalid or inaccessible.</comment>
  </data>
  <data name="ProjectPropertiesCommand" xml:space="preserve">
    <value>{0} &amp;Properties...</value>
    <comment>WixProject1 &amp;Properties - shown in the Project menu</comment>
  </data>
  <data name="CheckoutSuccess" xml:space="preserve">
    <value>Project file successfully checked out.</value>
    <comment>Upgrade status message</comment>
  </data>
  <data name="FailedToCheckoutFile" xml:space="preserve">
    <value>Upgrade failed - could not checkout file {0}.</value>
    <comment>Shown in error message</comment>
  </data>
  <data name="FailedToCheckoutProject" xml:space="preserve">
    <value>Failed to checkout project.</value>
    <comment>Shown in error message</comment>
  </data>
  <data name="ReadOnlyFile" xml:space="preserve">
    <value>Project file is read-only, attempting to check-out if under source control</value>
    <comment>Upgrade status message</comment>
  </data>
  <data name="WixTargetsPathUpdated" xml:space="preserve">
    <value>The path to the WiX targets file has been updated.</value>
    <comment>Upgrade status message</comment>
  </data>
  <data name="UpgradeNoNeedToUpgradeAfterCheckout" xml:space="preserve">
    <value>Project file was checked out and is already upgraded.</value>
    <comment>Upgrade status message</comment>
  </data>
  <data name="RefProjectOutputGroups" xml:space="preserve">
    <value>Project Output Groups</value>
    <comment>Shown in the Property Browser for WiX project references</comment>
  </data>
  <data name="RefProjectOutputGroupsDescription" xml:space="preserve">
    <value>The project output groups to harvest from this project.</value>
    <comment>A description shown in the Property Browser for the Harvest POGs property.</comment>
  </data>
  <data name="RefTargetDir" xml:space="preserve">
    <value>Directory Id</value>
    <comment>Shown in the Property Browser for WiX project references</comment>
  </data>
  <data name="RefTargetDirDescription" xml:space="preserve">
    <value>The directory Id where the harvested components will be placed.</value>
    <comment>A description shown in the Property Browser for the RefTargetDir property.</comment>
  </data>
  <data name="HarvestCategory" xml:space="preserve">
    <value>Harvesting</value>
    <comment>Category for harvesting properties on project references.</comment>
  </data>
  <data name="RefHarvest" xml:space="preserve">
    <value>Harvest</value>
    <comment>Shown in the Property Browser for WiX project references</comment>
  </data>
  <data name="RefHarvestDescription" xml:space="preserve">
    <value>Whether or not to use heat.exe to generate authoring for this project reference.</value>
    <comment>A description shown in the Property Browser for the Harvest property.</comment>
  </data>
</root><|MERGE_RESOLUTION|>--- conflicted
+++ resolved
@@ -1,404 +1,400 @@
-﻿<?xml version="1.0" encoding="utf-8"?>
-<root>
-  <!-- 
-    Microsoft ResX Schema 
-    
-    Version 2.0
-    
-    The primary goals of this format is to allow a simple XML format 
-    that is mostly human readable. The generation and parsing of the 
-    various data types are done through the TypeConverter classes 
-    associated with the data types.
-    
-    Example:
-    
-    ... ado.net/XML headers & schema ...
-    <resheader name="resmimetype">text/microsoft-resx</resheader>
-    <resheader name="version">2.0</resheader>
-    <resheader name="reader">System.Resources.ResXResourceReader, System.Windows.Forms, ...</resheader>
-    <resheader name="writer">System.Resources.ResXResourceWriter, System.Windows.Forms, ...</resheader>
-    <data name="Name1"><value>this is my long string</value><comment>this is a comment</comment></data>
-    <data name="Color1" type="System.Drawing.Color, System.Drawing">Blue</data>
-    <data name="Bitmap1" mimetype="application/x-microsoft.net.object.binary.base64">
-        <value>[base64 mime encoded serialized .NET Framework object]</value>
-    </data>
-    <data name="Icon1" type="System.Drawing.Icon, System.Drawing" mimetype="application/x-microsoft.net.object.bytearray.base64">
-        <value>[base64 mime encoded string representing a byte array form of the .NET Framework object]</value>
-        <comment>This is a comment</comment>
-    </data>
-                
-    There are any number of "resheader" rows that contain simple 
-    name/value pairs.
-    
-    Each data row contains a name, and value. The row also contains a 
-    type or mimetype. Type corresponds to a .NET class that support 
-    text/value conversion through the TypeConverter architecture. 
-    Classes that don't support this are serialized and stored with the 
-    mimetype set.
-    
-    The mimetype is used for serialized objects, and tells the 
-    ResXResourceReader how to depersist the object. This is currently not 
-    extensible. For a given mimetype the value must be set accordingly:
-    
-    Note - application/x-microsoft.net.object.binary.base64 is the format 
-    that the ResXResourceWriter will generate, however the reader can 
-    read any of the formats listed below.
-    
-    mimetype: application/x-microsoft.net.object.binary.base64
-    value   : The object must be serialized with 
-            : System.Runtime.Serialization.Formatters.Binary.BinaryFormatter
-            : and then encoded with base64 encoding.
-    
-    mimetype: application/x-microsoft.net.object.soap.base64
-    value   : The object must be serialized with 
-            : System.Runtime.Serialization.Formatters.Soap.SoapFormatter
-            : and then encoded with base64 encoding.
-
-    mimetype: application/x-microsoft.net.object.bytearray.base64
-    value   : The object must be serialized into a byte array 
-            : using a System.ComponentModel.TypeConverter
-            : and then encoded with base64 encoding.
-    -->
-  <xsd:schema id="root" xmlns="" xmlns:xsd="http://www.w3.org/2001/XMLSchema" xmlns:msdata="urn:schemas-microsoft-com:xml-msdata">
-    <xsd:import namespace="http://www.w3.org/XML/1998/namespace" />
-    <xsd:element name="root" msdata:IsDataSet="true">
-      <xsd:complexType>
-        <xsd:choice maxOccurs="unbounded">
-          <xsd:element name="metadata">
-            <xsd:complexType>
-              <xsd:sequence>
-                <xsd:element name="value" type="xsd:string" minOccurs="0" />
-              </xsd:sequence>
-              <xsd:attribute name="name" use="required" type="xsd:string" />
-              <xsd:attribute name="type" type="xsd:string" />
-              <xsd:attribute name="mimetype" type="xsd:string" />
-              <xsd:attribute ref="xml:space" />
-            </xsd:complexType>
-          </xsd:element>
-          <xsd:element name="assembly">
-            <xsd:complexType>
-              <xsd:attribute name="alias" type="xsd:string" />
-              <xsd:attribute name="name" type="xsd:string" />
-            </xsd:complexType>
-          </xsd:element>
-          <xsd:element name="data">
-            <xsd:complexType>
-              <xsd:sequence>
-                <xsd:element name="value" type="xsd:string" minOccurs="0" msdata:Ordinal="1" />
-                <xsd:element name="comment" type="xsd:string" minOccurs="0" msdata:Ordinal="2" />
-              </xsd:sequence>
-              <xsd:attribute name="name" type="xsd:string" use="required" msdata:Ordinal="1" />
-              <xsd:attribute name="type" type="xsd:string" msdata:Ordinal="3" />
-              <xsd:attribute name="mimetype" type="xsd:string" msdata:Ordinal="4" />
-              <xsd:attribute ref="xml:space" />
-            </xsd:complexType>
-          </xsd:element>
-          <xsd:element name="resheader">
-            <xsd:complexType>
-              <xsd:sequence>
-                <xsd:element name="value" type="xsd:string" minOccurs="0" msdata:Ordinal="1" />
-              </xsd:sequence>
-              <xsd:attribute name="name" type="xsd:string" use="required" />
-            </xsd:complexType>
-          </xsd:element>
-        </xsd:choice>
-      </xsd:complexType>
-    </xsd:element>
-  </xsd:schema>
-  <resheader name="resmimetype">
-    <value>text/microsoft-resx</value>
-  </resheader>
-  <resheader name="version">
-    <value>2.0</value>
-  </resheader>
-  <resheader name="reader">
-    <value>System.Resources.ResXResourceReader, System.Windows.Forms, Version=4.0.0.0, Culture=neutral, PublicKeyToken=b77a5c561934e089</value>
-  </resheader>
-  <resheader name="writer">
-    <value>System.Resources.ResXResourceWriter, System.Windows.Forms, Version=4.0.0.0, Culture=neutral, PublicKeyToken=b77a5c561934e089</value>
-  </resheader>
-  <data name="100" xml:space="preserve">
-    <value>WiX Project Files (*.wixproj);*.wixproj</value>
-    <comment>Display string for the project file extensions</comment>
-  </data>
-  <data name="101" xml:space="preserve">
-    <value>WiX Files (*.wxs,*.wxi,*.wxl);*.wxs,*.wxi,*.wxl</value>
-    <comment>Filter for the Add New or Add Existing dialog</comment>
-  </data>
-  <data name="120" xml:space="preserve">
-    <value>WiX</value>
-    <comment>Name of our project template directory (as seen in the New Project dialog)</comment>
-  </data>
-  <data name="150" xml:space="preserve">
-    <value>J8KPQCHMHKP9K8J1ICH1J8RAJDMJMEI1E2KZQ0CDE8D1I8ZCZHJAC3MMRMADRDDZCDAED1EPZCR0KRMQI0J9PHP1MRI8JHZEHKMCZ1C8I8DHPHE3EQIRQTMTK0P1HDI2</value>
-    <comment>The package load key assigned by the VSIP registration authority</comment>
-  </data>
-  <assembly alias="System.Windows.Forms" name="System.Windows.Forms, Version=4.0.0.0, Culture=neutral, PublicKeyToken=b77a5c561934e089" />
-  <data name="300" type="System.Resources.ResXFileRef, System.Windows.Forms">
-    <value>Resources\Splash.bmp;System.Drawing.Bitmap, System.Drawing, Version=2.0.0.0, Culture=neutral, PublicKeyToken=b03f5f7f11d50a3a</value>
-  </data>
-  <data name="400" type="System.Resources.ResXFileRef, System.Windows.Forms">
-    <value>Icons\ProjectFile.ico;System.Drawing.Icon, System.Drawing, Version=2.0.0.0, Culture=neutral, PublicKeyToken=b03f5f7f11d50a3a</value>
-  </data>
-  <data name="AddReferenceDialogFilter" xml:space="preserve">
-    <value>WiX Reference Files (*.dll;*.wixlib)\0*.dll;*.wixlib\0WiX Extension Files (*.dll)\0*.dll\0WiX Library Files (*.wixlib)\0*.wixlib\0All Files (*.*)\0*.*\0\0</value>
-    <comment>The filter to use for the Add Reference dialog</comment>
-  </data>
-  <data name="AddReferenceDialogTitle" xml:space="preserve">
-    <value>Add Reference</value>
-    <comment>Shown in the Add Reference dialog title</comment>
-  </data>
-  <data name="CannotGetService" xml:space="preserve">
-    <value>Cannot get the service of type '{0}' from the environment. Please log this as a bug.</value>
-  </data>
-  <data name="Delete" type="System.Resources.ResXFileRef, System.Windows.Forms">
-    <value>Resources\Delete.png;System.Drawing.Bitmap, System.Drawing, Version=2.0.0.0, Culture=neutral, PublicKeyToken=b03f5f7f11d50a3a</value>
-  </data>
-  <data name="DownArrow" type="System.Resources.ResXFileRef, System.Windows.Forms">
-    <value>Resources\DownArrow.png;System.Drawing.Bitmap, System.Drawing, Version=2.0.0.0, Culture=neutral, PublicKeyToken=b03f5f7f11d50a3a</value>
-  </data>
-  <data name="OfficialName" xml:space="preserve">
-<<<<<<< HEAD
-    <value>WiX Toolset v4.0</value>
-=======
-    <value>Windows Installer XML Toolset 3.8</value>
->>>>>>> 0960b8be
-    <comment>Shown in the Help/About dialog &amp; the splash screen</comment>
-  </data>
-  <data name="OutputTypeBundleDisplayName" xml:space="preserve">
-    <value>Bundle (.exe)</value>
-    <comment>Shown in the combo box on the build settings property page</comment>
-  </data>
-  <data name="OutputTypeLibraryDisplayName" xml:space="preserve">
-    <value>Library (.wixlib)</value>
-    <comment>Shown in the combo box on the build settings property page</comment>
-  </data>
-  <data name="OutputTypeModuleDisplayName" xml:space="preserve">
-    <value>Module (.msm)</value>
-    <comment>Shown in the combo box on the build settings property page</comment>
-  </data>
-  <data name="OutputTypePackageDisplayName" xml:space="preserve">
-    <value>Package (.msi)</value>
-    <comment>Shown in the combo box on the build settings property page</comment>
-  </data>
-  <data name="ProductDetails" xml:space="preserve">
-    <value>WiX Toolset {0} {1}
-Copyright © Outercurve Foundation. All rights reserved.</value>
-    <comment>Shown in the Help/About dialog - code should reference "ProductId" string</comment>
-  </data>
-  <data name="ProductId" xml:space="preserve">
-    <value />
-    <comment>In VS2010, this is shown greyed out after OfficialName in the Help/About dialog</comment>
-  </data>
-  <data name="ProjectFileIcon" type="System.Resources.ResXFileRef, System.Windows.Forms">
-    <value>Icons\ProjectFile.ico;System.Drawing.Icon, System.Drawing, Version=2.0.0.0, Culture=neutral, PublicKeyToken=b03f5f7f11d50a3a</value>
-  </data>
-  <data name="UpArrow" type="System.Resources.ResXFileRef, System.Windows.Forms">
-    <value>Resources\UpArrow.png;System.Drawing.Bitmap, System.Drawing, Version=2.0.0.0, Culture=neutral, PublicKeyToken=b03f5f7f11d50a3a</value>
-  </data>
-  <data name="WixBuildEventsPropertyPageName" xml:space="preserve">
-    <value>Build Events</value>
-    <comment>Name for the build events property page</comment>
-  </data>
-  <data name="WixSettingsPropertyPageName" xml:space="preserve">
-    <value>Build</value>
-    <comment>Name for the build property page</comment>
-  </data>
-  <data name="WixPathsPropertyPageName" xml:space="preserve">
-    <value>Paths</value>
-    <comment>Name for the paths property page</comment>
-  </data>
-  <data name="WixToolsSettingsPropertyPageName" xml:space="preserve">
-    <value>Tool Settings</value>
-    <comment>Name for the tool settings property page</comment>
-  </data>
-  <data name="WixInstallerPropertyPageName" xml:space="preserve">
-    <value>Installer</value>
-    <comment>Name for the build property page</comment>
-  </data>
-  <data name="WixCompilerPropertyPageName" xml:space="preserve">
-    <value>Compiler</value>
-    <comment>Name for the compiler property page</comment>
-  </data>
-  <data name="WixExtensionReferenceProperties" xml:space="preserve">
-    <value>WiX Extension Reference</value>
-    <comment>Shown in the Property Browser drop down on the right side when a wix extension (.dll) is selected in the Solution Explorer</comment>
-  </data>
-  <data name="WixExtensionReferenceVersionDescription" xml:space="preserve">
-    <value>Version of the WiX extension.</value>
-    <comment>Description for the WixExtensionReference.Version property</comment>
-  </data>
-  <data name="WixExtensionReferenceVersionDisplayName" xml:space="preserve">
-    <value>Version</value>
-    <comment>Display name for the WixExtensionReference.Version property</comment>
-  </data>
-  <data name="WixLibrarianPropertyPageName" xml:space="preserve">
-    <value>Librarian</value>
-    <comment>Name for the librarian property page</comment>
-  </data>
-  <data name="WixLibraryProjectIcon" type="System.Resources.ResXFileRef, System.Windows.Forms">
-    <value>Templates\Projects\WixLibrary\WixLibrary.ico;System.Drawing.Icon, System.Drawing, Version=2.0.0.0, Culture=neutral, PublicKeyToken=b03f5f7f11d50a3a</value>
-  </data>
-  <data name="WixLibraryReferenceProperties" xml:space="preserve">
-    <value>WiX Library Reference</value>
-    <comment>Shown in the Property Browser drop down on the right side when a wixlib reference is selected in the Solution Explorer</comment>
-  </data>
-  <data name="WixProjectReferenceProperties" xml:space="preserve">
-    <value>WiX Project Reference</value>
-    <comment>Shown in the Property Browser drop down on the right side when a project reference is selected in the Solution Explorer</comment>
-  </data>
-  <data name="WixReferencesFolderName" xml:space="preserve">
-    <value>References</value>
-    <comment>Shown in the Solution Explorer as the label for the references node</comment>
-  </data>
-  <data name="WixLinkerPropertyPageName" xml:space="preserve">
-    <value>Linker</value>
-    <comment>Name for the linker property page</comment>
-  </data>
-  <data name="WixMergeModuleProjectIcon" type="System.Resources.ResXFileRef, System.Windows.Forms">
-    <value>Templates\Projects\WixMergeModule\WixMergeModule.ico;System.Drawing.Icon, System.Drawing, Version=2.0.0.0, Culture=neutral, PublicKeyToken=b03f5f7f11d50a3a</value>
-  </data>
-  <data name="WixBundleProjectIcon" type="System.Resources.ResXFileRef, System.Windows.Forms">
-    <value>Templates\Projects\WixBundleProject\WixBundle.ico;System.Drawing.Icon, System.Drawing, Version=2.0.0.0, Culture=neutral, PublicKeyToken=b03f5f7f11d50a3a</value>
-  </data>
-  <data name="Cultures" xml:space="preserve">
-    <value>Cultures</value>
-    <comment>Shown in error messages</comment>
-  </data>
-  <data name="Ices" xml:space="preserve">
-    <value>Suppressed ICEs</value>
-    <comment>Shown in error messages</comment>
-  </data>
-  <data name="IncludePath" xml:space="preserve">
-    <value>Include Path</value>
-    <comment>Shown in error messages</comment>
-  </data>
-  <data name="InvalidCultureError" xml:space="preserve">
-    <value>{0}: {1} is not a valid culture.</value>
-    <comment>Error message for invalid cultures</comment>
-  </data>
-  <data name="InvalidFileNameEmpty" xml:space="preserve">
-    <value>{0}: The {0} property cannot be empty.</value>
-    <comment>Error message for an empty file name.</comment>
-  </data>
-  <data name="InvalidFileNameInvalidChar" xml:space="preserve">
-    <value>{0}: Invalid {0}. A file name cannot contain any of the following characters: /\:?"&lt;&gt;|</value>
-    <comment>Error message for invalid characters in a file name</comment>
-  </data>
-  <data name="InvalidIce" xml:space="preserve">
-    <value>{0}: The {0} property you entered is not in a valid format.</value>
-    <comment>Error message for invalid list of ices</comment>
-  </data>
-  <data name="InvalidPath" xml:space="preserve">
-    <value>{0}: Invalid {0}. A path cannot contain any of the following characters: *?"&lt;&gt;|</value>
-    <comment>Error message for invalid path</comment>
-  </data>
-  <data name="InvalidPreprocessorVariable" xml:space="preserve">
-    <value>{0}: The {0} you entered is not in a valid format. The format must follow this pattern: &lt;name&gt;=&lt;value&gt;;&lt;name&gt;</value>
-    <comment>Error message for invalid preprocessor variables</comment>
-  </data>
-  <data name="InvalidWarnings" xml:space="preserve">
-    <value>{0}: The {0} you entered is not in a valid format. The format must follow this pattern: &lt;number&gt;;&lt;number&gt;</value>
-    <comment>Error message for invalid warnings</comment>
-  </data>
-  <data name="InvalidWixVariables" xml:space="preserve">
-    <value>{0}: The {0} you entered is not in a valid format. The format must follow this pattern: &lt;name&gt;=&lt;value&gt;;&lt;name&gt;=&lt;value&gt;</value>
-    <comment>Error message for invalid wix variables</comment>
-  </data>
-  <data name="OutputName" xml:space="preserve">
-    <value>Output name</value>
-    <comment>Shown in error messages</comment>
-  </data>
-  <data name="OutputPath" xml:space="preserve">
-    <value>Output path</value>
-    <comment>Shown in error messages</comment>
-  </data>
-  <data name="PreprocessorVariables" xml:space="preserve">
-    <value>Preprocessor variables</value>
-    <comment>Shown in error messages</comment>
-  </data>
-  <data name="ReferencePath" xml:space="preserve">
-    <value>Reference Path</value>
-    <comment>Shown in error messages</comment>
-  </data>
-  <data name="Warnings" xml:space="preserve">
-    <value>Suppressed warnings</value>
-    <comment>Shown in error messages</comment>
-  </data>
-  <data name="WixVariables" xml:space="preserve">
-    <value>Wix variables</value>
-    <comment>Shown in error messages</comment>
-  </data>
-  <data name="Librarian" xml:space="preserve">
-    <value>&amp;Librarian:</value>
-    <comment>Shown on the tool settings property page</comment>
-  </data>
-  <data name="Linker" xml:space="preserve">
-    <value>&amp;Linker:</value>
-    <comment>Shown on the tool settings property page</comment>
-  </data>
-  <data name="CatastrophicError" xml:space="preserve">
-    <value>A catastrophic error has occurred and the process was terminated.</value>
-    <comment>Shown when Visual Studio is about to crash because of a StackOverflowError or some other unrecoverable exception.</comment>
-  </data>
-  <data name="WixReferenceInvalid" xml:space="preserve">
-    <value>A reference to {0} could not be added. Please make sure that the file is accessible, and that it is a valid WiX reference.</value>
-    <comment>Shown when the Wix reference to be added is invalid or inaccessible.</comment>
-  </data>
-  <data name="ProjectPropertiesCommand" xml:space="preserve">
-    <value>{0} &amp;Properties...</value>
-    <comment>WixProject1 &amp;Properties - shown in the Project menu</comment>
-  </data>
-  <data name="CheckoutSuccess" xml:space="preserve">
-    <value>Project file successfully checked out.</value>
-    <comment>Upgrade status message</comment>
-  </data>
-  <data name="FailedToCheckoutFile" xml:space="preserve">
-    <value>Upgrade failed - could not checkout file {0}.</value>
-    <comment>Shown in error message</comment>
-  </data>
-  <data name="FailedToCheckoutProject" xml:space="preserve">
-    <value>Failed to checkout project.</value>
-    <comment>Shown in error message</comment>
-  </data>
-  <data name="ReadOnlyFile" xml:space="preserve">
-    <value>Project file is read-only, attempting to check-out if under source control</value>
-    <comment>Upgrade status message</comment>
-  </data>
-  <data name="WixTargetsPathUpdated" xml:space="preserve">
-    <value>The path to the WiX targets file has been updated.</value>
-    <comment>Upgrade status message</comment>
-  </data>
-  <data name="UpgradeNoNeedToUpgradeAfterCheckout" xml:space="preserve">
-    <value>Project file was checked out and is already upgraded.</value>
-    <comment>Upgrade status message</comment>
-  </data>
-  <data name="RefProjectOutputGroups" xml:space="preserve">
-    <value>Project Output Groups</value>
-    <comment>Shown in the Property Browser for WiX project references</comment>
-  </data>
-  <data name="RefProjectOutputGroupsDescription" xml:space="preserve">
-    <value>The project output groups to harvest from this project.</value>
-    <comment>A description shown in the Property Browser for the Harvest POGs property.</comment>
-  </data>
-  <data name="RefTargetDir" xml:space="preserve">
-    <value>Directory Id</value>
-    <comment>Shown in the Property Browser for WiX project references</comment>
-  </data>
-  <data name="RefTargetDirDescription" xml:space="preserve">
-    <value>The directory Id where the harvested components will be placed.</value>
-    <comment>A description shown in the Property Browser for the RefTargetDir property.</comment>
-  </data>
-  <data name="HarvestCategory" xml:space="preserve">
-    <value>Harvesting</value>
-    <comment>Category for harvesting properties on project references.</comment>
-  </data>
-  <data name="RefHarvest" xml:space="preserve">
-    <value>Harvest</value>
-    <comment>Shown in the Property Browser for WiX project references</comment>
-  </data>
-  <data name="RefHarvestDescription" xml:space="preserve">
-    <value>Whether or not to use heat.exe to generate authoring for this project reference.</value>
-    <comment>A description shown in the Property Browser for the Harvest property.</comment>
-  </data>
-</root>+﻿<?xml version="1.0" encoding="utf-8"?>
+<root>
+  <!-- 
+    Microsoft ResX Schema 
+    
+    Version 2.0
+    
+    The primary goals of this format is to allow a simple XML format 
+    that is mostly human readable. The generation and parsing of the 
+    various data types are done through the TypeConverter classes 
+    associated with the data types.
+    
+    Example:
+    
+    ... ado.net/XML headers & schema ...
+    <resheader name="resmimetype">text/microsoft-resx</resheader>
+    <resheader name="version">2.0</resheader>
+    <resheader name="reader">System.Resources.ResXResourceReader, System.Windows.Forms, ...</resheader>
+    <resheader name="writer">System.Resources.ResXResourceWriter, System.Windows.Forms, ...</resheader>
+    <data name="Name1"><value>this is my long string</value><comment>this is a comment</comment></data>
+    <data name="Color1" type="System.Drawing.Color, System.Drawing">Blue</data>
+    <data name="Bitmap1" mimetype="application/x-microsoft.net.object.binary.base64">
+        <value>[base64 mime encoded serialized .NET Framework object]</value>
+    </data>
+    <data name="Icon1" type="System.Drawing.Icon, System.Drawing" mimetype="application/x-microsoft.net.object.bytearray.base64">
+        <value>[base64 mime encoded string representing a byte array form of the .NET Framework object]</value>
+        <comment>This is a comment</comment>
+    </data>
+                
+    There are any number of "resheader" rows that contain simple 
+    name/value pairs.
+    
+    Each data row contains a name, and value. The row also contains a 
+    type or mimetype. Type corresponds to a .NET class that support 
+    text/value conversion through the TypeConverter architecture. 
+    Classes that don't support this are serialized and stored with the 
+    mimetype set.
+    
+    The mimetype is used for serialized objects, and tells the 
+    ResXResourceReader how to depersist the object. This is currently not 
+    extensible. For a given mimetype the value must be set accordingly:
+    
+    Note - application/x-microsoft.net.object.binary.base64 is the format 
+    that the ResXResourceWriter will generate, however the reader can 
+    read any of the formats listed below.
+    
+    mimetype: application/x-microsoft.net.object.binary.base64
+    value   : The object must be serialized with 
+            : System.Runtime.Serialization.Formatters.Binary.BinaryFormatter
+            : and then encoded with base64 encoding.
+    
+    mimetype: application/x-microsoft.net.object.soap.base64
+    value   : The object must be serialized with 
+            : System.Runtime.Serialization.Formatters.Soap.SoapFormatter
+            : and then encoded with base64 encoding.
+
+    mimetype: application/x-microsoft.net.object.bytearray.base64
+    value   : The object must be serialized into a byte array 
+            : using a System.ComponentModel.TypeConverter
+            : and then encoded with base64 encoding.
+    -->
+  <xsd:schema id="root" xmlns="" xmlns:xsd="http://www.w3.org/2001/XMLSchema" xmlns:msdata="urn:schemas-microsoft-com:xml-msdata">
+    <xsd:import namespace="http://www.w3.org/XML/1998/namespace" />
+    <xsd:element name="root" msdata:IsDataSet="true">
+      <xsd:complexType>
+        <xsd:choice maxOccurs="unbounded">
+          <xsd:element name="metadata">
+            <xsd:complexType>
+              <xsd:sequence>
+                <xsd:element name="value" type="xsd:string" minOccurs="0" />
+              </xsd:sequence>
+              <xsd:attribute name="name" use="required" type="xsd:string" />
+              <xsd:attribute name="type" type="xsd:string" />
+              <xsd:attribute name="mimetype" type="xsd:string" />
+              <xsd:attribute ref="xml:space" />
+            </xsd:complexType>
+          </xsd:element>
+          <xsd:element name="assembly">
+            <xsd:complexType>
+              <xsd:attribute name="alias" type="xsd:string" />
+              <xsd:attribute name="name" type="xsd:string" />
+            </xsd:complexType>
+          </xsd:element>
+          <xsd:element name="data">
+            <xsd:complexType>
+              <xsd:sequence>
+                <xsd:element name="value" type="xsd:string" minOccurs="0" msdata:Ordinal="1" />
+                <xsd:element name="comment" type="xsd:string" minOccurs="0" msdata:Ordinal="2" />
+              </xsd:sequence>
+              <xsd:attribute name="name" type="xsd:string" use="required" msdata:Ordinal="1" />
+              <xsd:attribute name="type" type="xsd:string" msdata:Ordinal="3" />
+              <xsd:attribute name="mimetype" type="xsd:string" msdata:Ordinal="4" />
+              <xsd:attribute ref="xml:space" />
+            </xsd:complexType>
+          </xsd:element>
+          <xsd:element name="resheader">
+            <xsd:complexType>
+              <xsd:sequence>
+                <xsd:element name="value" type="xsd:string" minOccurs="0" msdata:Ordinal="1" />
+              </xsd:sequence>
+              <xsd:attribute name="name" type="xsd:string" use="required" />
+            </xsd:complexType>
+          </xsd:element>
+        </xsd:choice>
+      </xsd:complexType>
+    </xsd:element>
+  </xsd:schema>
+  <resheader name="resmimetype">
+    <value>text/microsoft-resx</value>
+  </resheader>
+  <resheader name="version">
+    <value>2.0</value>
+  </resheader>
+  <resheader name="reader">
+    <value>System.Resources.ResXResourceReader, System.Windows.Forms, Version=4.0.0.0, Culture=neutral, PublicKeyToken=b77a5c561934e089</value>
+  </resheader>
+  <resheader name="writer">
+    <value>System.Resources.ResXResourceWriter, System.Windows.Forms, Version=4.0.0.0, Culture=neutral, PublicKeyToken=b77a5c561934e089</value>
+  </resheader>
+  <data name="100" xml:space="preserve">
+    <value>WiX Project Files (*.wixproj);*.wixproj</value>
+    <comment>Display string for the project file extensions</comment>
+  </data>
+  <data name="101" xml:space="preserve">
+    <value>WiX Files (*.wxs,*.wxi,*.wxl);*.wxs,*.wxi,*.wxl</value>
+    <comment>Filter for the Add New or Add Existing dialog</comment>
+  </data>
+  <data name="120" xml:space="preserve">
+    <value>WiX</value>
+    <comment>Name of our project template directory (as seen in the New Project dialog)</comment>
+  </data>
+  <data name="150" xml:space="preserve">
+    <value>J8KPQCHMHKP9K8J1ICH1J8RAJDMJMEI1E2KZQ0CDE8D1I8ZCZHJAC3MMRMADRDDZCDAED1EPZCR0KRMQI0J9PHP1MRI8JHZEHKMCZ1C8I8DHPHE3EQIRQTMTK0P1HDI2</value>
+    <comment>The package load key assigned by the VSIP registration authority</comment>
+  </data>
+  <assembly alias="System.Windows.Forms" name="System.Windows.Forms, Version=4.0.0.0, Culture=neutral, PublicKeyToken=b77a5c561934e089" />
+  <data name="300" type="System.Resources.ResXFileRef, System.Windows.Forms">
+    <value>Resources\Splash.bmp;System.Drawing.Bitmap, System.Drawing, Version=2.0.0.0, Culture=neutral, PublicKeyToken=b03f5f7f11d50a3a</value>
+  </data>
+  <data name="400" type="System.Resources.ResXFileRef, System.Windows.Forms">
+    <value>Icons\ProjectFile.ico;System.Drawing.Icon, System.Drawing, Version=2.0.0.0, Culture=neutral, PublicKeyToken=b03f5f7f11d50a3a</value>
+  </data>
+  <data name="AddReferenceDialogFilter" xml:space="preserve">
+    <value>WiX Reference Files (*.dll;*.wixlib)\0*.dll;*.wixlib\0WiX Extension Files (*.dll)\0*.dll\0WiX Library Files (*.wixlib)\0*.wixlib\0All Files (*.*)\0*.*\0\0</value>
+    <comment>The filter to use for the Add Reference dialog</comment>
+  </data>
+  <data name="AddReferenceDialogTitle" xml:space="preserve">
+    <value>Add Reference</value>
+    <comment>Shown in the Add Reference dialog title</comment>
+  </data>
+  <data name="CannotGetService" xml:space="preserve">
+    <value>Cannot get the service of type '{0}' from the environment. Please log this as a bug.</value>
+  </data>
+  <data name="Delete" type="System.Resources.ResXFileRef, System.Windows.Forms">
+    <value>Resources\Delete.png;System.Drawing.Bitmap, System.Drawing, Version=2.0.0.0, Culture=neutral, PublicKeyToken=b03f5f7f11d50a3a</value>
+  </data>
+  <data name="DownArrow" type="System.Resources.ResXFileRef, System.Windows.Forms">
+    <value>Resources\DownArrow.png;System.Drawing.Bitmap, System.Drawing, Version=2.0.0.0, Culture=neutral, PublicKeyToken=b03f5f7f11d50a3a</value>
+  </data>
+  <data name="OfficialName" xml:space="preserve">
+    <value>WiX Toolset v4.0</value>
+    <comment>Shown in the Help/About dialog &amp; the splash screen</comment>
+  </data>
+  <data name="OutputTypeBundleDisplayName" xml:space="preserve">
+    <value>Bundle (.exe)</value>
+    <comment>Shown in the combo box on the build settings property page</comment>
+  </data>
+  <data name="OutputTypeLibraryDisplayName" xml:space="preserve">
+    <value>Library (.wixlib)</value>
+    <comment>Shown in the combo box on the build settings property page</comment>
+  </data>
+  <data name="OutputTypeModuleDisplayName" xml:space="preserve">
+    <value>Module (.msm)</value>
+    <comment>Shown in the combo box on the build settings property page</comment>
+  </data>
+  <data name="OutputTypePackageDisplayName" xml:space="preserve">
+    <value>Package (.msi)</value>
+    <comment>Shown in the combo box on the build settings property page</comment>
+  </data>
+  <data name="ProductDetails" xml:space="preserve">
+    <value>WiX Toolset {0} {1}
+Copyright © Outercurve Foundation. All rights reserved.</value>
+    <comment>Shown in the Help/About dialog - code should reference "ProductId" string</comment>
+  </data>
+  <data name="ProductId" xml:space="preserve">
+    <value />
+    <comment>In VS2010, this is shown greyed out after OfficialName in the Help/About dialog</comment>
+  </data>
+  <data name="ProjectFileIcon" type="System.Resources.ResXFileRef, System.Windows.Forms">
+    <value>Icons\ProjectFile.ico;System.Drawing.Icon, System.Drawing, Version=2.0.0.0, Culture=neutral, PublicKeyToken=b03f5f7f11d50a3a</value>
+  </data>
+  <data name="UpArrow" type="System.Resources.ResXFileRef, System.Windows.Forms">
+    <value>Resources\UpArrow.png;System.Drawing.Bitmap, System.Drawing, Version=2.0.0.0, Culture=neutral, PublicKeyToken=b03f5f7f11d50a3a</value>
+  </data>
+  <data name="WixBuildEventsPropertyPageName" xml:space="preserve">
+    <value>Build Events</value>
+    <comment>Name for the build events property page</comment>
+  </data>
+  <data name="WixSettingsPropertyPageName" xml:space="preserve">
+    <value>Build</value>
+    <comment>Name for the build property page</comment>
+  </data>
+  <data name="WixPathsPropertyPageName" xml:space="preserve">
+    <value>Paths</value>
+    <comment>Name for the paths property page</comment>
+  </data>
+  <data name="WixToolsSettingsPropertyPageName" xml:space="preserve">
+    <value>Tool Settings</value>
+    <comment>Name for the tool settings property page</comment>
+  </data>
+  <data name="WixInstallerPropertyPageName" xml:space="preserve">
+    <value>Installer</value>
+    <comment>Name for the build property page</comment>
+  </data>
+  <data name="WixCompilerPropertyPageName" xml:space="preserve">
+    <value>Compiler</value>
+    <comment>Name for the compiler property page</comment>
+  </data>
+  <data name="WixExtensionReferenceProperties" xml:space="preserve">
+    <value>WiX Extension Reference</value>
+    <comment>Shown in the Property Browser drop down on the right side when a wix extension (.dll) is selected in the Solution Explorer</comment>
+  </data>
+  <data name="WixExtensionReferenceVersionDescription" xml:space="preserve">
+    <value>Version of the WiX extension.</value>
+    <comment>Description for the WixExtensionReference.Version property</comment>
+  </data>
+  <data name="WixExtensionReferenceVersionDisplayName" xml:space="preserve">
+    <value>Version</value>
+    <comment>Display name for the WixExtensionReference.Version property</comment>
+  </data>
+  <data name="WixLibrarianPropertyPageName" xml:space="preserve">
+    <value>Librarian</value>
+    <comment>Name for the librarian property page</comment>
+  </data>
+  <data name="WixLibraryProjectIcon" type="System.Resources.ResXFileRef, System.Windows.Forms">
+    <value>Templates\Projects\WixLibrary\WixLibrary.ico;System.Drawing.Icon, System.Drawing, Version=2.0.0.0, Culture=neutral, PublicKeyToken=b03f5f7f11d50a3a</value>
+  </data>
+  <data name="WixLibraryReferenceProperties" xml:space="preserve">
+    <value>WiX Library Reference</value>
+    <comment>Shown in the Property Browser drop down on the right side when a wixlib reference is selected in the Solution Explorer</comment>
+  </data>
+  <data name="WixProjectReferenceProperties" xml:space="preserve">
+    <value>WiX Project Reference</value>
+    <comment>Shown in the Property Browser drop down on the right side when a project reference is selected in the Solution Explorer</comment>
+  </data>
+  <data name="WixReferencesFolderName" xml:space="preserve">
+    <value>References</value>
+    <comment>Shown in the Solution Explorer as the label for the references node</comment>
+  </data>
+  <data name="WixLinkerPropertyPageName" xml:space="preserve">
+    <value>Linker</value>
+    <comment>Name for the linker property page</comment>
+  </data>
+  <data name="WixMergeModuleProjectIcon" type="System.Resources.ResXFileRef, System.Windows.Forms">
+    <value>Templates\Projects\WixMergeModule\WixMergeModule.ico;System.Drawing.Icon, System.Drawing, Version=2.0.0.0, Culture=neutral, PublicKeyToken=b03f5f7f11d50a3a</value>
+  </data>
+  <data name="WixBundleProjectIcon" type="System.Resources.ResXFileRef, System.Windows.Forms">
+    <value>Templates\Projects\WixBundleProject\WixBundle.ico;System.Drawing.Icon, System.Drawing, Version=2.0.0.0, Culture=neutral, PublicKeyToken=b03f5f7f11d50a3a</value>
+  </data>
+  <data name="Cultures" xml:space="preserve">
+    <value>Cultures</value>
+    <comment>Shown in error messages</comment>
+  </data>
+  <data name="Ices" xml:space="preserve">
+    <value>Suppressed ICEs</value>
+    <comment>Shown in error messages</comment>
+  </data>
+  <data name="IncludePath" xml:space="preserve">
+    <value>Include Path</value>
+    <comment>Shown in error messages</comment>
+  </data>
+  <data name="InvalidCultureError" xml:space="preserve">
+    <value>{0}: {1} is not a valid culture.</value>
+    <comment>Error message for invalid cultures</comment>
+  </data>
+  <data name="InvalidFileNameEmpty" xml:space="preserve">
+    <value>{0}: The {0} property cannot be empty.</value>
+    <comment>Error message for an empty file name.</comment>
+  </data>
+  <data name="InvalidFileNameInvalidChar" xml:space="preserve">
+    <value>{0}: Invalid {0}. A file name cannot contain any of the following characters: /\:?"&lt;&gt;|</value>
+    <comment>Error message for invalid characters in a file name</comment>
+  </data>
+  <data name="InvalidIce" xml:space="preserve">
+    <value>{0}: The {0} property you entered is not in a valid format.</value>
+    <comment>Error message for invalid list of ices</comment>
+  </data>
+  <data name="InvalidPath" xml:space="preserve">
+    <value>{0}: Invalid {0}. A path cannot contain any of the following characters: *?"&lt;&gt;|</value>
+    <comment>Error message for invalid path</comment>
+  </data>
+  <data name="InvalidPreprocessorVariable" xml:space="preserve">
+    <value>{0}: The {0} you entered is not in a valid format. The format must follow this pattern: &lt;name&gt;=&lt;value&gt;;&lt;name&gt;</value>
+    <comment>Error message for invalid preprocessor variables</comment>
+  </data>
+  <data name="InvalidWarnings" xml:space="preserve">
+    <value>{0}: The {0} you entered is not in a valid format. The format must follow this pattern: &lt;number&gt;;&lt;number&gt;</value>
+    <comment>Error message for invalid warnings</comment>
+  </data>
+  <data name="InvalidWixVariables" xml:space="preserve">
+    <value>{0}: The {0} you entered is not in a valid format. The format must follow this pattern: &lt;name&gt;=&lt;value&gt;;&lt;name&gt;=&lt;value&gt;</value>
+    <comment>Error message for invalid wix variables</comment>
+  </data>
+  <data name="OutputName" xml:space="preserve">
+    <value>Output name</value>
+    <comment>Shown in error messages</comment>
+  </data>
+  <data name="OutputPath" xml:space="preserve">
+    <value>Output path</value>
+    <comment>Shown in error messages</comment>
+  </data>
+  <data name="PreprocessorVariables" xml:space="preserve">
+    <value>Preprocessor variables</value>
+    <comment>Shown in error messages</comment>
+  </data>
+  <data name="ReferencePath" xml:space="preserve">
+    <value>Reference Path</value>
+    <comment>Shown in error messages</comment>
+  </data>
+  <data name="Warnings" xml:space="preserve">
+    <value>Suppressed warnings</value>
+    <comment>Shown in error messages</comment>
+  </data>
+  <data name="WixVariables" xml:space="preserve">
+    <value>Wix variables</value>
+    <comment>Shown in error messages</comment>
+  </data>
+  <data name="Librarian" xml:space="preserve">
+    <value>&amp;Librarian:</value>
+    <comment>Shown on the tool settings property page</comment>
+  </data>
+  <data name="Linker" xml:space="preserve">
+    <value>&amp;Linker:</value>
+    <comment>Shown on the tool settings property page</comment>
+  </data>
+  <data name="CatastrophicError" xml:space="preserve">
+    <value>A catastrophic error has occurred and the process was terminated.</value>
+    <comment>Shown when Visual Studio is about to crash because of a StackOverflowError or some other unrecoverable exception.</comment>
+  </data>
+  <data name="WixReferenceInvalid" xml:space="preserve">
+    <value>A reference to {0} could not be added. Please make sure that the file is accessible, and that it is a valid WiX reference.</value>
+    <comment>Shown when the Wix reference to be added is invalid or inaccessible.</comment>
+  </data>
+  <data name="ProjectPropertiesCommand" xml:space="preserve">
+    <value>{0} &amp;Properties...</value>
+    <comment>WixProject1 &amp;Properties - shown in the Project menu</comment>
+  </data>
+  <data name="CheckoutSuccess" xml:space="preserve">
+    <value>Project file successfully checked out.</value>
+    <comment>Upgrade status message</comment>
+  </data>
+  <data name="FailedToCheckoutFile" xml:space="preserve">
+    <value>Upgrade failed - could not checkout file {0}.</value>
+    <comment>Shown in error message</comment>
+  </data>
+  <data name="FailedToCheckoutProject" xml:space="preserve">
+    <value>Failed to checkout project.</value>
+    <comment>Shown in error message</comment>
+  </data>
+  <data name="ReadOnlyFile" xml:space="preserve">
+    <value>Project file is read-only, attempting to check-out if under source control</value>
+    <comment>Upgrade status message</comment>
+  </data>
+  <data name="WixTargetsPathUpdated" xml:space="preserve">
+    <value>The path to the WiX targets file has been updated.</value>
+    <comment>Upgrade status message</comment>
+  </data>
+  <data name="UpgradeNoNeedToUpgradeAfterCheckout" xml:space="preserve">
+    <value>Project file was checked out and is already upgraded.</value>
+    <comment>Upgrade status message</comment>
+  </data>
+  <data name="RefProjectOutputGroups" xml:space="preserve">
+    <value>Project Output Groups</value>
+    <comment>Shown in the Property Browser for WiX project references</comment>
+  </data>
+  <data name="RefProjectOutputGroupsDescription" xml:space="preserve">
+    <value>The project output groups to harvest from this project.</value>
+    <comment>A description shown in the Property Browser for the Harvest POGs property.</comment>
+  </data>
+  <data name="RefTargetDir" xml:space="preserve">
+    <value>Directory Id</value>
+    <comment>Shown in the Property Browser for WiX project references</comment>
+  </data>
+  <data name="RefTargetDirDescription" xml:space="preserve">
+    <value>The directory Id where the harvested components will be placed.</value>
+    <comment>A description shown in the Property Browser for the RefTargetDir property.</comment>
+  </data>
+  <data name="HarvestCategory" xml:space="preserve">
+    <value>Harvesting</value>
+    <comment>Category for harvesting properties on project references.</comment>
+  </data>
+  <data name="RefHarvest" xml:space="preserve">
+    <value>Harvest</value>
+    <comment>Shown in the Property Browser for WiX project references</comment>
+  </data>
+  <data name="RefHarvestDescription" xml:space="preserve">
+    <value>Whether or not to use heat.exe to generate authoring for this project reference.</value>
+    <comment>A description shown in the Property Browser for the Harvest property.</comment>
+  </data>
+</root>