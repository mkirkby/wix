<<<<<<< HEAD
﻿<?xml version="1.0" encoding="utf-8"?>
<Vsix Version="1.0.0" xmlns="http://schemas.microsoft.com/developer/vsx-schema/2010">
    <Identifier Id="WiX.OutercurveFoundation">
        <Name>WiX Toolset</Name>
        <Author>Outercurve Foundation</Author>
        <Version>4.0</Version>
        <Description xml:space="preserve">WiX toolset</Description>
        <Locale>1033</Locale>
        <Icon>wix.ico</Icon>
        <InstalledByMsi>true</InstalledByMsi>
        <SupportedProducts>
            <VisualStudio Version="10.0">
                <Edition>Ultimate</Edition>
                <Edition>Premium</Edition>
                <Edition>Pro</Edition>
                <Edition>Express_All</Edition>
            </VisualStudio>
            <VisualStudio Version="11.0">
                <Edition>Ultimate</Edition>
                <Edition>Premium</Edition>
                <Edition>Pro</Edition>
                <Edition>Express_All</Edition>
            </VisualStudio>
        </SupportedProducts>
        <SupportedFrameworkRuntimeEdition MinVersion="4.0" />
    </Identifier>
    <References />
    <Content>
        <ItemTemplate>ItemTemplates</ItemTemplate>
        <ProjectTemplate>ProjectTemplates</ProjectTemplate>
        <VsPackage>votive2010.pkgdef</VsPackage>
        <MefComponent>WixToolset.Simplified.LanguageService.dll</MefComponent>
    </Content>
</Vsix>
=======
﻿<?xml version="1.0" encoding="utf-8"?>
<Vsix Version="1.0.0" xmlns="http://schemas.microsoft.com/developer/vsx-schema/2010">
    <Identifier Id="WiX.OutercurveFoundation">
        <Name>WiX Toolset</Name>
        <Author>Outercurve Foundation</Author>
        <Version>3.9</Version>
        <Description xml:space="preserve">Windows Installer XML toolset</Description>
        <Locale>1033</Locale>
        <Icon>wix.ico</Icon>
        <InstalledByMsi>true</InstalledByMsi>
        <SupportedProducts>
            <VisualStudio Version="10.0">
                <Edition>Ultimate</Edition>
                <Edition>Premium</Edition>
                <Edition>Pro</Edition>
                <Edition>Express_All</Edition>
            </VisualStudio>
            <VisualStudio Version="11.0">
                <Edition>Ultimate</Edition>
                <Edition>Premium</Edition>
                <Edition>Pro</Edition>
                <Edition>Express_All</Edition>
            </VisualStudio>
            <VisualStudio Version="12.0">
                <Edition>Ultimate</Edition>
                <Edition>Premium</Edition>
                <Edition>Pro</Edition>
                <Edition>Express_All</Edition>
            </VisualStudio>
        </SupportedProducts>
        <SupportedFrameworkRuntimeEdition MinVersion="2.0" />
    </Identifier>
    <References />
    <Content>
        <ItemTemplate>ItemTemplates</ItemTemplate>
        <ProjectTemplate>ProjectTemplates</ProjectTemplate>
        <VsPackage>votive2010.pkgdef</VsPackage>
    </Content>
</Vsix>
>>>>>>> 63687848
<|MERGE_RESOLUTION|>--- conflicted
+++ resolved
@@ -1,76 +1,40 @@
-<<<<<<< HEAD
-﻿<?xml version="1.0" encoding="utf-8"?>
-<Vsix Version="1.0.0" xmlns="http://schemas.microsoft.com/developer/vsx-schema/2010">
-    <Identifier Id="WiX.OutercurveFoundation">
-        <Name>WiX Toolset</Name>
-        <Author>Outercurve Foundation</Author>
-        <Version>4.0</Version>
-        <Description xml:space="preserve">WiX toolset</Description>
-        <Locale>1033</Locale>
-        <Icon>wix.ico</Icon>
-        <InstalledByMsi>true</InstalledByMsi>
-        <SupportedProducts>
-            <VisualStudio Version="10.0">
-                <Edition>Ultimate</Edition>
-                <Edition>Premium</Edition>
-                <Edition>Pro</Edition>
-                <Edition>Express_All</Edition>
-            </VisualStudio>
-            <VisualStudio Version="11.0">
-                <Edition>Ultimate</Edition>
-                <Edition>Premium</Edition>
-                <Edition>Pro</Edition>
-                <Edition>Express_All</Edition>
-            </VisualStudio>
-        </SupportedProducts>
-        <SupportedFrameworkRuntimeEdition MinVersion="4.0" />
-    </Identifier>
-    <References />
-    <Content>
-        <ItemTemplate>ItemTemplates</ItemTemplate>
-        <ProjectTemplate>ProjectTemplates</ProjectTemplate>
-        <VsPackage>votive2010.pkgdef</VsPackage>
-        <MefComponent>WixToolset.Simplified.LanguageService.dll</MefComponent>
-    </Content>
-</Vsix>
-=======
-﻿<?xml version="1.0" encoding="utf-8"?>
-<Vsix Version="1.0.0" xmlns="http://schemas.microsoft.com/developer/vsx-schema/2010">
-    <Identifier Id="WiX.OutercurveFoundation">
-        <Name>WiX Toolset</Name>
-        <Author>Outercurve Foundation</Author>
-        <Version>3.9</Version>
-        <Description xml:space="preserve">Windows Installer XML toolset</Description>
-        <Locale>1033</Locale>
-        <Icon>wix.ico</Icon>
-        <InstalledByMsi>true</InstalledByMsi>
-        <SupportedProducts>
-            <VisualStudio Version="10.0">
-                <Edition>Ultimate</Edition>
-                <Edition>Premium</Edition>
-                <Edition>Pro</Edition>
-                <Edition>Express_All</Edition>
-            </VisualStudio>
-            <VisualStudio Version="11.0">
-                <Edition>Ultimate</Edition>
-                <Edition>Premium</Edition>
-                <Edition>Pro</Edition>
-                <Edition>Express_All</Edition>
-            </VisualStudio>
+﻿<?xml version="1.0" encoding="utf-8"?>
+<Vsix Version="1.0.0" xmlns="http://schemas.microsoft.com/developer/vsx-schema/2010">
+    <Identifier Id="WiX.OutercurveFoundation">
+        <Name>WiX Toolset</Name>
+        <Author>Outercurve Foundation</Author>
+        <Version>4.0</Version>
+        <Description xml:space="preserve">WiX toolset</Description>
+        <Locale>1033</Locale>
+        <Icon>wix.ico</Icon>
+        <InstalledByMsi>true</InstalledByMsi>
+        <SupportedProducts>
+            <VisualStudio Version="10.0">
+                <Edition>Ultimate</Edition>
+                <Edition>Premium</Edition>
+                <Edition>Pro</Edition>
+                <Edition>Express_All</Edition>
+            </VisualStudio>
+            <VisualStudio Version="11.0">
+                <Edition>Ultimate</Edition>
+                <Edition>Premium</Edition>
+                <Edition>Pro</Edition>
+                <Edition>Express_All</Edition>
+            </VisualStudio>
             <VisualStudio Version="12.0">
                 <Edition>Ultimate</Edition>
                 <Edition>Premium</Edition>
                 <Edition>Pro</Edition>
                 <Edition>Express_All</Edition>
             </VisualStudio>
-        </SupportedProducts>
-        <SupportedFrameworkRuntimeEdition MinVersion="2.0" />
-    </Identifier>
-    <References />
-    <Content>
-        <ItemTemplate>ItemTemplates</ItemTemplate>
-        <ProjectTemplate>ProjectTemplates</ProjectTemplate>
-        <VsPackage>votive2010.pkgdef</VsPackage>
-    </Content>
-</Vsix>
->>>>>>> 63687848
+        </SupportedProducts>
+        <SupportedFrameworkRuntimeEdition MinVersion="4.0" />
+    </Identifier>
+    <References />
+    <Content>
+        <ItemTemplate>ItemTemplates</ItemTemplate>
+        <ProjectTemplate>ProjectTemplates</ProjectTemplate>
+        <VsPackage>votive2010.pkgdef</VsPackage>
+        <MefComponent>WixToolset.Simplified.LanguageService.dll</MefComponent>
+    </Content>
+</Vsix>