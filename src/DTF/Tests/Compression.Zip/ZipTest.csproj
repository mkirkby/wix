--- conflicted
+++ resolved
@@ -1,42 +1,37 @@
-﻿<?xml version="1.0" encoding="utf-8" ?>
-<!--
-  <copyright file="ZipTest.csproj" company="Outercurve Foundation">
-    Copyright (c) 2004, Outercurve Foundation.
-    This software is released under Microsoft Reciprocal License (MS-RL).
-    The license and further copyright text can be found in the file
-    LICENSE.TXT at the root directory of the distribution.
-  </copyright>
--->
-<Project ToolsVersion="4.0" DefaultTargets="Build" xmlns="http://schemas.microsoft.com/developer/msbuild/2003">
-  <PropertyGroup>
-    <ProjectGuid>{328799BB-7B03-4B28-8180-4132211FD07D}</ProjectGuid>
-    <OutputType>Library</OutputType>
-    <AppDesignerFolder>Properties</AppDesignerFolder>
-    <RootNamespace>WixToolset.Dtf.Test</RootNamespace>
-    <AssemblyName>WixToolset.Dtf.Test.Zip</AssemblyName>
-    <TargetFrameworkVersion>v4.0</TargetFrameworkVersion>
-    <ProjectTypeGuids>{3AC096D0-A1C2-E12C-1390-A8335801FDAB};{FAE04EC0-301F-11D3-BF4B-00C04F79EFBC}</ProjectTypeGuids>
-  </PropertyGroup>
-
-  <ItemGroup>
-    <Compile Include="ZipTest.cs" />
-  </ItemGroup>
-
-  <ItemGroup>
-    <Reference Include="Microsoft.VisualStudio.QualityTools.UnitTestFramework, Version=10.0.0.0, Culture=neutral, PublicKeyToken=b03f5f7f11d50a3a, processorArchitecture=MSIL" />
-    <Reference Include="System" />
-<<<<<<< HEAD
-    <Reference Include="$(OutputPath)\WixToolset.Dtf.Compression.dll" />
-    <Reference Include="$(OutputPath)\WixToolset.Dtf.Compression.Zip.dll" />
-=======
-  </ItemGroup>
-
-  <ItemGroup>
-    <ProjectReference Include="..\..\Libraries\Compression\Compression.csproj" />
-    <ProjectReference Include="..\..\Libraries\Compression.Zip\Compression.Zip.csproj" />
->>>>>>> 06615ba3
-    <ProjectReference Include="..\Compression\CompressionTest.csproj" />
-  </ItemGroup>
-
-  <Import Project="$([MSBuild]::GetDirectoryNameOfFileAbove($(MSBuildProjectDirectory), wix.proj))\tools\WixBuild.targets" />
-</Project>
+﻿<?xml version="1.0" encoding="utf-8" ?>
+<!--
+  <copyright file="ZipTest.csproj" company="Outercurve Foundation">
+    Copyright (c) 2004, Outercurve Foundation.
+    This software is released under Microsoft Reciprocal License (MS-RL).
+    The license and further copyright text can be found in the file
+    LICENSE.TXT at the root directory of the distribution.
+  </copyright>
+-->
+<Project ToolsVersion="4.0" DefaultTargets="Build" xmlns="http://schemas.microsoft.com/developer/msbuild/2003">
+  <PropertyGroup>
+    <ProjectGuid>{328799BB-7B03-4B28-8180-4132211FD07D}</ProjectGuid>
+    <OutputType>Library</OutputType>
+    <AppDesignerFolder>Properties</AppDesignerFolder>
+    <RootNamespace>WixToolset.Dtf.Test</RootNamespace>
+    <AssemblyName>WixToolset.Dtf.Test.Zip</AssemblyName>
+    <TargetFrameworkVersion>v4.0</TargetFrameworkVersion>
+    <ProjectTypeGuids>{3AC096D0-A1C2-E12C-1390-A8335801FDAB};{FAE04EC0-301F-11D3-BF4B-00C04F79EFBC}</ProjectTypeGuids>
+  </PropertyGroup>
+
+  <ItemGroup>
+    <Compile Include="ZipTest.cs" />
+  </ItemGroup>
+
+  <ItemGroup>
+    <Reference Include="Microsoft.VisualStudio.QualityTools.UnitTestFramework, Version=10.0.0.0, Culture=neutral, PublicKeyToken=b03f5f7f11d50a3a, processorArchitecture=MSIL" />
+    <Reference Include="System" />
+  </ItemGroup>
+
+  <ItemGroup>
+    <ProjectReference Include="..\..\Libraries\Compression\Compression.csproj" />
+    <ProjectReference Include="..\..\Libraries\Compression.Zip\Compression.Zip.csproj" />
+    <ProjectReference Include="..\Compression\CompressionTest.csproj" />
+  </ItemGroup>
+
+  <Import Project="$([MSBuild]::GetDirectoryNameOfFileAbove($(MSBuildProjectDirectory), wix.proj))\tools\WixBuild.targets" />
+</Project>