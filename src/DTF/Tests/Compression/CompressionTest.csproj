﻿<?xml version="1.0" encoding="utf-8" ?>
<!--
  <copyright file="CompressionTest.csproj" company="Outercurve Foundation">
    Copyright (c) 2004, Outercurve Foundation.
    This software is released under Microsoft Reciprocal License (MS-RL).
    The license and further copyright text can be found in the file
    LICENSE.TXT at the root directory of the distribution.
  </copyright>
-->
<Project ToolsVersion="4.0" DefaultTargets="Build" xmlns="http://schemas.microsoft.com/developer/msbuild/2003">
  <PropertyGroup>
    <ProjectGuid>{F045FFC1-05F9-4EA2-9F03-E1CBDB7BC4F9}</ProjectGuid>
    <OutputType>Library</OutputType>
    <AppDesignerFolder>Properties</AppDesignerFolder>
    <RootNamespace>WixToolset.Dtf.Test</RootNamespace>
    <AssemblyName>WixToolset.Dtf.Test.Compression</AssemblyName>
    <TargetFrameworkVersion>v4.0</TargetFrameworkVersion>
  </PropertyGroup>

  <ItemGroup>
    <Compile Include="CompressionTestUtil.cs" />
    <Compile Include="MisbehavingStreamContext.cs" />
    <Compile Include="OptionStreamContext.cs" />
  </ItemGroup>

  <ItemGroup>
    <Reference Include="Microsoft.VisualStudio.QualityTools.UnitTestFramework, Version=10.0.0.0, Culture=neutral, PublicKeyToken=b03f5f7f11d50a3a, processorArchitecture=MSIL" />
    <Reference Include="System" />
    <Reference Include="System.Data" />
    <Reference Include="System.Xml" />
<<<<<<< HEAD
    <Reference Include="$(OutputPath)\WixToolset.Dtf.Compression.dll" />
=======
  </ItemGroup>

  <ItemGroup>
    <ProjectReference Include="..\..\Libraries\Compression\Compression.csproj" />
>>>>>>> 06615ba3
  </ItemGroup>

  <Import Project="$([MSBuild]::GetDirectoryNameOfFileAbove($(MSBuildProjectDirectory), wix.proj))\tools\WixBuild.targets" />
</Project>
<|MERGE_RESOLUTION|>--- conflicted
+++ resolved
@@ -1,42 +1,38 @@
-﻿<?xml version="1.0" encoding="utf-8" ?>
-<!--
-  <copyright file="CompressionTest.csproj" company="Outercurve Foundation">
-    Copyright (c) 2004, Outercurve Foundation.
-    This software is released under Microsoft Reciprocal License (MS-RL).
-    The license and further copyright text can be found in the file
-    LICENSE.TXT at the root directory of the distribution.
-  </copyright>
--->
-<Project ToolsVersion="4.0" DefaultTargets="Build" xmlns="http://schemas.microsoft.com/developer/msbuild/2003">
-  <PropertyGroup>
-    <ProjectGuid>{F045FFC1-05F9-4EA2-9F03-E1CBDB7BC4F9}</ProjectGuid>
-    <OutputType>Library</OutputType>
-    <AppDesignerFolder>Properties</AppDesignerFolder>
-    <RootNamespace>WixToolset.Dtf.Test</RootNamespace>
-    <AssemblyName>WixToolset.Dtf.Test.Compression</AssemblyName>
-    <TargetFrameworkVersion>v4.0</TargetFrameworkVersion>
-  </PropertyGroup>
-
-  <ItemGroup>
-    <Compile Include="CompressionTestUtil.cs" />
-    <Compile Include="MisbehavingStreamContext.cs" />
-    <Compile Include="OptionStreamContext.cs" />
-  </ItemGroup>
-
-  <ItemGroup>
-    <Reference Include="Microsoft.VisualStudio.QualityTools.UnitTestFramework, Version=10.0.0.0, Culture=neutral, PublicKeyToken=b03f5f7f11d50a3a, processorArchitecture=MSIL" />
-    <Reference Include="System" />
-    <Reference Include="System.Data" />
-    <Reference Include="System.Xml" />
-<<<<<<< HEAD
-    <Reference Include="$(OutputPath)\WixToolset.Dtf.Compression.dll" />
-=======
-  </ItemGroup>
-
-  <ItemGroup>
-    <ProjectReference Include="..\..\Libraries\Compression\Compression.csproj" />
->>>>>>> 06615ba3
-  </ItemGroup>
-
-  <Import Project="$([MSBuild]::GetDirectoryNameOfFileAbove($(MSBuildProjectDirectory), wix.proj))\tools\WixBuild.targets" />
-</Project>
+﻿<?xml version="1.0" encoding="utf-8" ?>
+<!--
+  <copyright file="CompressionTest.csproj" company="Outercurve Foundation">
+    Copyright (c) 2004, Outercurve Foundation.
+    This software is released under Microsoft Reciprocal License (MS-RL).
+    The license and further copyright text can be found in the file
+    LICENSE.TXT at the root directory of the distribution.
+  </copyright>
+-->
+<Project ToolsVersion="4.0" DefaultTargets="Build" xmlns="http://schemas.microsoft.com/developer/msbuild/2003">
+  <PropertyGroup>
+    <ProjectGuid>{F045FFC1-05F9-4EA2-9F03-E1CBDB7BC4F9}</ProjectGuid>
+    <OutputType>Library</OutputType>
+    <AppDesignerFolder>Properties</AppDesignerFolder>
+    <RootNamespace>WixToolset.Dtf.Test</RootNamespace>
+    <AssemblyName>WixToolset.Dtf.Test.Compression</AssemblyName>
+    <TargetFrameworkVersion>v4.0</TargetFrameworkVersion>
+  </PropertyGroup>
+
+  <ItemGroup>
+    <Compile Include="CompressionTestUtil.cs" />
+    <Compile Include="MisbehavingStreamContext.cs" />
+    <Compile Include="OptionStreamContext.cs" />
+  </ItemGroup>
+
+  <ItemGroup>
+    <Reference Include="Microsoft.VisualStudio.QualityTools.UnitTestFramework, Version=10.0.0.0, Culture=neutral, PublicKeyToken=b03f5f7f11d50a3a, processorArchitecture=MSIL" />
+    <Reference Include="System" />
+    <Reference Include="System.Data" />
+    <Reference Include="System.Xml" />
+  </ItemGroup>
+
+  <ItemGroup>
+    <ProjectReference Include="..\..\Libraries\Compression\Compression.csproj" />
+  </ItemGroup>
+
+  <Import Project="$([MSBuild]::GetDirectoryNameOfFileAbove($(MSBuildProjectDirectory), wix.proj))\tools\WixBuild.targets" />
+</Project>