--- conflicted
+++ resolved
@@ -1,47 +1,38 @@
-﻿<?xml version="1.0" encoding="utf-8" ?>
-<!--
-  <copyright file="LinqTest.csproj" company="Outercurve Foundation">
-    Copyright (c) 2004, Outercurve Foundation.
-    This software is released under Microsoft Reciprocal License (MS-RL).
-    The license and further copyright text can be found in the file
-    LICENSE.TXT at the root directory of the distribution.
-  </copyright>
--->
-<Project ToolsVersion="4.0" DefaultTargets="Build" xmlns="http://schemas.microsoft.com/developer/msbuild/2003">
-  <PropertyGroup>
-    <ProjectGuid>{4F55F9B8-D8B6-41EB-8796-221B4CD98324}</ProjectGuid>
-    <OutputType>Library</OutputType>
-    <AppDesignerFolder>Properties</AppDesignerFolder>
-    <RootNamespace>WixToolset.Dtf.Test</RootNamespace>
-    <AssemblyName>WixToolset.Dtf.Test.Linq</AssemblyName>
-    <TargetFrameworkVersion>v4.0</TargetFrameworkVersion>
-    <ProjectTypeGuids>{3AC096D0-A1C2-E12C-1390-A8335801FDAB};{FAE04EC0-301F-11D3-BF4B-00C04F79EFBC}</ProjectTypeGuids>
-  </PropertyGroup>
-
-  <ItemGroup>
-    <Compile Include="LinqTest.cs" />
-  </ItemGroup>
-
-  <ItemGroup>
-    <Reference Include="Microsoft.VisualStudio.QualityTools.UnitTestFramework, Version=10.0.0.0, Culture=neutral, PublicKeyToken=b03f5f7f11d50a3a, processorArchitecture=MSIL" />
-    <Reference Include="System" />
-    <Reference Include="System.Core">
-      <RequiredTargetFramework>3.5</RequiredTargetFramework>
-    </Reference>
-<<<<<<< HEAD
-    <Reference Include="$(OutputPath)\WixToolset.Dtf.WindowsInstaller.dll" />
-    <Reference Include="$(OutputPath)\WixToolset.Dtf.WindowsInstaller.Linq.dll" />
-=======
-    <Reference Include="$(OutputPath)\Microsoft.Deployment.WindowsInstaller.dll" />
-    <Reference Include="$(OutputPath)\Microsoft.Deployment.WindowsInstaller.Linq.dll" />
-  </ItemGroup>
-
-  <ItemGroup>
-    <ProjectReference Include="..\..\Libraries\WindowsInstaller\WindowsInstaller.csproj" />
-    <ProjectReference Include="..\..\Libraries\WindowsInstaller.Linq\WindowsInstaller.Linq.csproj" />
->>>>>>> 06615ba3
-    <ProjectReference Include="..\WindowsInstaller\WindowsInstallerTest.csproj" />
-  </ItemGroup>
-
-  <Import Project="$([MSBuild]::GetDirectoryNameOfFileAbove($(MSBuildProjectDirectory), wix.proj))\tools\WixBuild.targets" />
-</Project>
+﻿<?xml version="1.0" encoding="utf-8" ?>
+<!--
+  <copyright file="LinqTest.csproj" company="Outercurve Foundation">
+    Copyright (c) 2004, Outercurve Foundation.
+    This software is released under Microsoft Reciprocal License (MS-RL).
+    The license and further copyright text can be found in the file
+    LICENSE.TXT at the root directory of the distribution.
+  </copyright>
+-->
+<Project ToolsVersion="4.0" DefaultTargets="Build" xmlns="http://schemas.microsoft.com/developer/msbuild/2003">
+  <PropertyGroup>
+    <ProjectGuid>{4F55F9B8-D8B6-41EB-8796-221B4CD98324}</ProjectGuid>
+    <OutputType>Library</OutputType>
+    <AppDesignerFolder>Properties</AppDesignerFolder>
+    <RootNamespace>WixToolset.Dtf.Test</RootNamespace>
+    <AssemblyName>WixToolset.Dtf.Test.Linq</AssemblyName>
+    <TargetFrameworkVersion>v4.0</TargetFrameworkVersion>
+    <ProjectTypeGuids>{3AC096D0-A1C2-E12C-1390-A8335801FDAB};{FAE04EC0-301F-11D3-BF4B-00C04F79EFBC}</ProjectTypeGuids>
+  </PropertyGroup>
+
+  <ItemGroup>
+    <Compile Include="LinqTest.cs" />
+  </ItemGroup>
+
+  <ItemGroup>
+    <Reference Include="Microsoft.VisualStudio.QualityTools.UnitTestFramework, Version=10.0.0.0, Culture=neutral, PublicKeyToken=b03f5f7f11d50a3a, processorArchitecture=MSIL" />
+    <Reference Include="System" />
+    <Reference Include="System.Core" />
+  </ItemGroup>
+
+  <ItemGroup>
+    <ProjectReference Include="..\..\Libraries\WindowsInstaller\WindowsInstaller.csproj" />
+    <ProjectReference Include="..\..\Libraries\WindowsInstaller.Linq\WindowsInstaller.Linq.csproj" />
+    <ProjectReference Include="..\WindowsInstaller\WindowsInstallerTest.csproj" />
+  </ItemGroup>
+
+  <Import Project="$([MSBuild]::GetDirectoryNameOfFileAbove($(MSBuildProjectDirectory), wix.proj))\tools\WixBuild.targets" />
+</Project>