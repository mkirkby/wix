<!DOCTYPE html PUBLIC "-//W3C//DTD XHTML 1.0 Transitional//EN"
    "http://www.w3.org/TR/xhtml1/DTD/xhtml1-transitional.dtd">

<html xmlns="http://www.w3.org/1999/xhtml">
<head>
  <link rel="stylesheet" type="text/css" href="style.css" />

  <title>How to be a WiX developer</title>
</head>

<body>
  <h1>So you want to be a WiX developer?</h1>

  <p>People have started expressing interest in joining the <a href="http://wixtoolset.org/" target="_blank">WiX toolset</a> development community so I figured I should get some administrative details out of the way.&nbsp; If you are interested in contributing code to the WiX toolset, it is very important to read through all four of these topics.</p>

  <p><b>1)&nbsp; The WiX toolset copyright is held by the <a href="http://www.outercurve.org/" target="_blank">Outercurve Foundation</a>.</b></p>

  <p>I want to be very up front about the copyright of the WiX toolset and how it affects us as developers.&nbsp; Outercurve Foundation is the legal representation of the WiX project.&nbsp; Before a contribution can be accepted into the WiX project, the lawyers have asked that we assign our rights to those contributions to Outercurve Foundation.&nbsp; By having developers sign a copyright assignment agreement, Outercurve can maintain single legal control of the project.&nbsp; That single legal control enables Outercurve to best defend the project in the future if there was ever any sort of legal challenge.</p>

  <p>Before jumping to any conspiracy theories, please note that this copyright assignment is exactly the same process the <a href="http://www.fsf.org/" target="_blank">Free Software Foundation</a> has you go through if you work on a project they sponsor.&nbsp; The WiX assignment agreement also explicitly grants your rights to your contribution back to you.&nbsp; If you would like a copy of the assignment agreement, please contact <a href="mailto:WiX-devs@lists.sourceforge.net">WiX-devs@lists.sourceforge.net</a> and we'll get the process started.</p>

  <p><b>2)&nbsp; The WiX project is a <a href="http://www.usemod.com/cgi-bin/mb.pl?BenevolentDictator" target="_blank">benevolent dictatorship</a>.</b></p>

  <p>To have your contribution submitted to the project, please submit an assignment agreement as described above (you only need to do so once) then send your pull request on <a href="http://wix.codeplex.com/sourcecontrol/list/contributions">CodePlex.com</a>.&nbsp; The developers there will review the changes and someone will apply them to source control as quickly as possible.</p>

<<<<<<< HEAD
  <p><b>3)&nbsp; The WiX community is a <a href="http://encarta.msn.com/dictionary_/meritocracy.html" target="_blank">meritocracy</a>.</b></p>
=======
  <p><b>3)&nbsp; The Windows Installer XML community is a <a href="http://en.wikipedia.org/wiki/Meritocracy" target="_blank">meritocracy</a>.</b></p>
>>>>>>> 61e02d03

  <p>Those individuals in the community who demonstrate an understanding of the code base by actively participating on the <a href="mailto:wix-users@lists.sourceforge.net">WiX mailing lists</a> and consistently submitting high quality diffs will be given a &ldquo;Karma boost&rdquo;.&nbsp; With enough Karma you will earn the ability to commit changes directly to the WiX project&rsquo;s repository.</p>

  <p>Commit privileges should not be taken lightly.&nbsp; It is very important that the WiX toolset maintain a high quality bar because many people depend on the tools working properly.&nbsp; Very few developers earn these privileges.&nbsp; In fact, in over four years of development, only five developers have earned commit privileges to the internal WiX project.</p>

  <p><b>4)&nbsp; The WiX developers are all <a href="http://everything2.com/index.pl?node_id=15112&amp;lastnode_id=357933" target="_blank">volunteers</a>.</b></p>

  <p>Everyone (to the best of my knowledge) that works on the WiX toolset does so in his or her free time.&nbsp; Please keep that fact in mind when asking for help, submitting code diffs, or interacting with any members of the project.&nbsp; We all want to help to make the WiX toolset as solid a tool as possible, but sometimes &ldquo;real jobs&rdquo; and &ldquo;significant others&rdquo; have to take a higher precedence.</p>

  <p>If worse comes to worse, you have access to the source code.&nbsp; Try reading for a while. :)</p>
</body>
</html>
<|MERGE_RESOLUTION|>--- conflicted
+++ resolved
@@ -1,42 +1,38 @@
-<!DOCTYPE html PUBLIC "-//W3C//DTD XHTML 1.0 Transitional//EN"
-    "http://www.w3.org/TR/xhtml1/DTD/xhtml1-transitional.dtd">
-
-<html xmlns="http://www.w3.org/1999/xhtml">
-<head>
-  <link rel="stylesheet" type="text/css" href="style.css" />
-
-  <title>How to be a WiX developer</title>
-</head>
-
-<body>
-  <h1>So you want to be a WiX developer?</h1>
-
-  <p>People have started expressing interest in joining the <a href="http://wixtoolset.org/" target="_blank">WiX toolset</a> development community so I figured I should get some administrative details out of the way.&nbsp; If you are interested in contributing code to the WiX toolset, it is very important to read through all four of these topics.</p>
-
-  <p><b>1)&nbsp; The WiX toolset copyright is held by the <a href="http://www.outercurve.org/" target="_blank">Outercurve Foundation</a>.</b></p>
-
-  <p>I want to be very up front about the copyright of the WiX toolset and how it affects us as developers.&nbsp; Outercurve Foundation is the legal representation of the WiX project.&nbsp; Before a contribution can be accepted into the WiX project, the lawyers have asked that we assign our rights to those contributions to Outercurve Foundation.&nbsp; By having developers sign a copyright assignment agreement, Outercurve can maintain single legal control of the project.&nbsp; That single legal control enables Outercurve to best defend the project in the future if there was ever any sort of legal challenge.</p>
-
-  <p>Before jumping to any conspiracy theories, please note that this copyright assignment is exactly the same process the <a href="http://www.fsf.org/" target="_blank">Free Software Foundation</a> has you go through if you work on a project they sponsor.&nbsp; The WiX assignment agreement also explicitly grants your rights to your contribution back to you.&nbsp; If you would like a copy of the assignment agreement, please contact <a href="mailto:WiX-devs@lists.sourceforge.net">WiX-devs@lists.sourceforge.net</a> and we'll get the process started.</p>
-
-  <p><b>2)&nbsp; The WiX project is a <a href="http://www.usemod.com/cgi-bin/mb.pl?BenevolentDictator" target="_blank">benevolent dictatorship</a>.</b></p>
-
-  <p>To have your contribution submitted to the project, please submit an assignment agreement as described above (you only need to do so once) then send your pull request on <a href="http://wix.codeplex.com/sourcecontrol/list/contributions">CodePlex.com</a>.&nbsp; The developers there will review the changes and someone will apply them to source control as quickly as possible.</p>
-
-<<<<<<< HEAD
-  <p><b>3)&nbsp; The WiX community is a <a href="http://encarta.msn.com/dictionary_/meritocracy.html" target="_blank">meritocracy</a>.</b></p>
-=======
-  <p><b>3)&nbsp; The Windows Installer XML community is a <a href="http://en.wikipedia.org/wiki/Meritocracy" target="_blank">meritocracy</a>.</b></p>
->>>>>>> 61e02d03
-
-  <p>Those individuals in the community who demonstrate an understanding of the code base by actively participating on the <a href="mailto:wix-users@lists.sourceforge.net">WiX mailing lists</a> and consistently submitting high quality diffs will be given a &ldquo;Karma boost&rdquo;.&nbsp; With enough Karma you will earn the ability to commit changes directly to the WiX project&rsquo;s repository.</p>
-
-  <p>Commit privileges should not be taken lightly.&nbsp; It is very important that the WiX toolset maintain a high quality bar because many people depend on the tools working properly.&nbsp; Very few developers earn these privileges.&nbsp; In fact, in over four years of development, only five developers have earned commit privileges to the internal WiX project.</p>
-
-  <p><b>4)&nbsp; The WiX developers are all <a href="http://everything2.com/index.pl?node_id=15112&amp;lastnode_id=357933" target="_blank">volunteers</a>.</b></p>
-
-  <p>Everyone (to the best of my knowledge) that works on the WiX toolset does so in his or her free time.&nbsp; Please keep that fact in mind when asking for help, submitting code diffs, or interacting with any members of the project.&nbsp; We all want to help to make the WiX toolset as solid a tool as possible, but sometimes &ldquo;real jobs&rdquo; and &ldquo;significant others&rdquo; have to take a higher precedence.</p>
-
-  <p>If worse comes to worse, you have access to the source code.&nbsp; Try reading for a while. :)</p>
-</body>
-</html>
+<!DOCTYPE html PUBLIC "-//W3C//DTD XHTML 1.0 Transitional//EN"
+    "http://www.w3.org/TR/xhtml1/DTD/xhtml1-transitional.dtd">
+
+<html xmlns="http://www.w3.org/1999/xhtml">
+<head>
+  <link rel="stylesheet" type="text/css" href="style.css" />
+
+  <title>How to be a WiX developer</title>
+</head>
+
+<body>
+  <h1>So you want to be a WiX developer?</h1>
+
+  <p>People have started expressing interest in joining the <a href="http://wixtoolset.org/" target="_blank">WiX toolset</a> development community so I figured I should get some administrative details out of the way.&nbsp; If you are interested in contributing code to the WiX toolset, it is very important to read through all four of these topics.</p>
+
+  <p><b>1)&nbsp; The WiX toolset copyright is held by the <a href="http://www.outercurve.org/" target="_blank">Outercurve Foundation</a>.</b></p>
+
+  <p>I want to be very up front about the copyright of the WiX toolset and how it affects us as developers.&nbsp; Outercurve Foundation is the legal representation of the WiX project.&nbsp; Before a contribution can be accepted into the WiX project, the lawyers have asked that we assign our rights to those contributions to Outercurve Foundation.&nbsp; By having developers sign a copyright assignment agreement, Outercurve can maintain single legal control of the project.&nbsp; That single legal control enables Outercurve to best defend the project in the future if there was ever any sort of legal challenge.</p>
+
+  <p>Before jumping to any conspiracy theories, please note that this copyright assignment is exactly the same process the <a href="http://www.fsf.org/" target="_blank">Free Software Foundation</a> has you go through if you work on a project they sponsor.&nbsp; The WiX assignment agreement also explicitly grants your rights to your contribution back to you.&nbsp; If you would like a copy of the assignment agreement, please contact <a href="mailto:WiX-devs@lists.sourceforge.net">WiX-devs@lists.sourceforge.net</a> and we'll get the process started.</p>
+
+  <p><b>2)&nbsp; The WiX project is a <a href="http://www.usemod.com/cgi-bin/mb.pl?BenevolentDictator" target="_blank">benevolent dictatorship</a>.</b></p>
+
+  <p>To have your contribution submitted to the project, please submit an assignment agreement as described above (you only need to do so once) then send your pull request on <a href="http://wix.codeplex.com/sourcecontrol/list/contributions">CodePlex.com</a>.&nbsp; The developers there will review the changes and someone will apply them to source control as quickly as possible.</p>
+
+  <p><b>3)&nbsp; The WiX community is a <a href="http://en.wikipedia.org/wiki/Meritocracy" target="_blank">meritocracy</a>.</b></p>
+
+  <p>Those individuals in the community who demonstrate an understanding of the code base by actively participating on the <a href="mailto:wix-users@lists.sourceforge.net">WiX mailing lists</a> and consistently submitting high quality diffs will be given a &ldquo;Karma boost&rdquo;.&nbsp; With enough Karma you will earn the ability to commit changes directly to the WiX project&rsquo;s repository.</p>
+
+  <p>Commit privileges should not be taken lightly.&nbsp; It is very important that the WiX toolset maintain a high quality bar because many people depend on the tools working properly.&nbsp; Very few developers earn these privileges.&nbsp; In fact, in over four years of development, only five developers have earned commit privileges to the internal WiX project.</p>
+
+  <p><b>4)&nbsp; The WiX developers are all <a href="http://everything2.com/index.pl?node_id=15112&amp;lastnode_id=357933" target="_blank">volunteers</a>.</b></p>
+
+  <p>Everyone (to the best of my knowledge) that works on the WiX toolset does so in his or her free time.&nbsp; Please keep that fact in mind when asking for help, submitting code diffs, or interacting with any members of the project.&nbsp; We all want to help to make the WiX toolset as solid a tool as possible, but sometimes &ldquo;real jobs&rdquo; and &ldquo;significant others&rdquo; have to take a higher precedence.</p>
+
+  <p>If worse comes to worse, you have access to the source code.&nbsp; Try reading for a while. :)</p>
+</body>
+</html>