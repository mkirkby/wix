<?xml version="1.0" encoding="UTF-8"?>
<!--
  <copyright file="VotiveMsi.wxs" company="Outercurve Foundation">
    Copyright (c) 2004, Outercurve Foundation.
    This software is released under Microsoft Reciprocal License (MS-RL).
    The license and further copyright text can be found in the file
    LICENSE.TXT at the root directory of the distribution.
  </copyright>
-->

<?include WixVer.wxi ?>

<Wix xmlns="http://schemas.microsoft.com/wix/2006/wi" xmlns:swid="http://schemas.microsoft.com/wix/TagExtension">
    <Product Id="*" Name="!(loc.ShortProduct) v$(var.WixMajorMinor) Visual Studio Integration" Language="1033" Manufacturer="!(loc.Company)"
             Version="$(var.WixVersion)" UpgradeCode="B6D64CBC-7075-4A94-AD48-DB084C0E70B1">
        <Package Compressed="yes" InstallerVersion="200" SummaryCodepage="1252" InstallScope="perMachine" />
        <swid:Tag Regid="regid.2008-09.org.wixtoolset" Type="component" />

        <MajorUpgrade DowngradeErrorMessage="A later version of [ProductName] is already installed." />

        <Media Id="1" Cabinet="votive.cab" CompressionLevel="high" />

        <Property Id="ARPSYSTEMCOMPONENT" Value="1" />

        <Feature Id="VotiveFeature" Title="Votive 200x" Level="1">
            <?if $(var.BuildVotive2008)=true ?>
            <Feature Id="Intellisense2008" Title="IntelliSense 2008" Description="Schema files for IntelliSense in the Visual Studio 2008 editor" AllowAdvertise="no" Display="expand" InstallDefault="local" Level="0" TypicalDefault="install">
                <Condition Level="1">VS90DEVENV OR VS90_ROOT_FOLDER OR REMOVE</Condition>
                <ComponentGroupRef Id="Votive2008SchemaComponents" />
            </Feature>

            <Feature Id="Votive2008" Title="Project Templates 2008" Description="Votive Package for Visual Studio 2008" AllowAdvertise="no" Display="expand" InstallDefault="local" Level="0" TypicalDefault="install">
                <Condition Level="1">VS90DEVENV OR REMOVE</Condition>
                <ComponentGroupRef Id="Votive2008Components" />
                <ComponentGroupRef Id="FileAssociationComponents" />
            </Feature>
            <?endif?>

            <?if $(var.BuildVotive2010)=true ?>
            <Feature Id="Intellisense2010" Title="IntelliSense 2010" Description="Schema files for IntelliSense in the Visual Studio 2010 editor" AllowAdvertise="no" Display="expand" InstallDefault="local" Level="0" TypicalDefault="install">
                <Condition Level="1">VS2010DEVENV OR VS2010_ROOT_FOLDER OR REMOVE</Condition>
                <ComponentGroupRef Id="Votive2010SchemaComponents" />
            </Feature>

            <Feature Id="Votive2010" Title="Project Templates 2010" Description="Votive Package for Visual Studio 2010" AllowAdvertise="no" Display="expand" InstallDefault="local" Level="0" TypicalDefault="install">
                <Condition Level="1">VS2010DEVENV OR REMOVE</Condition>
                <ComponentGroupRef Id="Votive2010Components" />
                <ComponentGroupRef Id="FileAssociationComponents" />
            </Feature>

            <Feature Id="Intellisense2012" Title="IntelliSense 2012" Description="Schema files for IntelliSense in the Visual Studio 2012 editor" AllowAdvertise="no" Display="expand" InstallDefault="local" Level="0" TypicalDefault="install">
                <Condition Level="1">VS2012DEVENV OR VS2012_ROOT_FOLDER OR REMOVE</Condition>
                <ComponentGroupRef Id="Votive2012SchemaComponents" />
            </Feature>

            <Feature Id="Votive2012" Title="Project Templates 2012" Description="Votive Package for Visual Studio 2012" AllowAdvertise="no" Display="expand" InstallDefault="local" Level="0" TypicalDefault="install">
                <Condition Level="1">VS2012DEVENV OR REMOVE</Condition>
                <ComponentGroupRef Id="Votive2012Components" />
                <ComponentGroupRef Id="FileAssociationComponents" />
            </Feature>

            <Feature Id="Intellisense2013" Title="IntelliSense 2013" Description="Schema files for IntelliSense in the Visual Studio 2013 editor" AllowAdvertise="no" Display="expand" InstallDefault="local" Level="0" TypicalDefault="install">
                <Condition Level="1">VS2013DEVENV OR VS2013_ROOT_FOLDER OR REMOVE</Condition>
                <ComponentGroupRef Id="Votive2013SchemaComponents" />
            </Feature>

            <Feature Id="Votive2013" Title="Project Templates 2013" Description="Votive Package for Visual Studio 2013" AllowAdvertise="no" Display="expand" InstallDefault="local" Level="0" TypicalDefault="install">
                <Condition Level="1">VS2013DEVENV OR REMOVE</Condition>
                <ComponentGroupRef Id="Votive2013Components" />
                <ComponentGroupRef Id="FileAssociationComponents" />
            </Feature>
            <?endif?>
        </Feature>
    </Product>

    <Fragment>
        <Property Id="LATEST_DEVENV_EXE" Secure="yes" />
        <Property Id="LATEST_DEVENV_EXE_COMMAND" Secure="yes" />

        <PropertyRef Id="VS90DEVENV" />
        <PropertyRef Id="VS2010DEVENV" />
        <PropertyRef Id="VS2012DEVENV" />
        <PropertyRef Id="VS2013DEVENV" />

        <CustomAction Id="CA_SetLatestDevenv_2008" Property="LATEST_DEVENV_EXE" Value="[VS90DEVENV]"/>
        <CustomAction Id="CA_SetLatestDevenv_2010" Property="LATEST_DEVENV_EXE" Value="[VS2010DEVENV]"/>
        <CustomAction Id="CA_SetLatestDevenv_2012" Property="LATEST_DEVENV_EXE" Value="[VS2012DEVENV]" />
        <CustomAction Id="CA_SetLatestDevenv_2013" Property="LATEST_DEVENV_EXE" Value="[VS2013DEVENV]" />

        <CustomAction Id="CA_SetLatestDevenvCommand_2008" Property="LATEST_DEVENV_EXE_COMMAND" Value="&amp;Open in Visual Studio 2008"/>
        <CustomAction Id="CA_SetLatestDevenvCommand_2010" Property="LATEST_DEVENV_EXE_COMMAND" Value="&amp;Open in Visual Studio 2010"/>
        <CustomAction Id="CA_SetLatestDevenvCommand_2012" Property="LATEST_DEVENV_EXE_COMMAND" Value="&amp;Open in Visual Studio 2012"/>
        <CustomAction Id="CA_SetLatestDevenvCommand_2013" Property="LATEST_DEVENV_EXE_COMMAND" Value="&amp;Open in Visual Studio 2013"/>

        <!-- Install Sequences -->
        <InstallExecuteSequence>
            <Custom Action="CA_SetLatestDevenv_2008" After="CostFinalize"><![CDATA[VS90DEVENV AND NOT VS2010DEVENV AND NOT VS2012DEVENV]]></Custom>
            <Custom Action="CA_SetLatestDevenv_2010" After="CostFinalize"><![CDATA[VS2010DEVENV AND NOT VS2012DEVENV]]></Custom>
<<<<<<< HEAD
            <Custom Action="CA_SetLatestDevenv_2012" After="CostFinalize"><![CDATA[VS2012DEVENV]]></Custom>
=======
            <Custom Action="CA_SetLatestDevenv_2012" After="CostFinalize"><![CDATA[VS2012DEVENV AND NOT VS2013DEVENV]]></Custom>
            <Custom Action="CA_SetLatestDevenv_2013" After="CostFinalize"><![CDATA[VS2013DEVENV]]></Custom>
            <Custom Action="CA_SetLatestDevenvCommand_2005" After="CostFinalize"><![CDATA[VS2005DEVENV AND NOT VS90DEVENV AND NOT VS2010DEVENV AND NOT VS2012DEVENV]]></Custom>
>>>>>>> 7d30318c
            <Custom Action="CA_SetLatestDevenvCommand_2008" After="CostFinalize"><![CDATA[VS90DEVENV AND NOT VS2010DEVENV AND NOT VS2012DEVENV]]></Custom>
            <Custom Action="CA_SetLatestDevenvCommand_2010" After="CostFinalize"><![CDATA[VS2010DEVENV AND NOT VS2012DEVENV]]></Custom>
            <Custom Action="CA_SetLatestDevenvCommand_2012" After="CostFinalize"><![CDATA[VS2012DEVENV AND NOT VS2013DEVENV]]></Custom>
            <Custom Action="CA_SetLatestDevenvCommand_2013" After="CostFinalize"><![CDATA[VS2013DEVENV]]></Custom>
        </InstallExecuteSequence>
    </Fragment>
</Wix><|MERGE_RESOLUTION|>--- conflicted
+++ resolved
@@ -1,112 +1,108 @@
-<?xml version="1.0" encoding="UTF-8"?>
-<!--
-  <copyright file="VotiveMsi.wxs" company="Outercurve Foundation">
-    Copyright (c) 2004, Outercurve Foundation.
-    This software is released under Microsoft Reciprocal License (MS-RL).
-    The license and further copyright text can be found in the file
-    LICENSE.TXT at the root directory of the distribution.
-  </copyright>
--->
-
-<?include WixVer.wxi ?>
-
-<Wix xmlns="http://schemas.microsoft.com/wix/2006/wi" xmlns:swid="http://schemas.microsoft.com/wix/TagExtension">
-    <Product Id="*" Name="!(loc.ShortProduct) v$(var.WixMajorMinor) Visual Studio Integration" Language="1033" Manufacturer="!(loc.Company)"
-             Version="$(var.WixVersion)" UpgradeCode="B6D64CBC-7075-4A94-AD48-DB084C0E70B1">
-        <Package Compressed="yes" InstallerVersion="200" SummaryCodepage="1252" InstallScope="perMachine" />
-        <swid:Tag Regid="regid.2008-09.org.wixtoolset" Type="component" />
-
-        <MajorUpgrade DowngradeErrorMessage="A later version of [ProductName] is already installed." />
-
-        <Media Id="1" Cabinet="votive.cab" CompressionLevel="high" />
-
-        <Property Id="ARPSYSTEMCOMPONENT" Value="1" />
-
-        <Feature Id="VotiveFeature" Title="Votive 200x" Level="1">
-            <?if $(var.BuildVotive2008)=true ?>
-            <Feature Id="Intellisense2008" Title="IntelliSense 2008" Description="Schema files for IntelliSense in the Visual Studio 2008 editor" AllowAdvertise="no" Display="expand" InstallDefault="local" Level="0" TypicalDefault="install">
-                <Condition Level="1">VS90DEVENV OR VS90_ROOT_FOLDER OR REMOVE</Condition>
-                <ComponentGroupRef Id="Votive2008SchemaComponents" />
-            </Feature>
-
-            <Feature Id="Votive2008" Title="Project Templates 2008" Description="Votive Package for Visual Studio 2008" AllowAdvertise="no" Display="expand" InstallDefault="local" Level="0" TypicalDefault="install">
-                <Condition Level="1">VS90DEVENV OR REMOVE</Condition>
-                <ComponentGroupRef Id="Votive2008Components" />
-                <ComponentGroupRef Id="FileAssociationComponents" />
-            </Feature>
-            <?endif?>
-
-            <?if $(var.BuildVotive2010)=true ?>
-            <Feature Id="Intellisense2010" Title="IntelliSense 2010" Description="Schema files for IntelliSense in the Visual Studio 2010 editor" AllowAdvertise="no" Display="expand" InstallDefault="local" Level="0" TypicalDefault="install">
-                <Condition Level="1">VS2010DEVENV OR VS2010_ROOT_FOLDER OR REMOVE</Condition>
-                <ComponentGroupRef Id="Votive2010SchemaComponents" />
-            </Feature>
-
-            <Feature Id="Votive2010" Title="Project Templates 2010" Description="Votive Package for Visual Studio 2010" AllowAdvertise="no" Display="expand" InstallDefault="local" Level="0" TypicalDefault="install">
-                <Condition Level="1">VS2010DEVENV OR REMOVE</Condition>
-                <ComponentGroupRef Id="Votive2010Components" />
-                <ComponentGroupRef Id="FileAssociationComponents" />
-            </Feature>
-
-            <Feature Id="Intellisense2012" Title="IntelliSense 2012" Description="Schema files for IntelliSense in the Visual Studio 2012 editor" AllowAdvertise="no" Display="expand" InstallDefault="local" Level="0" TypicalDefault="install">
-                <Condition Level="1">VS2012DEVENV OR VS2012_ROOT_FOLDER OR REMOVE</Condition>
-                <ComponentGroupRef Id="Votive2012SchemaComponents" />
-            </Feature>
-
-            <Feature Id="Votive2012" Title="Project Templates 2012" Description="Votive Package for Visual Studio 2012" AllowAdvertise="no" Display="expand" InstallDefault="local" Level="0" TypicalDefault="install">
-                <Condition Level="1">VS2012DEVENV OR REMOVE</Condition>
-                <ComponentGroupRef Id="Votive2012Components" />
-                <ComponentGroupRef Id="FileAssociationComponents" />
-            </Feature>
-
-            <Feature Id="Intellisense2013" Title="IntelliSense 2013" Description="Schema files for IntelliSense in the Visual Studio 2013 editor" AllowAdvertise="no" Display="expand" InstallDefault="local" Level="0" TypicalDefault="install">
-                <Condition Level="1">VS2013DEVENV OR VS2013_ROOT_FOLDER OR REMOVE</Condition>
-                <ComponentGroupRef Id="Votive2013SchemaComponents" />
-            </Feature>
-
-            <Feature Id="Votive2013" Title="Project Templates 2013" Description="Votive Package for Visual Studio 2013" AllowAdvertise="no" Display="expand" InstallDefault="local" Level="0" TypicalDefault="install">
-                <Condition Level="1">VS2013DEVENV OR REMOVE</Condition>
-                <ComponentGroupRef Id="Votive2013Components" />
-                <ComponentGroupRef Id="FileAssociationComponents" />
-            </Feature>
-            <?endif?>
-        </Feature>
-    </Product>
-
-    <Fragment>
-        <Property Id="LATEST_DEVENV_EXE" Secure="yes" />
-        <Property Id="LATEST_DEVENV_EXE_COMMAND" Secure="yes" />
-
-        <PropertyRef Id="VS90DEVENV" />
-        <PropertyRef Id="VS2010DEVENV" />
-        <PropertyRef Id="VS2012DEVENV" />
-        <PropertyRef Id="VS2013DEVENV" />
-
-        <CustomAction Id="CA_SetLatestDevenv_2008" Property="LATEST_DEVENV_EXE" Value="[VS90DEVENV]"/>
-        <CustomAction Id="CA_SetLatestDevenv_2010" Property="LATEST_DEVENV_EXE" Value="[VS2010DEVENV]"/>
-        <CustomAction Id="CA_SetLatestDevenv_2012" Property="LATEST_DEVENV_EXE" Value="[VS2012DEVENV]" />
-        <CustomAction Id="CA_SetLatestDevenv_2013" Property="LATEST_DEVENV_EXE" Value="[VS2013DEVENV]" />
-
-        <CustomAction Id="CA_SetLatestDevenvCommand_2008" Property="LATEST_DEVENV_EXE_COMMAND" Value="&amp;Open in Visual Studio 2008"/>
-        <CustomAction Id="CA_SetLatestDevenvCommand_2010" Property="LATEST_DEVENV_EXE_COMMAND" Value="&amp;Open in Visual Studio 2010"/>
-        <CustomAction Id="CA_SetLatestDevenvCommand_2012" Property="LATEST_DEVENV_EXE_COMMAND" Value="&amp;Open in Visual Studio 2012"/>
-        <CustomAction Id="CA_SetLatestDevenvCommand_2013" Property="LATEST_DEVENV_EXE_COMMAND" Value="&amp;Open in Visual Studio 2013"/>
-
-        <!-- Install Sequences -->
-        <InstallExecuteSequence>
-            <Custom Action="CA_SetLatestDevenv_2008" After="CostFinalize"><![CDATA[VS90DEVENV AND NOT VS2010DEVENV AND NOT VS2012DEVENV]]></Custom>
-            <Custom Action="CA_SetLatestDevenv_2010" After="CostFinalize"><![CDATA[VS2010DEVENV AND NOT VS2012DEVENV]]></Custom>
-<<<<<<< HEAD
-            <Custom Action="CA_SetLatestDevenv_2012" After="CostFinalize"><![CDATA[VS2012DEVENV]]></Custom>
-=======
-            <Custom Action="CA_SetLatestDevenv_2012" After="CostFinalize"><![CDATA[VS2012DEVENV AND NOT VS2013DEVENV]]></Custom>
-            <Custom Action="CA_SetLatestDevenv_2013" After="CostFinalize"><![CDATA[VS2013DEVENV]]></Custom>
-            <Custom Action="CA_SetLatestDevenvCommand_2005" After="CostFinalize"><![CDATA[VS2005DEVENV AND NOT VS90DEVENV AND NOT VS2010DEVENV AND NOT VS2012DEVENV]]></Custom>
->>>>>>> 7d30318c
-            <Custom Action="CA_SetLatestDevenvCommand_2008" After="CostFinalize"><![CDATA[VS90DEVENV AND NOT VS2010DEVENV AND NOT VS2012DEVENV]]></Custom>
-            <Custom Action="CA_SetLatestDevenvCommand_2010" After="CostFinalize"><![CDATA[VS2010DEVENV AND NOT VS2012DEVENV]]></Custom>
-            <Custom Action="CA_SetLatestDevenvCommand_2012" After="CostFinalize"><![CDATA[VS2012DEVENV AND NOT VS2013DEVENV]]></Custom>
-            <Custom Action="CA_SetLatestDevenvCommand_2013" After="CostFinalize"><![CDATA[VS2013DEVENV]]></Custom>
-        </InstallExecuteSequence>
-    </Fragment>
+<?xml version="1.0" encoding="UTF-8"?>
+<!--
+  <copyright file="VotiveMsi.wxs" company="Outercurve Foundation">
+    Copyright (c) 2004, Outercurve Foundation.
+    This software is released under Microsoft Reciprocal License (MS-RL).
+    The license and further copyright text can be found in the file
+    LICENSE.TXT at the root directory of the distribution.
+  </copyright>
+-->
+
+<?include WixVer.wxi ?>
+
+<Wix xmlns="http://schemas.microsoft.com/wix/2006/wi" xmlns:swid="http://schemas.microsoft.com/wix/TagExtension">
+    <Product Id="*" Name="!(loc.ShortProduct) v$(var.WixMajorMinor) Visual Studio Integration" Language="1033" Manufacturer="!(loc.Company)"
+             Version="$(var.WixVersion)" UpgradeCode="B6D64CBC-7075-4A94-AD48-DB084C0E70B1">
+        <Package Compressed="yes" InstallerVersion="200" SummaryCodepage="1252" InstallScope="perMachine" />
+        <swid:Tag Regid="regid.2008-09.org.wixtoolset" Type="component" />
+
+        <MajorUpgrade DowngradeErrorMessage="A later version of [ProductName] is already installed." />
+
+        <Media Id="1" Cabinet="votive.cab" CompressionLevel="high" />
+
+        <Property Id="ARPSYSTEMCOMPONENT" Value="1" />
+
+        <Feature Id="VotiveFeature" Title="Votive 200x" Level="1">
+            <?if $(var.BuildVotive2008)=true ?>
+            <Feature Id="Intellisense2008" Title="IntelliSense 2008" Description="Schema files for IntelliSense in the Visual Studio 2008 editor" AllowAdvertise="no" Display="expand" InstallDefault="local" Level="0" TypicalDefault="install">
+                <Condition Level="1">VS90DEVENV OR VS90_ROOT_FOLDER OR REMOVE</Condition>
+                <ComponentGroupRef Id="Votive2008SchemaComponents" />
+            </Feature>
+
+            <Feature Id="Votive2008" Title="Project Templates 2008" Description="Votive Package for Visual Studio 2008" AllowAdvertise="no" Display="expand" InstallDefault="local" Level="0" TypicalDefault="install">
+                <Condition Level="1">VS90DEVENV OR REMOVE</Condition>
+                <ComponentGroupRef Id="Votive2008Components" />
+                <ComponentGroupRef Id="FileAssociationComponents" />
+            </Feature>
+            <?endif?>
+
+            <?if $(var.BuildVotive2010)=true ?>
+            <Feature Id="Intellisense2010" Title="IntelliSense 2010" Description="Schema files for IntelliSense in the Visual Studio 2010 editor" AllowAdvertise="no" Display="expand" InstallDefault="local" Level="0" TypicalDefault="install">
+                <Condition Level="1">VS2010DEVENV OR VS2010_ROOT_FOLDER OR REMOVE</Condition>
+                <ComponentGroupRef Id="Votive2010SchemaComponents" />
+            </Feature>
+
+            <Feature Id="Votive2010" Title="Project Templates 2010" Description="Votive Package for Visual Studio 2010" AllowAdvertise="no" Display="expand" InstallDefault="local" Level="0" TypicalDefault="install">
+                <Condition Level="1">VS2010DEVENV OR REMOVE</Condition>
+                <ComponentGroupRef Id="Votive2010Components" />
+                <ComponentGroupRef Id="FileAssociationComponents" />
+            </Feature>
+
+            <Feature Id="Intellisense2012" Title="IntelliSense 2012" Description="Schema files for IntelliSense in the Visual Studio 2012 editor" AllowAdvertise="no" Display="expand" InstallDefault="local" Level="0" TypicalDefault="install">
+                <Condition Level="1">VS2012DEVENV OR VS2012_ROOT_FOLDER OR REMOVE</Condition>
+                <ComponentGroupRef Id="Votive2012SchemaComponents" />
+            </Feature>
+
+            <Feature Id="Votive2012" Title="Project Templates 2012" Description="Votive Package for Visual Studio 2012" AllowAdvertise="no" Display="expand" InstallDefault="local" Level="0" TypicalDefault="install">
+                <Condition Level="1">VS2012DEVENV OR REMOVE</Condition>
+                <ComponentGroupRef Id="Votive2012Components" />
+                <ComponentGroupRef Id="FileAssociationComponents" />
+            </Feature>
+
+            <Feature Id="Intellisense2013" Title="IntelliSense 2013" Description="Schema files for IntelliSense in the Visual Studio 2013 editor" AllowAdvertise="no" Display="expand" InstallDefault="local" Level="0" TypicalDefault="install">
+                <Condition Level="1">VS2013DEVENV OR VS2013_ROOT_FOLDER OR REMOVE</Condition>
+                <ComponentGroupRef Id="Votive2013SchemaComponents" />
+            </Feature>
+
+            <Feature Id="Votive2013" Title="Project Templates 2013" Description="Votive Package for Visual Studio 2013" AllowAdvertise="no" Display="expand" InstallDefault="local" Level="0" TypicalDefault="install">
+                <Condition Level="1">VS2013DEVENV OR REMOVE</Condition>
+                <ComponentGroupRef Id="Votive2013Components" />
+                <ComponentGroupRef Id="FileAssociationComponents" />
+            </Feature>
+            <?endif?>
+        </Feature>
+    </Product>
+
+    <Fragment>
+        <Property Id="LATEST_DEVENV_EXE" Secure="yes" />
+        <Property Id="LATEST_DEVENV_EXE_COMMAND" Secure="yes" />
+
+        <PropertyRef Id="VS90DEVENV" />
+        <PropertyRef Id="VS2010DEVENV" />
+        <PropertyRef Id="VS2012DEVENV" />
+        <PropertyRef Id="VS2013DEVENV" />
+
+        <CustomAction Id="CA_SetLatestDevenv_2008" Property="LATEST_DEVENV_EXE" Value="[VS90DEVENV]"/>
+        <CustomAction Id="CA_SetLatestDevenv_2010" Property="LATEST_DEVENV_EXE" Value="[VS2010DEVENV]"/>
+        <CustomAction Id="CA_SetLatestDevenv_2012" Property="LATEST_DEVENV_EXE" Value="[VS2012DEVENV]" />
+        <CustomAction Id="CA_SetLatestDevenv_2013" Property="LATEST_DEVENV_EXE" Value="[VS2013DEVENV]" />
+
+        <CustomAction Id="CA_SetLatestDevenvCommand_2008" Property="LATEST_DEVENV_EXE_COMMAND" Value="&amp;Open in Visual Studio 2008"/>
+        <CustomAction Id="CA_SetLatestDevenvCommand_2010" Property="LATEST_DEVENV_EXE_COMMAND" Value="&amp;Open in Visual Studio 2010"/>
+        <CustomAction Id="CA_SetLatestDevenvCommand_2012" Property="LATEST_DEVENV_EXE_COMMAND" Value="&amp;Open in Visual Studio 2012"/>
+        <CustomAction Id="CA_SetLatestDevenvCommand_2013" Property="LATEST_DEVENV_EXE_COMMAND" Value="&amp;Open in Visual Studio 2013"/>
+
+        <!-- Install Sequences -->
+        <InstallExecuteSequence>
+            <Custom Action="CA_SetLatestDevenv_2008" After="CostFinalize"><![CDATA[VS90DEVENV AND NOT VS2010DEVENV AND NOT VS2012DEVENV]]></Custom>
+            <Custom Action="CA_SetLatestDevenv_2010" After="CostFinalize"><![CDATA[VS2010DEVENV AND NOT VS2012DEVENV]]></Custom>
+            <Custom Action="CA_SetLatestDevenv_2012" After="CostFinalize"><![CDATA[VS2012DEVENV AND NOT VS2013DEVENV]]></Custom>
+            <Custom Action="CA_SetLatestDevenv_2013" After="CostFinalize"><![CDATA[VS2013DEVENV]]></Custom>
+
+            <Custom Action="CA_SetLatestDevenvCommand_2008" After="CostFinalize"><![CDATA[VS90DEVENV AND NOT VS2010DEVENV AND NOT VS2012DEVENV]]></Custom>
+            <Custom Action="CA_SetLatestDevenvCommand_2010" After="CostFinalize"><![CDATA[VS2010DEVENV AND NOT VS2012DEVENV]]></Custom>
+            <Custom Action="CA_SetLatestDevenvCommand_2012" After="CostFinalize"><![CDATA[VS2012DEVENV AND NOT VS2013DEVENV]]></Custom>
+            <Custom Action="CA_SetLatestDevenvCommand_2013" After="CostFinalize"><![CDATA[VS2013DEVENV]]></Custom>
+        </InstallExecuteSequence>
+    </Fragment>
 </Wix>