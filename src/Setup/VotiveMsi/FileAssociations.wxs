--- conflicted
+++ resolved
@@ -1,84 +1,79 @@
-﻿<?xml version="1.0" encoding="UTF-8"?>
-<!--
-  <copyright file="FileAssociations.wxs" company="Outercurve Foundation">
-    Copyright (c) 2004, Outercurve Foundation.
-    This software is released under Microsoft Reciprocal License (MS-RL).
-    The license and further copyright text can be found in the file
-    LICENSE.TXT at the root directory of the distribution.
-  </copyright>
--->
-
-<?include WixVer.wxi ?>
-
-<Wix xmlns="http://wixtoolset.org/schemas/v4/wxs">
-    <Fragment>
-        <!-- Referenced by project registration. -->
-        <DirectoryRef Id="MSBuildWixVersionedFolder" />
-
-        <PropertyRef Id="LATEST_DEVENV_EXE_COMMAND" />
-
-        <ComponentGroup Id="FileAssociationComponents" Directory="BinFolder">
-            <!--
-                File extension registration
-
-                Note that we're keeping the versioned progid the same
-                The properties are used here so that if a user installs Votive
-<<<<<<< HEAD
-                on a system with multiple Visual Studio versions installed, the
-                file associations will be directed to the latest version of VS.
-=======
-                on a system with multiple versions of VS installed, the file
-                associations will be directed to the latest version of VS.
->>>>>>> f3fcec3a
-            -->
-            <Component>
-                <!-- Icons to use for WiX file types -->
-                <File Source="Votive\Icons\ProjectFile.ico" />
-
-                <ProgId Id="WindowsInstallerXml.wixprojfile.$(var.WixMajorMinor)" Description="WiX Project File" Icon="ProjectFile.ico">
-                    <Extension Id="wixproj" ContentType="text/plain">
-                        <Verb Id="Open" Command="[LATEST_DEVENV_EXE_COMMAND]" TargetProperty="LATEST_DEVENV_EXE" Argument="&quot;%1&quot;" />
-                    </Extension>
-                </ProgId>
-            </Component>
-
-            <Component>
-                <File Source="Votive\Icons\ProductFile.ico" />
-
-                <ProgId Id="WindowsInstallerXml.wxsfile.$(var.WixMajorMinor)" Description="WiX Source File" Icon="ProductFile.ico">
-                    <Extension Id="wxs" ContentType="text/xml">
-                        <Verb Id="Open" Command="[LATEST_DEVENV_EXE_COMMAND]" TargetProperty="LATEST_DEVENV_EXE" Argument="&quot;%1&quot;" />
-                    </Extension>
-                </ProgId>
-            </Component>
-
-            <Component>
-                <File Source="Votive\Icons\IncludeFile.ico" />
-
-                <ProgId Id="WindowsInstallerXml.wxifile.$(var.WixMajorMinor)" Description="WiX Include File" Icon="IncludeFile.ico">
-                    <Extension Id="wxi" ContentType="text/xml">
-                        <Verb Id="Open" Command="[LATEST_DEVENV_EXE_COMMAND]" TargetProperty="LATEST_DEVENV_EXE" Argument="&quot;%1&quot;" />
-                    </Extension>
-                </ProgId>
-            </Component>
-
-            <Component>
-                <File Source="Votive\Icons\LocalizationFile.ico" />
-
-                <ProgId Id="WindowsInstallerXml.wxlfile.$(var.WixMajorMinor)" Description="WiX Localization File" Icon="LocalizationFile.ico">
-                    <Extension Id="wxl" ContentType="text/xml">
-                        <Verb Id="Open" Command="[LATEST_DEVENV_EXE_COMMAND]" TargetProperty="LATEST_DEVENV_EXE" Argument="&quot;%1&quot;" />
-                    </Extension>
-                </ProgId>
-            </Component>
-
-            <Component>
-                <File Source="Votive\Icons\WixLibraryFile.ico" />
-
-                <ProgId Id="WindowsInstallerXml.wixlibfile.$(var.WixMajorMinor)" Description="WiX Library File" Icon="WixLibraryFile.ico">
-                    <Extension Id="wixlib" ContentType="text/xml" />
-                </ProgId>
-            </Component>
-        </ComponentGroup>
-    </Fragment>
-</Wix>
+﻿<?xml version="1.0" encoding="UTF-8"?>
+<!--
+  <copyright file="FileAssociations.wxs" company="Outercurve Foundation">
+    Copyright (c) 2004, Outercurve Foundation.
+    This software is released under Microsoft Reciprocal License (MS-RL).
+    The license and further copyright text can be found in the file
+    LICENSE.TXT at the root directory of the distribution.
+  </copyright>
+-->
+
+<?include WixVer.wxi ?>
+
+<Wix xmlns="http://wixtoolset.org/schemas/v4/wxs">
+    <Fragment>
+        <!-- Referenced by project registration. -->
+        <DirectoryRef Id="MSBuildWixVersionedFolder" />
+
+        <PropertyRef Id="LATEST_DEVENV_EXE_COMMAND" />
+
+        <ComponentGroup Id="FileAssociationComponents" Directory="BinFolder">
+            <!--
+                File extension registration
+
+                Note that we're keeping the versioned progid the same
+                The properties are used here so that if a user installs Votive
+                on a system with multiple versions of VS installed, the file
+                associations will be directed to the latest version of VS.
+            -->
+            <Component>
+                <!-- Icons to use for WiX file types -->
+                <File Source="Votive\Icons\ProjectFile.ico" />
+
+                <ProgId Id="WindowsInstallerXml.wixprojfile.$(var.WixMajorMinor)" Description="WiX Project File" Icon="ProjectFile.ico">
+                    <Extension Id="wixproj" ContentType="text/plain">
+                        <Verb Id="Open" Command="[LATEST_DEVENV_EXE_COMMAND]" TargetProperty="LATEST_DEVENV_EXE" Argument="&quot;%1&quot;" />
+                    </Extension>
+                </ProgId>
+            </Component>
+
+            <Component>
+                <File Source="Votive\Icons\ProductFile.ico" />
+
+                <ProgId Id="WindowsInstallerXml.wxsfile.$(var.WixMajorMinor)" Description="WiX Source File" Icon="ProductFile.ico">
+                    <Extension Id="wxs" ContentType="text/xml">
+                        <Verb Id="Open" Command="[LATEST_DEVENV_EXE_COMMAND]" TargetProperty="LATEST_DEVENV_EXE" Argument="&quot;%1&quot;" />
+                    </Extension>
+                </ProgId>
+            </Component>
+
+            <Component>
+                <File Source="Votive\Icons\IncludeFile.ico" />
+
+                <ProgId Id="WindowsInstallerXml.wxifile.$(var.WixMajorMinor)" Description="WiX Include File" Icon="IncludeFile.ico">
+                    <Extension Id="wxi" ContentType="text/xml">
+                        <Verb Id="Open" Command="[LATEST_DEVENV_EXE_COMMAND]" TargetProperty="LATEST_DEVENV_EXE" Argument="&quot;%1&quot;" />
+                    </Extension>
+                </ProgId>
+            </Component>
+
+            <Component>
+                <File Source="Votive\Icons\LocalizationFile.ico" />
+
+                <ProgId Id="WindowsInstallerXml.wxlfile.$(var.WixMajorMinor)" Description="WiX Localization File" Icon="LocalizationFile.ico">
+                    <Extension Id="wxl" ContentType="text/xml">
+                        <Verb Id="Open" Command="[LATEST_DEVENV_EXE_COMMAND]" TargetProperty="LATEST_DEVENV_EXE" Argument="&quot;%1&quot;" />
+                    </Extension>
+                </ProgId>
+            </Component>
+
+            <Component>
+                <File Source="Votive\Icons\WixLibraryFile.ico" />
+
+                <ProgId Id="WindowsInstallerXml.wixlibfile.$(var.WixMajorMinor)" Description="WiX Library File" Icon="WixLibraryFile.ico">
+                    <Extension Id="wixlib" ContentType="text/xml" />
+                </ProgId>
+            </Component>
+        </ComponentGroup>
+    </Fragment>
+</Wix>