﻿<?xml version="1.0" encoding="UTF-8"?>
<!--
  <copyright file="2010.wxs" company="Outercurve Foundation">
    Copyright (c) 2004, Outercurve Foundation.
    This software is released under Microsoft Reciprocal License (MS-RL).
    The license and further copyright text can be found in the file
    LICENSE.TXT at the root directory of the distribution.
  </copyright>
-->

<?include WixVer.wxi ?>

<!-- Preprocessor definitions -->
<?define VsVersion = "2010"?>
<?define VsRegPath = "SOFTWARE\Microsoft\VisualStudio\10.0" ?>

<Wix xmlns="http://wixtoolset.org/schemas/v4/wxs" xmlns:util="http://wixtoolset.org/schemas/v4/wxs/util">
    <Fragment>
        <PropertyRef Id="VS2010DEVENV" />
        <PropertyRef Id="VS2010_ROOT_FOLDER" />
        <PropertyRef Id="VS2010_SCHEMAS_DIR" />

        <!-- Devenv /setup isn't needed for VS2010.  VS automatically scans for package updates at startup -->

        <ComponentGroup Id="Votive2010Components">
            <ComponentGroupRef Id="Votive2010BinaryComponents"/>
            <ComponentGroupRef Id="Votive2010ExtensionComponents"/>
            <ComponentGroupRef Id="Votive2010ItemTemplateComponents" />
            <ComponentGroupRef Id="Votive2010ProjectTemplateComponents" />
        </ComponentGroup>
    </Fragment>

    <Fragment>
        <ComponentGroup Id="Votive$(var.VsVersion)BinaryComponents" Directory="BinFolder">
            <Component>
                <File Source="sconce2010.dll" />
            </Component>

            <Component>
                <File Source="votive2010.dll" />
                <util:RestartResource Path="[VS2010DEVENV]" />
            </Component>

          <Component>
            <File Source="WixToolset.Simplified.LanguageService.dll" />
          </Component>
        </ComponentGroup>
    </Fragment>

<<<<<<< HEAD
        <ComponentGroup Id="Votive$(var.VsVersion)ExtensionComponents" Directory="VsExtensions$(var.VsVersion)WixVersionFolder">
=======
    <Fragment>
        <ComponentGroup Id="Votive$(var.VsVersion)ExtensionComponents" Directory="VsExtensions$(var.VsVersion)MicrosoftWix">
>>>>>>> f3fcec3a
            <Component>
                <File Id="extension$(var.VsVersion).vsixmanifest" Source="extension.vsixmanifest"/>
            </Component>

            <Component>
                <File Id="Votive$(var.VsVersion).pkgdef" Source="votive2010.pkgdef"/>
            </Component>

            <Component>
                <File Id="wix$(var.VsVersion).ico" Name="wix.ico" Source="Votive\Icons\ProjectFile.ico"/>
            </Component>
        </ComponentGroup>
    </Fragment>

    <Fragment>
        <ComponentGroup Id="Votive$(var.VsVersion)ItemTemplateComponents" Directory="VsItemTemplatesWix$(var.VsVersion)Folder">
            <Component>
                <File Id="BlankFile$(var.VsVersion).zip" Source="votive2010\BlankFile.zip" />
            </Component>
            <Component>
                <File Id="IncludeFile$(var.VsVersion).zip" Source="votive2010\IncludeFile.zip" />
            </Component>
            <Component>
                <File Id="LocalizationFile$(var.VsVersion).zip" Source="votive2010\LocalizationFile.zip" />
            </Component>
            <Component>
                <File Id="TextFile$(var.VsVersion).zip" Source="votive2010\TextFile.zip" />
            </Component>
        </ComponentGroup>

        <ComponentGroup Id="Votive$(var.VsVersion)ProjectTemplateComponents" Directory="VsProjectTemplatesWix$(var.VsVersion)Folder">
            <Component>
                <File Id="WixLibrary$(var.VsVersion).zip" Source="votive2010\WixLibrary.zip" />
            </Component>
            <Component>
                <File Id="WixMergeModule$(var.VsVersion).zip" Source="votive2010\WixMergeModule.zip" />
            </Component>
            <Component>
                <File Id="WixBundleProject$(var.VsVersion).zip" Source="votive2010\WixBundleProject.zip" />
            </Component>
            <Component>
                <File Id="WixProject$(var.VsVersion).zip" Source="votive2010\WixProject.zip" />
            </Component>
        </ComponentGroup>

        <ComponentGroup Id="Votive$(var.VsVersion)SchemaComponents" Directory="VS2010_SCHEMAS_DIR">
            <Component>
                <File Id="LuxSchema$(var.VsVersion)" Source="lux\wixext\Xsd\lux.xsd" />
            </Component>
            <Component>
                <File Id="ThmutilSchema$(var.VsVersion)" Source="dutil\Xsd\thmutil.xsd" />
            </Component>
            <Component>
                <File Id="WixSchema$(var.VsVersion)" Source="wix\Xsd\wix.xsd" />
            </Component>
            <Component>
                <File Id="WixLocSchema$(var.VsVersion)" Source="wix\Xsd\wixloc.xsd" />
            </Component>
            <Component>
                <File Id="ExtensionXsdBalSchema$(var.VsVersion)" Source="ext\BalExtension\wixext\Xsd\bal.xsd" />
            </Component>
            <Component>
                <File Id="ExtensionXsdDependency$(var.VsVersion)" Source="ext\DependencyExtension\wixext\Xsd\Dependency.xsd" />
            </Component>
            <Component>
                <File Id="ExtensionXsdComplus$(var.VsVersion)" Source="ext\ComPlusExtension\wixext\xsd\complus.xsd" />
            </Component>
            <Component>
                <File Id="ExtensionXsdDifxApp$(var.VsVersion)" Source="ext\DifxAppExtension\wixext\Xsd\difxapp.xsd" />
            </Component>
            <Component>
                <File Id="ExtensionXsdFirewall$(var.VsVersion)" Source="ext\FirewallExtension\wixext\Xsd\firewall.xsd" />
            </Component>
            <Component>
                <File Id="ExtensionXsdGaming$(var.VsVersion)" Source="ext\GamingExtension\wixext\Xsd\gaming.xsd" />
            </Component>
            <Component>
                <File Id="ExtensionXsdIis$(var.VsVersion)" Source="ext\IIsExtension\wixext\xsd\iis.xsd" />
            </Component>
            <Component>
                <File Id="ExtensionXsdMsmq$(var.VsVersion)" Source="ext\MsmqExtension\wixext\xsd\msmq.xsd" />
            </Component>
            <Component>
                <File Id="ExtensionXsdNetFx$(var.VsVersion)" Source="ext\NetFxExtension\wixext\Xsd\netfx.xsd" />
            </Component>
            <Component>
                <File Id="ExtensionXsdPS$(var.VsVersion)" Source="ext\PSExtension\wixext\xsd\ps.xsd" />
            </Component>
            <Component>
                <File Id="ExtensionXsdSql$(var.VsVersion)" Source="ext\SqlExtension\wixext\Xsd\sql.xsd" />
            </Component>
            <Component>
                <File Id="ExtensionXsdTag$(var.VsVersion)" Source="ext\TagExtension\wixext\Xsd\tag.xsd" />
            </Component>
            <Component>
                <File Id="ExtensionXsdUtil$(var.VsVersion)" Source="ext\UtilExtension\wixext\Xsd\util.xsd" />
            </Component>
            <Component>
                <File Id="ExtensionXsdVS$(var.VsVersion)" Source="ext\VSExtension\wixext\xsd\vs.xsd" />
            </Component>
        </ComponentGroup>

    </Fragment>
</Wix>
<|MERGE_RESOLUTION|>--- conflicted
+++ resolved
@@ -1,159 +1,155 @@
-﻿<?xml version="1.0" encoding="UTF-8"?>
-<!--
-  <copyright file="2010.wxs" company="Outercurve Foundation">
-    Copyright (c) 2004, Outercurve Foundation.
-    This software is released under Microsoft Reciprocal License (MS-RL).
-    The license and further copyright text can be found in the file
-    LICENSE.TXT at the root directory of the distribution.
-  </copyright>
--->
-
-<?include WixVer.wxi ?>
-
-<!-- Preprocessor definitions -->
-<?define VsVersion = "2010"?>
-<?define VsRegPath = "SOFTWARE\Microsoft\VisualStudio\10.0" ?>
-
-<Wix xmlns="http://wixtoolset.org/schemas/v4/wxs" xmlns:util="http://wixtoolset.org/schemas/v4/wxs/util">
-    <Fragment>
-        <PropertyRef Id="VS2010DEVENV" />
-        <PropertyRef Id="VS2010_ROOT_FOLDER" />
-        <PropertyRef Id="VS2010_SCHEMAS_DIR" />
-
-        <!-- Devenv /setup isn't needed for VS2010.  VS automatically scans for package updates at startup -->
-
-        <ComponentGroup Id="Votive2010Components">
-            <ComponentGroupRef Id="Votive2010BinaryComponents"/>
-            <ComponentGroupRef Id="Votive2010ExtensionComponents"/>
-            <ComponentGroupRef Id="Votive2010ItemTemplateComponents" />
-            <ComponentGroupRef Id="Votive2010ProjectTemplateComponents" />
-        </ComponentGroup>
-    </Fragment>
-
-    <Fragment>
-        <ComponentGroup Id="Votive$(var.VsVersion)BinaryComponents" Directory="BinFolder">
-            <Component>
-                <File Source="sconce2010.dll" />
-            </Component>
-
-            <Component>
-                <File Source="votive2010.dll" />
-                <util:RestartResource Path="[VS2010DEVENV]" />
-            </Component>
-
-          <Component>
-            <File Source="WixToolset.Simplified.LanguageService.dll" />
-          </Component>
-        </ComponentGroup>
-    </Fragment>
-
-<<<<<<< HEAD
-        <ComponentGroup Id="Votive$(var.VsVersion)ExtensionComponents" Directory="VsExtensions$(var.VsVersion)WixVersionFolder">
-=======
-    <Fragment>
-        <ComponentGroup Id="Votive$(var.VsVersion)ExtensionComponents" Directory="VsExtensions$(var.VsVersion)MicrosoftWix">
->>>>>>> f3fcec3a
-            <Component>
-                <File Id="extension$(var.VsVersion).vsixmanifest" Source="extension.vsixmanifest"/>
-            </Component>
-
-            <Component>
-                <File Id="Votive$(var.VsVersion).pkgdef" Source="votive2010.pkgdef"/>
-            </Component>
-
-            <Component>
-                <File Id="wix$(var.VsVersion).ico" Name="wix.ico" Source="Votive\Icons\ProjectFile.ico"/>
-            </Component>
-        </ComponentGroup>
-    </Fragment>
-
-    <Fragment>
-        <ComponentGroup Id="Votive$(var.VsVersion)ItemTemplateComponents" Directory="VsItemTemplatesWix$(var.VsVersion)Folder">
-            <Component>
-                <File Id="BlankFile$(var.VsVersion).zip" Source="votive2010\BlankFile.zip" />
-            </Component>
-            <Component>
-                <File Id="IncludeFile$(var.VsVersion).zip" Source="votive2010\IncludeFile.zip" />
-            </Component>
-            <Component>
-                <File Id="LocalizationFile$(var.VsVersion).zip" Source="votive2010\LocalizationFile.zip" />
-            </Component>
-            <Component>
-                <File Id="TextFile$(var.VsVersion).zip" Source="votive2010\TextFile.zip" />
-            </Component>
-        </ComponentGroup>
-
-        <ComponentGroup Id="Votive$(var.VsVersion)ProjectTemplateComponents" Directory="VsProjectTemplatesWix$(var.VsVersion)Folder">
-            <Component>
-                <File Id="WixLibrary$(var.VsVersion).zip" Source="votive2010\WixLibrary.zip" />
-            </Component>
-            <Component>
-                <File Id="WixMergeModule$(var.VsVersion).zip" Source="votive2010\WixMergeModule.zip" />
-            </Component>
-            <Component>
-                <File Id="WixBundleProject$(var.VsVersion).zip" Source="votive2010\WixBundleProject.zip" />
-            </Component>
-            <Component>
-                <File Id="WixProject$(var.VsVersion).zip" Source="votive2010\WixProject.zip" />
-            </Component>
-        </ComponentGroup>
-
-        <ComponentGroup Id="Votive$(var.VsVersion)SchemaComponents" Directory="VS2010_SCHEMAS_DIR">
-            <Component>
-                <File Id="LuxSchema$(var.VsVersion)" Source="lux\wixext\Xsd\lux.xsd" />
-            </Component>
-            <Component>
-                <File Id="ThmutilSchema$(var.VsVersion)" Source="dutil\Xsd\thmutil.xsd" />
-            </Component>
-            <Component>
-                <File Id="WixSchema$(var.VsVersion)" Source="wix\Xsd\wix.xsd" />
-            </Component>
-            <Component>
-                <File Id="WixLocSchema$(var.VsVersion)" Source="wix\Xsd\wixloc.xsd" />
-            </Component>
-            <Component>
-                <File Id="ExtensionXsdBalSchema$(var.VsVersion)" Source="ext\BalExtension\wixext\Xsd\bal.xsd" />
-            </Component>
-            <Component>
-                <File Id="ExtensionXsdDependency$(var.VsVersion)" Source="ext\DependencyExtension\wixext\Xsd\Dependency.xsd" />
-            </Component>
-            <Component>
-                <File Id="ExtensionXsdComplus$(var.VsVersion)" Source="ext\ComPlusExtension\wixext\xsd\complus.xsd" />
-            </Component>
-            <Component>
-                <File Id="ExtensionXsdDifxApp$(var.VsVersion)" Source="ext\DifxAppExtension\wixext\Xsd\difxapp.xsd" />
-            </Component>
-            <Component>
-                <File Id="ExtensionXsdFirewall$(var.VsVersion)" Source="ext\FirewallExtension\wixext\Xsd\firewall.xsd" />
-            </Component>
-            <Component>
-                <File Id="ExtensionXsdGaming$(var.VsVersion)" Source="ext\GamingExtension\wixext\Xsd\gaming.xsd" />
-            </Component>
-            <Component>
-                <File Id="ExtensionXsdIis$(var.VsVersion)" Source="ext\IIsExtension\wixext\xsd\iis.xsd" />
-            </Component>
-            <Component>
-                <File Id="ExtensionXsdMsmq$(var.VsVersion)" Source="ext\MsmqExtension\wixext\xsd\msmq.xsd" />
-            </Component>
-            <Component>
-                <File Id="ExtensionXsdNetFx$(var.VsVersion)" Source="ext\NetFxExtension\wixext\Xsd\netfx.xsd" />
-            </Component>
-            <Component>
-                <File Id="ExtensionXsdPS$(var.VsVersion)" Source="ext\PSExtension\wixext\xsd\ps.xsd" />
-            </Component>
-            <Component>
-                <File Id="ExtensionXsdSql$(var.VsVersion)" Source="ext\SqlExtension\wixext\Xsd\sql.xsd" />
-            </Component>
-            <Component>
-                <File Id="ExtensionXsdTag$(var.VsVersion)" Source="ext\TagExtension\wixext\Xsd\tag.xsd" />
-            </Component>
-            <Component>
-                <File Id="ExtensionXsdUtil$(var.VsVersion)" Source="ext\UtilExtension\wixext\Xsd\util.xsd" />
-            </Component>
-            <Component>
-                <File Id="ExtensionXsdVS$(var.VsVersion)" Source="ext\VSExtension\wixext\xsd\vs.xsd" />
-            </Component>
-        </ComponentGroup>
-
-    </Fragment>
-</Wix>
+﻿<?xml version="1.0" encoding="UTF-8"?>
+<!--
+  <copyright file="2010.wxs" company="Outercurve Foundation">
+    Copyright (c) 2004, Outercurve Foundation.
+    This software is released under Microsoft Reciprocal License (MS-RL).
+    The license and further copyright text can be found in the file
+    LICENSE.TXT at the root directory of the distribution.
+  </copyright>
+-->
+
+<?include WixVer.wxi ?>
+
+<!-- Preprocessor definitions -->
+<?define VsVersion = "2010"?>
+<?define VsRegPath = "SOFTWARE\Microsoft\VisualStudio\10.0" ?>
+
+<Wix xmlns="http://wixtoolset.org/schemas/v4/wxs" xmlns:util="http://wixtoolset.org/schemas/v4/wxs/util">
+    <Fragment>
+        <PropertyRef Id="VS2010DEVENV" />
+        <PropertyRef Id="VS2010_ROOT_FOLDER" />
+        <PropertyRef Id="VS2010_SCHEMAS_DIR" />
+
+        <!-- Devenv /setup isn't needed for VS2010.  VS automatically scans for package updates at startup -->
+
+        <ComponentGroup Id="Votive2010Components">
+            <ComponentGroupRef Id="Votive2010BinaryComponents"/>
+            <ComponentGroupRef Id="Votive2010ExtensionComponents"/>
+            <ComponentGroupRef Id="Votive2010ItemTemplateComponents" />
+            <ComponentGroupRef Id="Votive2010ProjectTemplateComponents" />
+        </ComponentGroup>
+    </Fragment>
+
+    <Fragment>
+        <ComponentGroup Id="Votive$(var.VsVersion)BinaryComponents" Directory="BinFolder">
+            <Component>
+                <File Source="sconce2010.dll" />
+            </Component>
+
+            <Component>
+                <File Source="votive2010.dll" />
+                <util:RestartResource Path="[VS2010DEVENV]" />
+            </Component>
+
+          <Component>
+            <File Source="WixToolset.Simplified.LanguageService.dll" />
+          </Component>
+        </ComponentGroup>
+    </Fragment>
+
+    <Fragment>
+        <ComponentGroup Id="Votive$(var.VsVersion)ExtensionComponents" Directory="VsExtensions$(var.VsVersion)WixVersionFolder">
+            <Component>
+                <File Id="extension$(var.VsVersion).vsixmanifest" Source="extension.vsixmanifest"/>
+            </Component>
+
+            <Component>
+                <File Id="Votive$(var.VsVersion).pkgdef" Source="votive2010.pkgdef"/>
+            </Component>
+
+            <Component>
+                <File Id="wix$(var.VsVersion).ico" Name="wix.ico" Source="Votive\Icons\ProjectFile.ico"/>
+            </Component>
+        </ComponentGroup>
+    </Fragment>
+
+    <Fragment>
+        <ComponentGroup Id="Votive$(var.VsVersion)ItemTemplateComponents" Directory="VsItemTemplatesWix$(var.VsVersion)Folder">
+            <Component>
+                <File Id="BlankFile$(var.VsVersion).zip" Source="votive2010\BlankFile.zip" />
+            </Component>
+            <Component>
+                <File Id="IncludeFile$(var.VsVersion).zip" Source="votive2010\IncludeFile.zip" />
+            </Component>
+            <Component>
+                <File Id="LocalizationFile$(var.VsVersion).zip" Source="votive2010\LocalizationFile.zip" />
+            </Component>
+            <Component>
+                <File Id="TextFile$(var.VsVersion).zip" Source="votive2010\TextFile.zip" />
+            </Component>
+        </ComponentGroup>
+
+        <ComponentGroup Id="Votive$(var.VsVersion)ProjectTemplateComponents" Directory="VsProjectTemplatesWix$(var.VsVersion)Folder">
+            <Component>
+                <File Id="WixLibrary$(var.VsVersion).zip" Source="votive2010\WixLibrary.zip" />
+            </Component>
+            <Component>
+                <File Id="WixMergeModule$(var.VsVersion).zip" Source="votive2010\WixMergeModule.zip" />
+            </Component>
+            <Component>
+                <File Id="WixBundleProject$(var.VsVersion).zip" Source="votive2010\WixBundleProject.zip" />
+            </Component>
+            <Component>
+                <File Id="WixProject$(var.VsVersion).zip" Source="votive2010\WixProject.zip" />
+            </Component>
+        </ComponentGroup>
+
+        <ComponentGroup Id="Votive$(var.VsVersion)SchemaComponents" Directory="VS2010_SCHEMAS_DIR">
+            <Component>
+                <File Id="LuxSchema$(var.VsVersion)" Source="lux\wixext\Xsd\lux.xsd" />
+            </Component>
+            <Component>
+                <File Id="ThmutilSchema$(var.VsVersion)" Source="dutil\Xsd\thmutil.xsd" />
+            </Component>
+            <Component>
+                <File Id="WixSchema$(var.VsVersion)" Source="wix\Xsd\wix.xsd" />
+            </Component>
+            <Component>
+                <File Id="WixLocSchema$(var.VsVersion)" Source="wix\Xsd\wixloc.xsd" />
+            </Component>
+            <Component>
+                <File Id="ExtensionXsdBalSchema$(var.VsVersion)" Source="ext\BalExtension\wixext\Xsd\bal.xsd" />
+            </Component>
+            <Component>
+                <File Id="ExtensionXsdDependency$(var.VsVersion)" Source="ext\DependencyExtension\wixext\Xsd\Dependency.xsd" />
+            </Component>
+            <Component>
+                <File Id="ExtensionXsdComplus$(var.VsVersion)" Source="ext\ComPlusExtension\wixext\xsd\complus.xsd" />
+            </Component>
+            <Component>
+                <File Id="ExtensionXsdDifxApp$(var.VsVersion)" Source="ext\DifxAppExtension\wixext\Xsd\difxapp.xsd" />
+            </Component>
+            <Component>
+                <File Id="ExtensionXsdFirewall$(var.VsVersion)" Source="ext\FirewallExtension\wixext\Xsd\firewall.xsd" />
+            </Component>
+            <Component>
+                <File Id="ExtensionXsdGaming$(var.VsVersion)" Source="ext\GamingExtension\wixext\Xsd\gaming.xsd" />
+            </Component>
+            <Component>
+                <File Id="ExtensionXsdIis$(var.VsVersion)" Source="ext\IIsExtension\wixext\xsd\iis.xsd" />
+            </Component>
+            <Component>
+                <File Id="ExtensionXsdMsmq$(var.VsVersion)" Source="ext\MsmqExtension\wixext\xsd\msmq.xsd" />
+            </Component>
+            <Component>
+                <File Id="ExtensionXsdNetFx$(var.VsVersion)" Source="ext\NetFxExtension\wixext\Xsd\netfx.xsd" />
+            </Component>
+            <Component>
+                <File Id="ExtensionXsdPS$(var.VsVersion)" Source="ext\PSExtension\wixext\xsd\ps.xsd" />
+            </Component>
+            <Component>
+                <File Id="ExtensionXsdSql$(var.VsVersion)" Source="ext\SqlExtension\wixext\Xsd\sql.xsd" />
+            </Component>
+            <Component>
+                <File Id="ExtensionXsdTag$(var.VsVersion)" Source="ext\TagExtension\wixext\Xsd\tag.xsd" />
+            </Component>
+            <Component>
+                <File Id="ExtensionXsdUtil$(var.VsVersion)" Source="ext\UtilExtension\wixext\Xsd\util.xsd" />
+            </Component>
+            <Component>
+                <File Id="ExtensionXsdVS$(var.VsVersion)" Source="ext\VSExtension\wixext\xsd\vs.xsd" />
+            </Component>
+        </ComponentGroup>
+
+    </Fragment>
+</Wix>