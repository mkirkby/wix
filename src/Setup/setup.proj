--- conflicted
+++ resolved
@@ -1,34 +1,23 @@
-<?xml version='1.0' encoding='utf-8'?>
-<!--
-  <copyright file="setup.proj" company="Outercurve Foundation">
-    Copyright (c) 2004, Outercurve Foundation.
-    This software is released under Microsoft Reciprocal License (MS-RL).
-    The license and further copyright text can be found in the file
-    LICENSE.TXT at the root directory of the distribution.
-  </copyright>
--->
-<Project DefaultTargets="Build" xmlns="http://schemas.microsoft.com/developer/msbuild/2003" ToolsVersion="4.0">
-  <ItemGroup>
-<<<<<<< HEAD
-    <ProjectReference Include="Icons\setupicons.vcxproj" />
-    <ProjectReference Include="WixBA\WixBA.csproj" />
-    <ProjectReference Include="CommonLib\CommonLib.wixproj" />
-    <ProjectReference Include="CoreMsi\CoreMsi.wixproj" />
-    <ProjectReference Include="ManagedSdkMsi\ManagedSdkMsi.wixproj" />
-    <ProjectReference Include="NativeSdkMsi\NativeSdkMsi.wixproj" Condition="$(VS2010Available)" />
-    <ProjectReference Include="NativeSdkMsi\NativeSdkMsi2012.wixproj" Condition="$(VS2012Available)" />
-    <ProjectReference Include="VotiveMsi\VotiveMsi.wixproj" />
-=======
-    <ProjectReference Include="..\ext\ext.proj">
-      <BuildInParallel>false</BuildInParallel>
-    </ProjectReference>
-    <ProjectReference Include="..\lux\lux.proj">
-      <BuildInParallel>false</BuildInParallel>
-    </ProjectReference>
-
->>>>>>> 06615ba3
-    <ProjectReference Include="Bundle\Bundle.wixproj" />
-  </ItemGroup>
-
-  <Import Project="$([MSBuild]::GetDirectoryNameOfFileAbove($(MSBuildProjectDirectory), wix.proj))\tools\Traversal.targets" />
-</Project>
+<?xml version='1.0' encoding='utf-8'?>
+<!--
+  <copyright file="setup.proj" company="Outercurve Foundation">
+    Copyright (c) 2004, Outercurve Foundation.
+    This software is released under Microsoft Reciprocal License (MS-RL).
+    The license and further copyright text can be found in the file
+    LICENSE.TXT at the root directory of the distribution.
+  </copyright>
+-->
+<Project DefaultTargets="Build" xmlns="http://schemas.microsoft.com/developer/msbuild/2003" ToolsVersion="4.0">
+  <ItemGroup>
+    <ProjectReference Include="..\ext\ext.proj">
+      <BuildInParallel>false</BuildInParallel>
+    </ProjectReference>
+    <ProjectReference Include="..\lux\lux.proj">
+      <BuildInParallel>false</BuildInParallel>
+    </ProjectReference>
+
+    <ProjectReference Include="Bundle\Bundle.wixproj" />
+  </ItemGroup>
+
+  <Import Project="$([MSBuild]::GetDirectoryNameOfFileAbove($(MSBuildProjectDirectory), wix.proj))\tools\Traversal.targets" />
+</Project>