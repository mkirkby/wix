--- conflicted
+++ resolved
@@ -1,70 +1,63 @@
-<?xml version="1.0" encoding="utf-8" ?>
-<!--
-  <copyright file="Bundle.wixproj" company="Outercurve Foundation">
-    Copyright (c) 2004, Outercurve Foundation.
-    This software is released under Microsoft Reciprocal License (MS-RL).
-    The license and further copyright text can be found in the file
-    LICENSE.TXT at the root directory of the distribution.
-  </copyright>
--->
-<Project DefaultTargets="Build" xmlns="http://schemas.microsoft.com/developer/msbuild/2003" ToolsVersion="4.0">
-  <PropertyGroup>
-    <ProductVersion>3.8</ProductVersion>
-    <ProjectGuid>{196D63B1-29D8-4B4D-9C9C-4F043099066B}</ProjectGuid>
-    <OutputName>WiX40</OutputName>
-    <OutputType>Bundle</OutputType>
-    <Cultures>en-us</Cultures>
-  </PropertyGroup>
-
-  <ItemGroup>
-    <Compile Include="Bundle.wxs" />
-    <Content Include="License.htm">
-      <CopyToOutputDirectory>PreserveNewest</CopyToOutputDirectory>
-    </Content>
-    <Content Include="SplashScreen.bmp">
-      <CopyToOutputDirectory>PreserveNewest</CopyToOutputDirectory>
-    </Content>
-  </ItemGroup>
-
-  <ItemGroup>
-    <BindInputPaths Include="$(MSBuildProjectDirectory)" />
-    <BindInputPaths Include="$(WixRoot)src\Votive\votive2010\Icons" />
-  </ItemGroup>
-
-  <ItemGroup>
-    <ProjectReference Include="..\CoreMsi\CoreMsi.wixproj" />
-    <ProjectReference Include="..\ManagedSdkMsi\ManagedSdkMsi.wixproj" />
-<<<<<<< HEAD
-    <ProjectReference Include="..\NativeSdkMsi\NativeSdkMsi.wixproj" Condition=" '$(Build2010)' == 'true' ">
-=======
-    <ProjectReference Include="..\NativeSdkMsi\NativeSdkMsi2008.wixproj" Condition="$(VS2008Available)">
-      <Properties>VisualStudioTargetVersion=2008</Properties>
-    </ProjectReference>
-    <ProjectReference Include="..\NativeSdkMsi\NativeSdkMsi.wixproj" Condition="$(VS2010Available)">
->>>>>>> 06615ba3
-      <Properties>VisualStudioTargetVersion=2010</Properties>
-    </ProjectReference>
-    <ProjectReference Include="..\NativeSdkMsi\NativeSdkMsi2012.wixproj" Condition="$(VS2012Available)">
-        <Properties>VisualStudioTargetVersion=2012</Properties>
-    </ProjectReference>
-    <ProjectReference Include="..\VotiveMsi\VotiveMsi.wixproj" />
-    <ProjectReference Include="..\WixBA\WixBA.csproj" />
-  </ItemGroup>
-
-  <ItemGroup>
-    <WixExtension Include="WixBalExtension">
-      <HintPath>$(OutputPath_x86)WixBalExtension.dll</HintPath>
-    </WixExtension>
-    <WixExtension Include="WixTagExtension">
-      <HintPath>$(OutputPath_x86)WixTagExtension.dll</HintPath>
-    </WixExtension>
-    <WixExtension Include="WixNetFxExtension">
-      <HintPath>$(OutputPath_x86)WixNetFxExtension.dll</HintPath>
-    </WixExtension>
-    <WixExtension Include="WixUtilExtension">
-      <HintPath>$(OutputPath_x86)WixUtilExtension.dll</HintPath>
-    </WixExtension>
-  </ItemGroup>
-
-  <Import Project="$([MSBuild]::GetDirectoryNameOfFileAbove($(MSBuildProjectDirectory), wix.proj))\tools\WixBuild.targets" />
-</Project>
+<?xml version="1.0" encoding="utf-8" ?>
+<!--
+  <copyright file="Bundle.wixproj" company="Outercurve Foundation">
+    Copyright (c) 2004, Outercurve Foundation.
+    This software is released under Microsoft Reciprocal License (MS-RL).
+    The license and further copyright text can be found in the file
+    LICENSE.TXT at the root directory of the distribution.
+  </copyright>
+-->
+<Project DefaultTargets="Build" xmlns="http://schemas.microsoft.com/developer/msbuild/2003" ToolsVersion="4.0">
+  <PropertyGroup>
+    <ProductVersion>3.8</ProductVersion>
+    <ProjectGuid>{196D63B1-29D8-4B4D-9C9C-4F043099066B}</ProjectGuid>
+    <OutputName>WiX40</OutputName>
+    <OutputType>Bundle</OutputType>
+    <Cultures>en-us</Cultures>
+  </PropertyGroup>
+
+  <ItemGroup>
+    <Compile Include="Bundle.wxs" />
+    <Content Include="License.htm">
+      <CopyToOutputDirectory>PreserveNewest</CopyToOutputDirectory>
+    </Content>
+    <Content Include="SplashScreen.bmp">
+      <CopyToOutputDirectory>PreserveNewest</CopyToOutputDirectory>
+    </Content>
+  </ItemGroup>
+
+  <ItemGroup>
+    <BindInputPaths Include="$(MSBuildProjectDirectory)" />
+    <BindInputPaths Include="$(WixRoot)src\Votive\votive2010\Icons" />
+  </ItemGroup>
+
+  <ItemGroup>
+    <ProjectReference Include="..\CoreMsi\CoreMsi.wixproj" />
+    <ProjectReference Include="..\ManagedSdkMsi\ManagedSdkMsi.wixproj" />
+    <ProjectReference Include="..\NativeSdkMsi\NativeSdkMsi.wixproj" Condition="$(VS2010Available)">
+      <Properties>VisualStudioTargetVersion=2010</Properties>
+    </ProjectReference>
+    <ProjectReference Include="..\NativeSdkMsi\NativeSdkMsi2012.wixproj" Condition="$(VS2012Available)">
+        <Properties>VisualStudioTargetVersion=2012</Properties>
+    </ProjectReference>
+    <ProjectReference Include="..\VotiveMsi\VotiveMsi.wixproj" />
+    <ProjectReference Include="..\WixBA\WixBA.csproj" />
+  </ItemGroup>
+
+  <ItemGroup>
+    <WixExtension Include="WixBalExtension">
+      <HintPath>$(OutputPath_x86)WixBalExtension.dll</HintPath>
+    </WixExtension>
+    <WixExtension Include="WixTagExtension">
+      <HintPath>$(OutputPath_x86)WixTagExtension.dll</HintPath>
+    </WixExtension>
+    <WixExtension Include="WixNetFxExtension">
+      <HintPath>$(OutputPath_x86)WixNetFxExtension.dll</HintPath>
+    </WixExtension>
+    <WixExtension Include="WixUtilExtension">
+      <HintPath>$(OutputPath_x86)WixUtilExtension.dll</HintPath>
+    </WixExtension>
+  </ItemGroup>
+
+  <Import Project="$([MSBuild]::GetDirectoryNameOfFileAbove($(MSBuildProjectDirectory), wix.proj))\tools\WixBuild.targets" />
+</Project>