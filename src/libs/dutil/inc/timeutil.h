--- conflicted
+++ resolved
@@ -1,49 +1,3 @@
-<<<<<<< HEAD
-#pragma once
-//-------------------------------------------------------------------------------------------------
-// <copyright file="timeutil.h" company="Outercurve Foundation">
-//   Copyright (c) 2004, Outercurve Foundation.
-//   This software is released under Microsoft Reciprocal License (MS-RL).
-//   The license and further copyright text can be found in the file
-//   LICENSE.TXT at the root directory of the distribution.
-// </copyright>
-// 
-// <summary>
-//  Time helper functions.
-// </summary>
-//-------------------------------------------------------------------------------------------------
-
-
-#ifdef __cplusplus
-extern "C" {
-#endif
-
-HRESULT DAPI TimeFromString(
-    __in_z LPCWSTR wzTime,
-    __out FILETIME* pFileTime
-    );
-HRESULT DAPI TimeFromString3339(
-    __in_z LPCWSTR wzTime,
-    __out FILETIME* pFileTime
-    );
-HRESULT DAPI TimeCurrentTime(
-    __deref_out_z LPWSTR* ppwz,
-    __in BOOL fGMT
-    );
-HRESULT DAPI TimeCurrentDateTime(
-    __deref_out_z LPWSTR* ppwz,
-    __in BOOL fGMT
-    );
-HRESULT DAPI TimeSystemDateTime(
-    __deref_out_z LPWSTR* ppwz,
-    __in const SYSTEMTIME *pst,
-    __in BOOL fGMT
-    );
-
-#ifdef __cplusplus
-}
-#endif
-=======
 #pragma once
 //-------------------------------------------------------------------------------------------------
 // <copyright file="timeutil.h" company="Outercurve Foundation">
@@ -92,6 +46,4 @@
 
 #ifdef __cplusplus
 }
-#endif
-
->>>>>>> e19f6403
+#endif