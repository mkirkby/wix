--- conflicted
+++ resolved
@@ -203,17 +203,10 @@
 
                 for (DWORD i = 0; i < cBundleUpgradeCodes; i++)
                 {
-<<<<<<< HEAD
-                    LPWSTR wzUpgradeCode = rgsczBundleUpgradeCodes[i];
-                    if (wzUpgradeCode && *wzUpgradeCode)
-                    {
-                        if (CSTR_EQUAL == ::CompareStringW(LOCALE_INVARIANT, NORM_IGNORECASE, wzUpgradeCode, -1, wzUpgradeCode, -1))
-=======
                     LPWSTR wzBundleUpgradeCode = rgsczBundleUpgradeCodes[i];
                     if (wzBundleUpgradeCode && *wzBundleUpgradeCode)
                     {
                         if (CSTR_EQUAL == ::CompareStringW(LOCALE_INVARIANT, NORM_IGNORECASE, wzBundleUpgradeCode, -1, wzUpgradeCode, -1))
->>>>>>> 4485f003
                         {
                             *pdwStartIndex = dwIndex;
                             fUpgradeCodeFound = TRUE;
