﻿<?xml version="1.0" encoding="utf-8"?>
<!--
  <copyright file="DocCompiler.csproj" company="Outercurve Foundation">
    Copyright (c) 2004, Outercurve Foundation.
    This software is released under Microsoft Reciprocal License (MS-RL).
    The license and further copyright text can be found in the file
    LICENSE.TXT at the root directory of the distribution.
  </copyright>
-->
<Project DefaultTargets="Build" xmlns="http://schemas.microsoft.com/developer/msbuild/2003" ToolsVersion="4.0">
  <PropertyGroup>
    <ProjectGuid>{232C8D2F-F845-452F-A8B8-017E28A35377}</ProjectGuid>
    <AssemblyName>DocCompiler</AssemblyName>
    <OutputType>Exe</OutputType>
    <RootNamespace>WixBuild.Tools.DocCompiler</RootNamespace>
<<<<<<< HEAD
    <NoWarn>618</NoWarn>
=======
>>>>>>> 2a346d50
  </PropertyGroup>
  <ItemGroup>
    <Compile Include="AssemblyInfo.cs" />
    <Compile Include="CommandLine.cs" />
    <Compile Include="DocCompiler.cs" />
    <Compile Include="Document.cs" />
    <Compile Include="IndexedDocument.cs" />
    <Compile Include="Markdown.cs" />
    <Compile Include="VariableSubstitutions.cs" />
    <EmbeddedResource Include="Xsd\docCompiler.xsd" />
  </ItemGroup>
  <ItemGroup>
    <None Include="app.config" />
  </ItemGroup>
  <ItemGroup>
    <Reference Include="System" />
    <Reference Include="System.Configuration" />
  </ItemGroup>
  <Import Project="$([MSBuild]::GetDirectoryNameOfFileAbove($(MSBuildProjectDirectory), wix.proj))\tools\WixBuild.targets" />
</Project><|MERGE_RESOLUTION|>--- conflicted
+++ resolved
@@ -1,39 +1,35 @@
-﻿<?xml version="1.0" encoding="utf-8"?>
-<!--
-  <copyright file="DocCompiler.csproj" company="Outercurve Foundation">
-    Copyright (c) 2004, Outercurve Foundation.
-    This software is released under Microsoft Reciprocal License (MS-RL).
-    The license and further copyright text can be found in the file
-    LICENSE.TXT at the root directory of the distribution.
-  </copyright>
--->
-<Project DefaultTargets="Build" xmlns="http://schemas.microsoft.com/developer/msbuild/2003" ToolsVersion="4.0">
-  <PropertyGroup>
-    <ProjectGuid>{232C8D2F-F845-452F-A8B8-017E28A35377}</ProjectGuid>
-    <AssemblyName>DocCompiler</AssemblyName>
-    <OutputType>Exe</OutputType>
-    <RootNamespace>WixBuild.Tools.DocCompiler</RootNamespace>
-<<<<<<< HEAD
-    <NoWarn>618</NoWarn>
-=======
->>>>>>> 2a346d50
-  </PropertyGroup>
-  <ItemGroup>
-    <Compile Include="AssemblyInfo.cs" />
-    <Compile Include="CommandLine.cs" />
-    <Compile Include="DocCompiler.cs" />
-    <Compile Include="Document.cs" />
-    <Compile Include="IndexedDocument.cs" />
-    <Compile Include="Markdown.cs" />
-    <Compile Include="VariableSubstitutions.cs" />
-    <EmbeddedResource Include="Xsd\docCompiler.xsd" />
-  </ItemGroup>
-  <ItemGroup>
-    <None Include="app.config" />
-  </ItemGroup>
-  <ItemGroup>
-    <Reference Include="System" />
-    <Reference Include="System.Configuration" />
-  </ItemGroup>
-  <Import Project="$([MSBuild]::GetDirectoryNameOfFileAbove($(MSBuildProjectDirectory), wix.proj))\tools\WixBuild.targets" />
+﻿<?xml version="1.0" encoding="utf-8"?>
+<!--
+  <copyright file="DocCompiler.csproj" company="Outercurve Foundation">
+    Copyright (c) 2004, Outercurve Foundation.
+    This software is released under Microsoft Reciprocal License (MS-RL).
+    The license and further copyright text can be found in the file
+    LICENSE.TXT at the root directory of the distribution.
+  </copyright>
+-->
+<Project DefaultTargets="Build" xmlns="http://schemas.microsoft.com/developer/msbuild/2003" ToolsVersion="4.0">
+  <PropertyGroup>
+    <ProjectGuid>{232C8D2F-F845-452F-A8B8-017E28A35377}</ProjectGuid>
+    <AssemblyName>DocCompiler</AssemblyName>
+    <OutputType>Exe</OutputType>
+    <RootNamespace>WixBuild.Tools.DocCompiler</RootNamespace>
+  </PropertyGroup>
+  <ItemGroup>
+    <Compile Include="AssemblyInfo.cs" />
+    <Compile Include="CommandLine.cs" />
+    <Compile Include="DocCompiler.cs" />
+    <Compile Include="Document.cs" />
+    <Compile Include="IndexedDocument.cs" />
+    <Compile Include="Markdown.cs" />
+    <Compile Include="VariableSubstitutions.cs" />
+    <EmbeddedResource Include="Xsd\docCompiler.xsd" />
+  </ItemGroup>
+  <ItemGroup>
+    <None Include="app.config" />
+  </ItemGroup>
+  <ItemGroup>
+    <Reference Include="System" />
+    <Reference Include="System.Configuration" />
+  </ItemGroup>
+  <Import Project="$([MSBuild]::GetDirectoryNameOfFileAbove($(MSBuildProjectDirectory), wix.proj))\tools\WixBuild.targets" />
 </Project>