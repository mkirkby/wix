<?xml version="1.0" encoding="utf-8" ?>
<!--
  <copyright file="WixBuild.Tools.targets" company="Outercurve Foundation">
    Copyright (c) 2004, Outercurve Foundation.
    This software is released under Microsoft Reciprocal License (MS-RL).
    The license and further copyright text can be found in the file
    LICENSE.TXT at the root directory of the distribution.
  </copyright>
-->
<Project InitialTargets="CheckRequiredProperties" xmlns="http://schemas.microsoft.com/developer/msbuild/2003" ToolsVersion="4.0">

  <ItemGroup>
    <!--Provide support for setting type (BuildAction) from VS-->
    <AvailableItemName Include="EmbeddedFlattenedResource" />
    <AvailableItemName Include="EmbeddedNativeResource" />
    <AvailableItemName Include="MsgGenSource" />
    <AvailableItemName Include="XsdGenSource" />
  </ItemGroup>

  <!-- Steal some tasks from the MSBuild tasks assembly -->
  <UsingTask TaskName="AssignTargetPath" AssemblyName="Microsoft.Build.Tasks, Version=2.0.0.0, Culture=neutral, PublicKeyToken=b03f5f7f11d50a3a" />

  <!--
  ================================================================================================
  Diagnostics

    Displays useful information for debugging WixBuild targets.

  ================================================================================================
  -->
  <Target Name="Diagnostics">
    <Message Importance="high" Text="WixRoot = $(WixRoot)" />
    <Message Importance="high" Text="WixObjRoot = $(WixObjRoot)" />
    <Message Importance="high" Text="IntermediateOutputPath = $(IntermediateOutputPath)" />
    <Message Importance="high" Text="OutputPath = $(OutputPath)" />
    <Message Importance="high" Text="VS2010Available = $(VS2010Available)" />
    <Message Importance="high" Text="VS2010SdkAvailable = $(VS2010SdkAvailable)" />
    <Message Importance="high" Text="VS2012Available = $(VS2012Available)" />
    <Message Importance="high" Text="VS2012SdkAvailable = $(VS2012SdkAvailable)" />
    <Message Importance="high" Text="VS2013Available = $(VS2013Available)" />
    <Message Importance="high" Text="VS2013SdkAvailable = $(VS2013SdkAvailable)" />
    <Message Importance="high" Text="PlatformSdkInstallPath = $(PlatformSdkInstallPath)" />
    <Message Importance="high" Text="PlatformSdkInstallPath = $(PlatformSdkInstallPath)" />
    <Message Importance="high" Text="SqlCESdkIncludePath = $(SqlCESdkIncludePath)" />
  </Target>

  <!--
  ================================================================================================
  CheckRequiredProperties

    Checks for required properties that should be specified via environment variables or on the
    command line.

    [IN]
    $(WIX_ROOT) - The root directory of the wix source files.
  ================================================================================================
  -->
  <Target Name="CheckRequiredProperties">
    <!-- These are handy debugging messages only shown when /verbosity:detailed is set. -->
    <Message Importance="low" Text="WixRoot = $(WixRoot)" />
    <Message Importance="low" Text="WixObjRoot = $(WixObjRoot)" />
    <Message Importance="low" Text="WIX_BUILDROOT = $(WIX_BUILDROOT)" />

    <Error
      Code="WIXBUILD000"
<<<<<<< HEAD
      Condition=" '$(OFFICIAL_WIX_BUILD)'!='' and !($(VS2010SdkAvailable) and $(VS2012SdkAvailable))"
      Text="All versions of VS and VS SDK are required on an official build. Install VS2005, VS2008, VS2010, VS2012 and matching SDKs." />
=======
      Condition=" '$(OFFICIAL_WIX_BUILD)'!='' and !($(VS2008SdkAvailable) and $(VS2010SdkAvailable) and $(VS2012SdkAvailable) and $(VS2013SdkAvailable))"
      Text="All versions of VS and VS SDK are required on an official build. Install VS2008, VS2010, VS2012, VS2013, and matching SDKs." />
>>>>>>> ae59f272

    <Error
      Code="WIXBUILD001"
      Condition=" !Exists('$(AssemblyOriginatorKeyFile)') "
      Text="Could not find public (or private) key file for WiX build at: $(AssemblyOriginatorKeyFile)" />

    <Error
      Code="WIXBUILD002"
      Condition=" '$(PlatformSdkBinPath)' == '' or !Exists('$(PlatformSdkBinPath)')"
      Text="Error the &quot;Microsoft Windows SDK for Windows 7 and .NET Framework 4&quot; or &quot;Visual Studio 2010&quot; must be installed." />

    <Error
      Code="WIXBUILD003"
      Condition=" '$(SqlCESdkIncludePath)' == '' or !Exists('$(SqlCESdkIncludePath)')"
      Text="Error the &quot;Microsoft SQL Server Compact Edition SDK v3.5 or v4.0&quot; must be installed. This is usually installed with Visual Studio 2010 or Visual Studio 2012" />

    <Error
      Code="WIXBUILD004"
      Condition="!Exists('$(HelpCompiler)')" 
      Text="$(HelpCompiler) does not exist. Please install the HTML Help Workshop that is part of the HTML Help SDK." />

    <Error
      Code="WIXBUILD005"
      Condition=" '$(OFFICIAL_WIX_BUILD)'!='' and !Exists('$(SandcastlePath)')"
      Text="Sandcastle is required on an official build. Install the Sandcastle Help File Builder that is available on CodePlex to get Sandcastle and Sandcastle Help File Builder." />

    <Error
      Code="WIXBUILD006"
      Condition=" '$(OFFICIAL_WIX_BUILD)'!='' and !Exists('$(SandcastleHelpFileBuilderTargets)')"
      Text="$(SandcastleHelpFileBuilderTargets) is required on an official build. Install the Sandcastle Help File Builder that is available on CodePlex." />

    <Error
      Code="WIXBUILD007"
      Condition=" !Exists('$(XunitPath)xunit.dll') "
      Text="Cannot locate xUnit assemblies. Ensure xUnit is present at: $(XunitPath) and that the 'xunit.dll' exists. If not, run the following command from the root of the project: msbuild -t:PackageRestore" />

    <Error
      Code="WIXBUILD008"
      Condition=" $(VS2013Available) and '12.0'>'$(MSBuildToolsVersion)' "
      Text="When Visual Studio 2013 is installed, you must use the MSBuild v12.0 to build. MSBuild v12.0 is typically found here: ProgramFiles(x86)\MSBuild\12.0\Bin\MSBuild.exe" />

    <Error
      Code="WIXBUILD009"
      Condition=" $(VS2013Available) and '12.0'>'$(VisualStudioVersion)' "
      Text="When Visual Studio 2013 is installed, the VisualStudioVersion environment variable must be set to '12.0' or higher. This should be handled by building with MSBuild v12.0. However, you may also be able to set the environment variable directly or use the 'Developer Command Prompt' provided by Visual Studio 2013 (or newer) to initialize your command prompt." />

    <Error
      Code="WIXBUILD010"
      Condition=" $(VS2012Available) and '11.0'>'$(VisualStudioVersion)' "
      Text="When Visual Studio 2012 is installed, the VisualStudioVersion environment variable must be set to '11.0' or higher. Set the environment variable directly or use the 'Developer Command Prompt' provided by Visual Studio 2012 (or newer) to initialize your command prompt." />

  </Target>

  <!--
  ================================================================================================
  CopyToOutputSubDirectory

    Copies Content and None item types to directory under output.

    [IN]
    @(Content) - Items to copy.
    @(None) - Items to copy.

    [OUT]
    @(CopiedToSubDirectory) - The items copied to subdirectories.
  ================================================================================================
  -->
  <PropertyGroup>
    <CopyToOutputSubDirectoryDependsOn>
      _PrepareCopyToOutputSubDirectoryItems
    </CopyToOutputSubDirectoryDependsOn>
    <AfterBuildDependsOn>
      $(AfterBuildDependsOn);
      CopyToOutputSubDirectory
    </AfterBuildDependsOn>
  </PropertyGroup>
  <Target
    Name="CopyToOutputSubDirectory"
    DependsOnTargets="$(CopyToOutputSubDirectoryDependsOn)"
    Inputs="@(_CopyToOutputSubDirectoryItem)"
    Outputs="@(_CopyToOutputSubDirectoryItem->'%(CopyOutputFolder)%(CopyOutputName)')"
    Condition=" '@(Content)@(None)'!='' ">

    <Copy
      SourceFiles="@(_CopyToOutputSubDirectoryItem)"
      DestinationFolder="%(CopyOutputFolder)"
      SkipUnchangedFiles="true"
      OverwriteReadOnlyFiles="$(OverwriteReadOnlyFiles)"
      Retries="$(CopyRetryCount)"
      RetryDelayMilliseconds="$(CopyRetryDelayMilliseconds)">
      <Output TaskParameter="DestinationFiles" ItemName="CopiedToSubDirectory"/>
      <Output TaskParameter="DestinationFiles" ItemName="FileWrites"/>
    </Copy>
  </Target>

  <Target
    Name="_PrepareCopyToOutputSubDirectoryItems">
    <ItemGroup>
      <_CopyToOutputSubDirectoryItem Include="@(Content)" Condition=" '%(Content.CopyToOutputSubDirectory)'!='' ">
        <CopyOutputFolder>$(OutputPath)%(Content.CopyToOutputSubDirectory)\</CopyOutputFolder>
        <CopyOutputName>%(Content.Filename)%(Content.Extension)</CopyOutputName>
      </_CopyToOutputSubDirectoryItem>
      <_CopyToOutputSubDirectoryItem Include="@(None)" Condition=" '%(None.CopyToOutputSubDirectory)'!='' ">
        <CopyOutputFolder>$(OutputPath)%(None.CopyToOutputSubDirectory)\</CopyOutputFolder>
        <CopyOutputName>%(None.Filename)%(None.Extension)</CopyOutputName>
      </_CopyToOutputSubDirectoryItem>
    </ItemGroup>
  </Target>

  <!--
  ================================================================================================
  FlattenResources

    Flattens an xml/xsd file by removing excess whitespace before embedding it as a resource
    in the assembly.

    [IN]
    @(EmbeddedFlattenedResource) - The EmbeddedFlattenedResource items.

    [OUT]
    @(EmbeddedResource) - The flattened file is added to the list of embedded resources.
  ================================================================================================
  -->
  <PropertyGroup>
    <FlattenResourcesDependsOn>
      _AssignFlattenedTargetPaths
    </FlattenResourcesDependsOn>
    <PrepareResourcesDependsOn>
      FlattenResources;
      $(PrepareResourcesDependsOn)
    </PrepareResourcesDependsOn>
  </PropertyGroup>
  <Target
    Name="FlattenResources"
    DependsOnTargets="$(FlattenResourcesDependsOn)"
    Condition=" '@(EmbeddedFlattenedResource)' != '' "
    Inputs="@(_EmbeddedFlattenedResourceWithTargetPath->'$(MSBuildProjectDirectory)\%(Identity)')"
    Outputs="@(_EmbeddedFlattenedResourceWithTargetPath->'$(IntermediateOutputPath)%(TargetPath)')">

    <Exec Command="&quot;$(OutputPath_x86)flattenxml.exe&quot; -nologo @(_EmbeddedFlattenedResourceWithTargetPath) &quot;$(IntermediateOutputPath)%(TargetPath)&quot;" />

    <ItemGroup>
      <!-- This will tell MSBuild to clean up the .res file during a Clean build -->
      <FileWrites Include="@(_EmbeddedFlattenedResourceWithTargetPath->'$(IntermediateOutputPath)%(TargetPath)')"/>
      <!-- Add the file to the list of embedded resources -->
      <EmbeddedResource Include="@(_EmbeddedFlattenedResourceWithTargetPath->'$(IntermediateOutputPath)%(TargetPath)')" />
    </ItemGroup>
  </Target>

  <!--
  ================================================================================================
  _AssignFlattenedTargetPaths

    Creates <TargetPath> tags for items. <TargetPath> is a relative folder plus filename
    for the destination of this item. Handles linked items correctly.


    [IN]
    @(EmbeddedFlattenedResource) - The EmbeddedFlattenedResource items.

    [OUT]
    @(_EmbeddedFlattenedResourceWithTargetPath) - The EmbeddedFlattenedResource with the <TargetPath> metadata added.
  ================================================================================================
  -->
  <Target
    Name="_AssignFlattenedTargetPaths">

    <AssignTargetPath Files="@(EmbeddedFlattenedResource)" RootFolder="$(MSBuildProjectDirectory)">
      <Output TaskParameter="AssignedFiles" ItemName="_EmbeddedFlattenedResourceWithTargetPath" />
    </AssignTargetPath>

    <Message Importance="low" Text="Assigned target paths to @(_EmbeddedFlattenedResourceWithTargetPath)" />
    <Message Importance="low" Text="Assigned target paths to @(_EmbeddedFlattenedResourceWithTargetPath->'%(TargetPath)')" />

  </Target>

  <!--
  ================================================================================================
  CompileNativeResources

    Compiles an .rc file into a .res file and then embeds the .res file into the managed assembly.

    [IN]
    @(EmbeddedNativeResource) - The EmbeddedNativeResource items with extension equal to '.rc'.
    @(RcIncludePath) - The list of paths to include in the search.

    [OUT]
    $(Win32Resource) - The compiled .res file to embed into the managed assembly.
  ================================================================================================
  -->
  <PropertyGroup>
    <CompileNativeResourcesDependsOn>
      WriteCppVersionFile
    </CompileNativeResourcesDependsOn>
    <PrepareResourcesDependsOn>
      CompileNativeResources;
      $(PrepareResourcesDependsOn)
    </PrepareResourcesDependsOn>
    <ResFile>$(IntermediateOutputPath)$(TargetName).res</ResFile>
    <RcIncludeStandardPaths>true</RcIncludeStandardPaths>
    <RcStandardPaths>$(WixVersionPath)\;$(WixRoot)src\common;$(PlatformSdkIncludePath);$(VCIncludePath)</RcStandardPaths>
  </PropertyGroup>

  <Target
    Name="CompileNativeResources"
    DependsOnTargets="$(CompileNativeResourcesDependsOn)"
    Condition=" '@(EmbeddedNativeResource)' != '' "
    Inputs="$(MSBuildAllProjects);@(EmbeddedNativeResource)"
    Outputs="$(ResFile)">

    <PropertyGroup Condition=" '$(Configuration)' == 'Debug' ">
      <RcPreprocessorDefinitions>$(RcPreprocessorDefinitions);DEBUG</RcPreprocessorDefinitions>
    </PropertyGroup>

    <ItemGroup>
      <_RcIncludePath Include="@(RcIncludePath)" />
      <_RcIncludePath Include="$(RcStandardPaths)" Condition=" '$(RcIncludeStandardPaths)'=='true' " />

      <_RcPreprocessorDefinition Include="$(RcPreprocessorDefinitions)" />
    </ItemGroup>

    <PropertyGroup>
      <_RcIncludeSwitch>@(_RcIncludePath -> '/i &quot;%(Identity)&quot;', ' ')</_RcIncludeSwitch>
      <_RcPreprocessorSwitch>@(_RcPreprocessorDefinition -> '/d &quot;%(Identity)&quot;', ' ')</_RcPreprocessorSwitch>
    </PropertyGroup>

    <Exec Command="&quot;$(PlatformSdkBinPath)rc.exe&quot; /nologo /fo &quot;$(ResFile)&quot; $(_RcIncludeSwitch) $(_RcPreprocessorSwitch) &quot;@(EmbeddedNativeResource)&quot;"
          Outputs="$(ResFile)" />

    <PropertyGroup>
      <!-- This tells the csc compiler to embed the .res file into the assembly -->
      <Win32Resource>$(ResFile)</Win32Resource>
    </PropertyGroup>

    <ItemGroup>
      <!-- This will tell MSBuild to clean up the .res file during a Clean build -->
      <FileWrites Include="$(ResFile)" />
      <!-- Add the .res file to the inputs of the compile so that it will build when the .res file has changed -->
      <CustomAdditionalCompileInputs Include="$(ResFile)" />
    </ItemGroup>
  </Target>

  <!--
  ================================================================================================
  GenerateWixInclude

    Generates a .wxi class file from an .h file.

    [IN]
    @(ClInclude) - The items to run through the GenerateWixInclude tool.

    [OUT]
    $(OutputPath)%(ClInclude.GenerateWixInclude) - The generated .wxi files to generate.
  ================================================================================================
  -->
  <PropertyGroup>
    <GenerateWixIncludeDependsOn>
      PrepareGenerateWixInclude
    </GenerateWixIncludeDependsOn>
    <PrepareForBuildDependsOn>
      $(PrepareForBuildDependsOn);
      GenerateWixInclude
    </PrepareForBuildDependsOn>
  </PropertyGroup>
  <Target
    Name="GenerateWixInclude"
    DependsOnTargets="$(GenerateWixIncludeDependsOn)"
    Inputs="@(_GenerateWixIncludeSource)"
    Outputs="@(_GenerateWixIncludeSource->'$(BuiltIncludePath)%(GenerateWixInclude)')">

    <MakeDir Directories="$(BuiltIncludePath)" />

    <Exec Command="&quot;$(OutputPath_x86)GenerateWixInclude.exe&quot; -nologo &quot;@(_GenerateWixIncludeSource)&quot; &quot;$(BuiltIncludePath)%(GenerateWixInclude)&quot;"
          Outputs="$(BuiltIncludePath)%(GenerateWixInclude)" />

    <ItemGroup>
      <!-- This will tell MSBuild to clean up the .wxi file during a Clean build -->
      <FileWrites Include="$(BuiltIncludePath)%(_GenerateWixIncludeSource.GenerateWixInclude)" />
    </ItemGroup>
  </Target>

  <Target
    Name="PrepareGenerateWixInclude">
    <ItemGroup>
      <_GenerateWixIncludeSource Include="@(ClInclude)" Condition=" '%(ClInclude.GenerateWixInclude)'!='' " />
    </ItemGroup>
  </Target>

  <!--
  ================================================================================================
  MsgGen

    Generates a .cs class file and a .resx file from an XML file.

    [IN]
    @(MsgGenSource) - The items to run through the MsgGen tool.

    [OUT]
    $(IntermediateOutputPath)%(Filename).cs - The generated .cs files to include in the compilation.
    $(IntermediateOutputPath)%(MsgGenSource.ResourcesLogicalName) - The generated .resources file to embed in the assembly.
  ================================================================================================
  -->
  <PropertyGroup>
    <MsgGenDependsOn>
      PrepareMsgGen
    </MsgGenDependsOn>
    <PrepareResourcesDependsOn>
      MsgGen;
      $(PrepareResourcesDependsOn)
    </PrepareResourcesDependsOn>
  </PropertyGroup>
  <Target
    Name="MsgGen"
    DependsOnTargets="$(MsgGenDependsOn)"
    Condition=" '@(MsgGenSource)' != '' "
    Inputs="@(MsgGenSource)"
    Outputs="$(IntermediateOutputPath)%(MsgGenSource.Filename).cs;
             $(IntermediateOutputPath)%(MsgGenSource.ResourcesLogicalName)">

    <Exec Command="&quot;$(OutputPath_x86)msggen.exe&quot; -nologo &quot;%(MsgGenSource.FullPath)&quot; &quot;$(MsgGenCsFile)&quot; &quot;$(MsgGenResourcesFile)&quot;"
          Outputs="$(MsgGenCsFile);$(MsgGenResourcesFile)" />

    <ItemGroup>
      <!-- This will tell MSBuild to clean up the .cs and .resources file during a Clean build -->
      <FileWrites Include="$(MsgGenCsFile);$(MsgGenResourcesFile)" />
    </ItemGroup>
  </Target>

  <!--
  ================================================================================================
  PrepareMsgGen

    Creates properties and Include items for MsgGen. This must be separate from the MsgGen target
    to workaround an MSBuild bug: AdditionalMetadata is ignored when the target is up-to-date.

  ================================================================================================
  -->
  <Target
    Name="PrepareMsgGen"
    Condition=" '@(MsgGenSource)' != '' ">

    <CreateProperty Value="$(IntermediateOutputPath)%(MsgGenSource.Filename).cs">
      <Output TaskParameter="Value" PropertyName="MsgGenCsFile" />
    </CreateProperty>

    <CreateProperty
      Value="$(IntermediateOutputPath)%(MsgGenSource.ResourcesLogicalName)"
      Condition=" '%(MsgGenSource.ResourcesLogicalName)' != '' ">

      <Output TaskParameter="Value" PropertyName="MsgGenResourcesFile" />
    </CreateProperty>

    <!-- Add the generated .cs file to the list of source files to compile -->
    <CreateItem
      Include="$(MsgGenCsFile)"
      AdditionalMetadata="Link=%(MsgGenCsFile.Filename)%(MsgGenCsFile.Extension)">

      <Output TaskParameter="Include" ItemName="Compile" />
    </CreateItem>

    <!-- Add the generated .resources file to the list of resources to embed -->
    <CreateItem
      Include="$(MsgGenResourcesFile)"
      AdditionalMetadata="Link=%(MsgGenResourcesFile.Filename)%(MsgGenResourcesFile.Extension);
                          LogicalName=%(MsgGenSource.ResourcesLogicalName)"
      Condition=" '$(MsgGenResourcesFile)' != '' ">

      <Output TaskParameter="Include" ItemName="EmbeddedResource" />
    </CreateItem>
  </Target>

  <!--
  ================================================================================================
  XsdGen

    Generates a .cs class file from an .xsd file.

    [IN]
    @(XsdGenSource) - The items to run through the XsdGen tool.

    [OUT]
    $(IntermediateOutputPath)%(Filename).cs - The generated .cs files to include in the compilation.
  ================================================================================================
  -->
  <PropertyGroup>
    <XsdGenDependsOn>
    </XsdGenDependsOn>
    <PrepareResourcesDependsOn>
      XsdGen;
      $(PrepareResourcesDependsOn)
    </PrepareResourcesDependsOn>
  </PropertyGroup>
  <Target
    Name="XsdGen"
    DependsOnTargets="$(XsdGenDependsOn)"
    Condition=" '@(XsdGenSource)' != '' "
    Inputs="$(MSBuildAllProjects);@(XsdGenSource)"
    Outputs="$(IntermediateOutputPath)%(XsdGenSource.Filename).cs">

    <PropertyGroup>
      <XsdGenCsFile>$(IntermediateOutputPath)%(XsdGenSource.Filename).cs</XsdGenCsFile>
      <XsdGenCommonNamespace>%(XsdGenSource.CommonNamespace)</XsdGenCommonNamespace>
    </PropertyGroup>

    <Exec Command="&quot;$(OutputPath_x86)xsdgen.exe&quot; &quot;%(XsdGenSource.FullPath)&quot; &quot;$(XsdGenCsFile)&quot; %(XsdGenSource.Namespace) $(XsdGenCommonNamespace)"
          Outputs="$(XsdGenCsFile)" />

    <ItemGroup>
      <!-- This will tell MSBuild to clean up the .cs file during a Clean build -->
      <FileWrites Include="$(XsdGenCsFile)" />

      <!-- Add the generated .cs file to the list of source files to compile -->
      <Compile Include="$(XsdGenCsFile)">
        <Link>%(XsdGenCsFile.Filename)%(XsdGenCsFile.Extension)</Link>
      </Compile>
    </ItemGroup>
  </Target>

</Project>
<|MERGE_RESOLUTION|>--- conflicted
+++ resolved
@@ -1,491 +1,486 @@
-<?xml version="1.0" encoding="utf-8" ?>
-<!--
-  <copyright file="WixBuild.Tools.targets" company="Outercurve Foundation">
-    Copyright (c) 2004, Outercurve Foundation.
-    This software is released under Microsoft Reciprocal License (MS-RL).
-    The license and further copyright text can be found in the file
-    LICENSE.TXT at the root directory of the distribution.
-  </copyright>
--->
-<Project InitialTargets="CheckRequiredProperties" xmlns="http://schemas.microsoft.com/developer/msbuild/2003" ToolsVersion="4.0">
-
-  <ItemGroup>
-    <!--Provide support for setting type (BuildAction) from VS-->
-    <AvailableItemName Include="EmbeddedFlattenedResource" />
-    <AvailableItemName Include="EmbeddedNativeResource" />
-    <AvailableItemName Include="MsgGenSource" />
-    <AvailableItemName Include="XsdGenSource" />
-  </ItemGroup>
-
-  <!-- Steal some tasks from the MSBuild tasks assembly -->
-  <UsingTask TaskName="AssignTargetPath" AssemblyName="Microsoft.Build.Tasks, Version=2.0.0.0, Culture=neutral, PublicKeyToken=b03f5f7f11d50a3a" />
-
-  <!--
-  ================================================================================================
-  Diagnostics
-
-    Displays useful information for debugging WixBuild targets.
-
-  ================================================================================================
-  -->
-  <Target Name="Diagnostics">
-    <Message Importance="high" Text="WixRoot = $(WixRoot)" />
-    <Message Importance="high" Text="WixObjRoot = $(WixObjRoot)" />
-    <Message Importance="high" Text="IntermediateOutputPath = $(IntermediateOutputPath)" />
-    <Message Importance="high" Text="OutputPath = $(OutputPath)" />
-    <Message Importance="high" Text="VS2010Available = $(VS2010Available)" />
-    <Message Importance="high" Text="VS2010SdkAvailable = $(VS2010SdkAvailable)" />
-    <Message Importance="high" Text="VS2012Available = $(VS2012Available)" />
-    <Message Importance="high" Text="VS2012SdkAvailable = $(VS2012SdkAvailable)" />
-    <Message Importance="high" Text="VS2013Available = $(VS2013Available)" />
-    <Message Importance="high" Text="VS2013SdkAvailable = $(VS2013SdkAvailable)" />
-    <Message Importance="high" Text="PlatformSdkInstallPath = $(PlatformSdkInstallPath)" />
-    <Message Importance="high" Text="PlatformSdkInstallPath = $(PlatformSdkInstallPath)" />
-    <Message Importance="high" Text="SqlCESdkIncludePath = $(SqlCESdkIncludePath)" />
-  </Target>
-
-  <!--
-  ================================================================================================
-  CheckRequiredProperties
-
-    Checks for required properties that should be specified via environment variables or on the
-    command line.
-
-    [IN]
-    $(WIX_ROOT) - The root directory of the wix source files.
-  ================================================================================================
-  -->
-  <Target Name="CheckRequiredProperties">
-    <!-- These are handy debugging messages only shown when /verbosity:detailed is set. -->
-    <Message Importance="low" Text="WixRoot = $(WixRoot)" />
-    <Message Importance="low" Text="WixObjRoot = $(WixObjRoot)" />
-    <Message Importance="low" Text="WIX_BUILDROOT = $(WIX_BUILDROOT)" />
-
-    <Error
-      Code="WIXBUILD000"
-<<<<<<< HEAD
-      Condition=" '$(OFFICIAL_WIX_BUILD)'!='' and !($(VS2010SdkAvailable) and $(VS2012SdkAvailable))"
-      Text="All versions of VS and VS SDK are required on an official build. Install VS2005, VS2008, VS2010, VS2012 and matching SDKs." />
-=======
-      Condition=" '$(OFFICIAL_WIX_BUILD)'!='' and !($(VS2008SdkAvailable) and $(VS2010SdkAvailable) and $(VS2012SdkAvailable) and $(VS2013SdkAvailable))"
-      Text="All versions of VS and VS SDK are required on an official build. Install VS2008, VS2010, VS2012, VS2013, and matching SDKs." />
->>>>>>> ae59f272
-
-    <Error
-      Code="WIXBUILD001"
-      Condition=" !Exists('$(AssemblyOriginatorKeyFile)') "
-      Text="Could not find public (or private) key file for WiX build at: $(AssemblyOriginatorKeyFile)" />
-
-    <Error
-      Code="WIXBUILD002"
-      Condition=" '$(PlatformSdkBinPath)' == '' or !Exists('$(PlatformSdkBinPath)')"
-      Text="Error the &quot;Microsoft Windows SDK for Windows 7 and .NET Framework 4&quot; or &quot;Visual Studio 2010&quot; must be installed." />
-
-    <Error
-      Code="WIXBUILD003"
-      Condition=" '$(SqlCESdkIncludePath)' == '' or !Exists('$(SqlCESdkIncludePath)')"
-      Text="Error the &quot;Microsoft SQL Server Compact Edition SDK v3.5 or v4.0&quot; must be installed. This is usually installed with Visual Studio 2010 or Visual Studio 2012" />
-
-    <Error
-      Code="WIXBUILD004"
-      Condition="!Exists('$(HelpCompiler)')" 
-      Text="$(HelpCompiler) does not exist. Please install the HTML Help Workshop that is part of the HTML Help SDK." />
-
-    <Error
-      Code="WIXBUILD005"
-      Condition=" '$(OFFICIAL_WIX_BUILD)'!='' and !Exists('$(SandcastlePath)')"
-      Text="Sandcastle is required on an official build. Install the Sandcastle Help File Builder that is available on CodePlex to get Sandcastle and Sandcastle Help File Builder." />
-
-    <Error
-      Code="WIXBUILD006"
-      Condition=" '$(OFFICIAL_WIX_BUILD)'!='' and !Exists('$(SandcastleHelpFileBuilderTargets)')"
-      Text="$(SandcastleHelpFileBuilderTargets) is required on an official build. Install the Sandcastle Help File Builder that is available on CodePlex." />
-
-    <Error
-      Code="WIXBUILD007"
-      Condition=" !Exists('$(XunitPath)xunit.dll') "
-      Text="Cannot locate xUnit assemblies. Ensure xUnit is present at: $(XunitPath) and that the 'xunit.dll' exists. If not, run the following command from the root of the project: msbuild -t:PackageRestore" />
-
-    <Error
-      Code="WIXBUILD008"
-      Condition=" $(VS2013Available) and '12.0'>'$(MSBuildToolsVersion)' "
-      Text="When Visual Studio 2013 is installed, you must use the MSBuild v12.0 to build. MSBuild v12.0 is typically found here: ProgramFiles(x86)\MSBuild\12.0\Bin\MSBuild.exe" />
-
-    <Error
-      Code="WIXBUILD009"
-      Condition=" $(VS2013Available) and '12.0'>'$(VisualStudioVersion)' "
-      Text="When Visual Studio 2013 is installed, the VisualStudioVersion environment variable must be set to '12.0' or higher. This should be handled by building with MSBuild v12.0. However, you may also be able to set the environment variable directly or use the 'Developer Command Prompt' provided by Visual Studio 2013 (or newer) to initialize your command prompt." />
-
-    <Error
-      Code="WIXBUILD010"
-      Condition=" $(VS2012Available) and '11.0'>'$(VisualStudioVersion)' "
-      Text="When Visual Studio 2012 is installed, the VisualStudioVersion environment variable must be set to '11.0' or higher. Set the environment variable directly or use the 'Developer Command Prompt' provided by Visual Studio 2012 (or newer) to initialize your command prompt." />
-
-  </Target>
-
-  <!--
-  ================================================================================================
-  CopyToOutputSubDirectory
-
-    Copies Content and None item types to directory under output.
-
-    [IN]
-    @(Content) - Items to copy.
-    @(None) - Items to copy.
-
-    [OUT]
-    @(CopiedToSubDirectory) - The items copied to subdirectories.
-  ================================================================================================
-  -->
-  <PropertyGroup>
-    <CopyToOutputSubDirectoryDependsOn>
-      _PrepareCopyToOutputSubDirectoryItems
-    </CopyToOutputSubDirectoryDependsOn>
-    <AfterBuildDependsOn>
-      $(AfterBuildDependsOn);
-      CopyToOutputSubDirectory
-    </AfterBuildDependsOn>
-  </PropertyGroup>
-  <Target
-    Name="CopyToOutputSubDirectory"
-    DependsOnTargets="$(CopyToOutputSubDirectoryDependsOn)"
-    Inputs="@(_CopyToOutputSubDirectoryItem)"
-    Outputs="@(_CopyToOutputSubDirectoryItem->'%(CopyOutputFolder)%(CopyOutputName)')"
-    Condition=" '@(Content)@(None)'!='' ">
-
-    <Copy
-      SourceFiles="@(_CopyToOutputSubDirectoryItem)"
-      DestinationFolder="%(CopyOutputFolder)"
-      SkipUnchangedFiles="true"
-      OverwriteReadOnlyFiles="$(OverwriteReadOnlyFiles)"
-      Retries="$(CopyRetryCount)"
-      RetryDelayMilliseconds="$(CopyRetryDelayMilliseconds)">
-      <Output TaskParameter="DestinationFiles" ItemName="CopiedToSubDirectory"/>
-      <Output TaskParameter="DestinationFiles" ItemName="FileWrites"/>
-    </Copy>
-  </Target>
-
-  <Target
-    Name="_PrepareCopyToOutputSubDirectoryItems">
-    <ItemGroup>
-      <_CopyToOutputSubDirectoryItem Include="@(Content)" Condition=" '%(Content.CopyToOutputSubDirectory)'!='' ">
-        <CopyOutputFolder>$(OutputPath)%(Content.CopyToOutputSubDirectory)\</CopyOutputFolder>
-        <CopyOutputName>%(Content.Filename)%(Content.Extension)</CopyOutputName>
-      </_CopyToOutputSubDirectoryItem>
-      <_CopyToOutputSubDirectoryItem Include="@(None)" Condition=" '%(None.CopyToOutputSubDirectory)'!='' ">
-        <CopyOutputFolder>$(OutputPath)%(None.CopyToOutputSubDirectory)\</CopyOutputFolder>
-        <CopyOutputName>%(None.Filename)%(None.Extension)</CopyOutputName>
-      </_CopyToOutputSubDirectoryItem>
-    </ItemGroup>
-  </Target>
-
-  <!--
-  ================================================================================================
-  FlattenResources
-
-    Flattens an xml/xsd file by removing excess whitespace before embedding it as a resource
-    in the assembly.
-
-    [IN]
-    @(EmbeddedFlattenedResource) - The EmbeddedFlattenedResource items.
-
-    [OUT]
-    @(EmbeddedResource) - The flattened file is added to the list of embedded resources.
-  ================================================================================================
-  -->
-  <PropertyGroup>
-    <FlattenResourcesDependsOn>
-      _AssignFlattenedTargetPaths
-    </FlattenResourcesDependsOn>
-    <PrepareResourcesDependsOn>
-      FlattenResources;
-      $(PrepareResourcesDependsOn)
-    </PrepareResourcesDependsOn>
-  </PropertyGroup>
-  <Target
-    Name="FlattenResources"
-    DependsOnTargets="$(FlattenResourcesDependsOn)"
-    Condition=" '@(EmbeddedFlattenedResource)' != '' "
-    Inputs="@(_EmbeddedFlattenedResourceWithTargetPath->'$(MSBuildProjectDirectory)\%(Identity)')"
-    Outputs="@(_EmbeddedFlattenedResourceWithTargetPath->'$(IntermediateOutputPath)%(TargetPath)')">
-
-    <Exec Command="&quot;$(OutputPath_x86)flattenxml.exe&quot; -nologo @(_EmbeddedFlattenedResourceWithTargetPath) &quot;$(IntermediateOutputPath)%(TargetPath)&quot;" />
-
-    <ItemGroup>
-      <!-- This will tell MSBuild to clean up the .res file during a Clean build -->
-      <FileWrites Include="@(_EmbeddedFlattenedResourceWithTargetPath->'$(IntermediateOutputPath)%(TargetPath)')"/>
-      <!-- Add the file to the list of embedded resources -->
-      <EmbeddedResource Include="@(_EmbeddedFlattenedResourceWithTargetPath->'$(IntermediateOutputPath)%(TargetPath)')" />
-    </ItemGroup>
-  </Target>
-
-  <!--
-  ================================================================================================
-  _AssignFlattenedTargetPaths
-
-    Creates <TargetPath> tags for items. <TargetPath> is a relative folder plus filename
-    for the destination of this item. Handles linked items correctly.
-
-
-    [IN]
-    @(EmbeddedFlattenedResource) - The EmbeddedFlattenedResource items.
-
-    [OUT]
-    @(_EmbeddedFlattenedResourceWithTargetPath) - The EmbeddedFlattenedResource with the <TargetPath> metadata added.
-  ================================================================================================
-  -->
-  <Target
-    Name="_AssignFlattenedTargetPaths">
-
-    <AssignTargetPath Files="@(EmbeddedFlattenedResource)" RootFolder="$(MSBuildProjectDirectory)">
-      <Output TaskParameter="AssignedFiles" ItemName="_EmbeddedFlattenedResourceWithTargetPath" />
-    </AssignTargetPath>
-
-    <Message Importance="low" Text="Assigned target paths to @(_EmbeddedFlattenedResourceWithTargetPath)" />
-    <Message Importance="low" Text="Assigned target paths to @(_EmbeddedFlattenedResourceWithTargetPath->'%(TargetPath)')" />
-
-  </Target>
-
-  <!--
-  ================================================================================================
-  CompileNativeResources
-
-    Compiles an .rc file into a .res file and then embeds the .res file into the managed assembly.
-
-    [IN]
-    @(EmbeddedNativeResource) - The EmbeddedNativeResource items with extension equal to '.rc'.
-    @(RcIncludePath) - The list of paths to include in the search.
-
-    [OUT]
-    $(Win32Resource) - The compiled .res file to embed into the managed assembly.
-  ================================================================================================
-  -->
-  <PropertyGroup>
-    <CompileNativeResourcesDependsOn>
-      WriteCppVersionFile
-    </CompileNativeResourcesDependsOn>
-    <PrepareResourcesDependsOn>
-      CompileNativeResources;
-      $(PrepareResourcesDependsOn)
-    </PrepareResourcesDependsOn>
-    <ResFile>$(IntermediateOutputPath)$(TargetName).res</ResFile>
-    <RcIncludeStandardPaths>true</RcIncludeStandardPaths>
-    <RcStandardPaths>$(WixVersionPath)\;$(WixRoot)src\common;$(PlatformSdkIncludePath);$(VCIncludePath)</RcStandardPaths>
-  </PropertyGroup>
-
-  <Target
-    Name="CompileNativeResources"
-    DependsOnTargets="$(CompileNativeResourcesDependsOn)"
-    Condition=" '@(EmbeddedNativeResource)' != '' "
-    Inputs="$(MSBuildAllProjects);@(EmbeddedNativeResource)"
-    Outputs="$(ResFile)">
-
-    <PropertyGroup Condition=" '$(Configuration)' == 'Debug' ">
-      <RcPreprocessorDefinitions>$(RcPreprocessorDefinitions);DEBUG</RcPreprocessorDefinitions>
-    </PropertyGroup>
-
-    <ItemGroup>
-      <_RcIncludePath Include="@(RcIncludePath)" />
-      <_RcIncludePath Include="$(RcStandardPaths)" Condition=" '$(RcIncludeStandardPaths)'=='true' " />
-
-      <_RcPreprocessorDefinition Include="$(RcPreprocessorDefinitions)" />
-    </ItemGroup>
-
-    <PropertyGroup>
-      <_RcIncludeSwitch>@(_RcIncludePath -> '/i &quot;%(Identity)&quot;', ' ')</_RcIncludeSwitch>
-      <_RcPreprocessorSwitch>@(_RcPreprocessorDefinition -> '/d &quot;%(Identity)&quot;', ' ')</_RcPreprocessorSwitch>
-    </PropertyGroup>
-
-    <Exec Command="&quot;$(PlatformSdkBinPath)rc.exe&quot; /nologo /fo &quot;$(ResFile)&quot; $(_RcIncludeSwitch) $(_RcPreprocessorSwitch) &quot;@(EmbeddedNativeResource)&quot;"
-          Outputs="$(ResFile)" />
-
-    <PropertyGroup>
-      <!-- This tells the csc compiler to embed the .res file into the assembly -->
-      <Win32Resource>$(ResFile)</Win32Resource>
-    </PropertyGroup>
-
-    <ItemGroup>
-      <!-- This will tell MSBuild to clean up the .res file during a Clean build -->
-      <FileWrites Include="$(ResFile)" />
-      <!-- Add the .res file to the inputs of the compile so that it will build when the .res file has changed -->
-      <CustomAdditionalCompileInputs Include="$(ResFile)" />
-    </ItemGroup>
-  </Target>
-
-  <!--
-  ================================================================================================
-  GenerateWixInclude
-
-    Generates a .wxi class file from an .h file.
-
-    [IN]
-    @(ClInclude) - The items to run through the GenerateWixInclude tool.
-
-    [OUT]
-    $(OutputPath)%(ClInclude.GenerateWixInclude) - The generated .wxi files to generate.
-  ================================================================================================
-  -->
-  <PropertyGroup>
-    <GenerateWixIncludeDependsOn>
-      PrepareGenerateWixInclude
-    </GenerateWixIncludeDependsOn>
-    <PrepareForBuildDependsOn>
-      $(PrepareForBuildDependsOn);
-      GenerateWixInclude
-    </PrepareForBuildDependsOn>
-  </PropertyGroup>
-  <Target
-    Name="GenerateWixInclude"
-    DependsOnTargets="$(GenerateWixIncludeDependsOn)"
-    Inputs="@(_GenerateWixIncludeSource)"
-    Outputs="@(_GenerateWixIncludeSource->'$(BuiltIncludePath)%(GenerateWixInclude)')">
-
-    <MakeDir Directories="$(BuiltIncludePath)" />
-
-    <Exec Command="&quot;$(OutputPath_x86)GenerateWixInclude.exe&quot; -nologo &quot;@(_GenerateWixIncludeSource)&quot; &quot;$(BuiltIncludePath)%(GenerateWixInclude)&quot;"
-          Outputs="$(BuiltIncludePath)%(GenerateWixInclude)" />
-
-    <ItemGroup>
-      <!-- This will tell MSBuild to clean up the .wxi file during a Clean build -->
-      <FileWrites Include="$(BuiltIncludePath)%(_GenerateWixIncludeSource.GenerateWixInclude)" />
-    </ItemGroup>
-  </Target>
-
-  <Target
-    Name="PrepareGenerateWixInclude">
-    <ItemGroup>
-      <_GenerateWixIncludeSource Include="@(ClInclude)" Condition=" '%(ClInclude.GenerateWixInclude)'!='' " />
-    </ItemGroup>
-  </Target>
-
-  <!--
-  ================================================================================================
-  MsgGen
-
-    Generates a .cs class file and a .resx file from an XML file.
-
-    [IN]
-    @(MsgGenSource) - The items to run through the MsgGen tool.
-
-    [OUT]
-    $(IntermediateOutputPath)%(Filename).cs - The generated .cs files to include in the compilation.
-    $(IntermediateOutputPath)%(MsgGenSource.ResourcesLogicalName) - The generated .resources file to embed in the assembly.
-  ================================================================================================
-  -->
-  <PropertyGroup>
-    <MsgGenDependsOn>
-      PrepareMsgGen
-    </MsgGenDependsOn>
-    <PrepareResourcesDependsOn>
-      MsgGen;
-      $(PrepareResourcesDependsOn)
-    </PrepareResourcesDependsOn>
-  </PropertyGroup>
-  <Target
-    Name="MsgGen"
-    DependsOnTargets="$(MsgGenDependsOn)"
-    Condition=" '@(MsgGenSource)' != '' "
-    Inputs="@(MsgGenSource)"
-    Outputs="$(IntermediateOutputPath)%(MsgGenSource.Filename).cs;
-             $(IntermediateOutputPath)%(MsgGenSource.ResourcesLogicalName)">
-
-    <Exec Command="&quot;$(OutputPath_x86)msggen.exe&quot; -nologo &quot;%(MsgGenSource.FullPath)&quot; &quot;$(MsgGenCsFile)&quot; &quot;$(MsgGenResourcesFile)&quot;"
-          Outputs="$(MsgGenCsFile);$(MsgGenResourcesFile)" />
-
-    <ItemGroup>
-      <!-- This will tell MSBuild to clean up the .cs and .resources file during a Clean build -->
-      <FileWrites Include="$(MsgGenCsFile);$(MsgGenResourcesFile)" />
-    </ItemGroup>
-  </Target>
-
-  <!--
-  ================================================================================================
-  PrepareMsgGen
-
-    Creates properties and Include items for MsgGen. This must be separate from the MsgGen target
-    to workaround an MSBuild bug: AdditionalMetadata is ignored when the target is up-to-date.
-
-  ================================================================================================
-  -->
-  <Target
-    Name="PrepareMsgGen"
-    Condition=" '@(MsgGenSource)' != '' ">
-
-    <CreateProperty Value="$(IntermediateOutputPath)%(MsgGenSource.Filename).cs">
-      <Output TaskParameter="Value" PropertyName="MsgGenCsFile" />
-    </CreateProperty>
-
-    <CreateProperty
-      Value="$(IntermediateOutputPath)%(MsgGenSource.ResourcesLogicalName)"
-      Condition=" '%(MsgGenSource.ResourcesLogicalName)' != '' ">
-
-      <Output TaskParameter="Value" PropertyName="MsgGenResourcesFile" />
-    </CreateProperty>
-
-    <!-- Add the generated .cs file to the list of source files to compile -->
-    <CreateItem
-      Include="$(MsgGenCsFile)"
-      AdditionalMetadata="Link=%(MsgGenCsFile.Filename)%(MsgGenCsFile.Extension)">
-
-      <Output TaskParameter="Include" ItemName="Compile" />
-    </CreateItem>
-
-    <!-- Add the generated .resources file to the list of resources to embed -->
-    <CreateItem
-      Include="$(MsgGenResourcesFile)"
-      AdditionalMetadata="Link=%(MsgGenResourcesFile.Filename)%(MsgGenResourcesFile.Extension);
-                          LogicalName=%(MsgGenSource.ResourcesLogicalName)"
-      Condition=" '$(MsgGenResourcesFile)' != '' ">
-
-      <Output TaskParameter="Include" ItemName="EmbeddedResource" />
-    </CreateItem>
-  </Target>
-
-  <!--
-  ================================================================================================
-  XsdGen
-
-    Generates a .cs class file from an .xsd file.
-
-    [IN]
-    @(XsdGenSource) - The items to run through the XsdGen tool.
-
-    [OUT]
-    $(IntermediateOutputPath)%(Filename).cs - The generated .cs files to include in the compilation.
-  ================================================================================================
-  -->
-  <PropertyGroup>
-    <XsdGenDependsOn>
-    </XsdGenDependsOn>
-    <PrepareResourcesDependsOn>
-      XsdGen;
-      $(PrepareResourcesDependsOn)
-    </PrepareResourcesDependsOn>
-  </PropertyGroup>
-  <Target
-    Name="XsdGen"
-    DependsOnTargets="$(XsdGenDependsOn)"
-    Condition=" '@(XsdGenSource)' != '' "
-    Inputs="$(MSBuildAllProjects);@(XsdGenSource)"
-    Outputs="$(IntermediateOutputPath)%(XsdGenSource.Filename).cs">
-
-    <PropertyGroup>
-      <XsdGenCsFile>$(IntermediateOutputPath)%(XsdGenSource.Filename).cs</XsdGenCsFile>
-      <XsdGenCommonNamespace>%(XsdGenSource.CommonNamespace)</XsdGenCommonNamespace>
-    </PropertyGroup>
-
-    <Exec Command="&quot;$(OutputPath_x86)xsdgen.exe&quot; &quot;%(XsdGenSource.FullPath)&quot; &quot;$(XsdGenCsFile)&quot; %(XsdGenSource.Namespace) $(XsdGenCommonNamespace)"
-          Outputs="$(XsdGenCsFile)" />
-
-    <ItemGroup>
-      <!-- This will tell MSBuild to clean up the .cs file during a Clean build -->
-      <FileWrites Include="$(XsdGenCsFile)" />
-
-      <!-- Add the generated .cs file to the list of source files to compile -->
-      <Compile Include="$(XsdGenCsFile)">
-        <Link>%(XsdGenCsFile.Filename)%(XsdGenCsFile.Extension)</Link>
-      </Compile>
-    </ItemGroup>
-  </Target>
-
-</Project>
+<?xml version="1.0" encoding="utf-8" ?>
+<!--
+  <copyright file="WixBuild.Tools.targets" company="Outercurve Foundation">
+    Copyright (c) 2004, Outercurve Foundation.
+    This software is released under Microsoft Reciprocal License (MS-RL).
+    The license and further copyright text can be found in the file
+    LICENSE.TXT at the root directory of the distribution.
+  </copyright>
+-->
+<Project InitialTargets="CheckRequiredProperties" xmlns="http://schemas.microsoft.com/developer/msbuild/2003" ToolsVersion="4.0">
+
+  <ItemGroup>
+    <!--Provide support for setting type (BuildAction) from VS-->
+    <AvailableItemName Include="EmbeddedFlattenedResource" />
+    <AvailableItemName Include="EmbeddedNativeResource" />
+    <AvailableItemName Include="MsgGenSource" />
+    <AvailableItemName Include="XsdGenSource" />
+  </ItemGroup>
+
+  <!-- Steal some tasks from the MSBuild tasks assembly -->
+  <UsingTask TaskName="AssignTargetPath" AssemblyName="Microsoft.Build.Tasks, Version=2.0.0.0, Culture=neutral, PublicKeyToken=b03f5f7f11d50a3a" />
+
+  <!--
+  ================================================================================================
+  Diagnostics
+
+    Displays useful information for debugging WixBuild targets.
+
+  ================================================================================================
+  -->
+  <Target Name="Diagnostics">
+    <Message Importance="high" Text="WixRoot = $(WixRoot)" />
+    <Message Importance="high" Text="WixObjRoot = $(WixObjRoot)" />
+    <Message Importance="high" Text="IntermediateOutputPath = $(IntermediateOutputPath)" />
+    <Message Importance="high" Text="OutputPath = $(OutputPath)" />
+    <Message Importance="high" Text="VS2010Available = $(VS2010Available)" />
+    <Message Importance="high" Text="VS2010SdkAvailable = $(VS2010SdkAvailable)" />
+    <Message Importance="high" Text="VS2012Available = $(VS2012Available)" />
+    <Message Importance="high" Text="VS2012SdkAvailable = $(VS2012SdkAvailable)" />
+    <Message Importance="high" Text="VS2013Available = $(VS2013Available)" />
+    <Message Importance="high" Text="VS2013SdkAvailable = $(VS2013SdkAvailable)" />
+    <Message Importance="high" Text="PlatformSdkInstallPath = $(PlatformSdkInstallPath)" />
+    <Message Importance="high" Text="PlatformSdkInstallPath = $(PlatformSdkInstallPath)" />
+    <Message Importance="high" Text="SqlCESdkIncludePath = $(SqlCESdkIncludePath)" />
+  </Target>
+
+  <!--
+  ================================================================================================
+  CheckRequiredProperties
+
+    Checks for required properties that should be specified via environment variables or on the
+    command line.
+
+    [IN]
+    $(WIX_ROOT) - The root directory of the wix source files.
+  ================================================================================================
+  -->
+  <Target Name="CheckRequiredProperties">
+    <!-- These are handy debugging messages only shown when /verbosity:detailed is set. -->
+    <Message Importance="low" Text="WixRoot = $(WixRoot)" />
+    <Message Importance="low" Text="WixObjRoot = $(WixObjRoot)" />
+    <Message Importance="low" Text="WIX_BUILDROOT = $(WIX_BUILDROOT)" />
+
+    <Error
+      Code="WIXBUILD000"
+      Condition=" '$(OFFICIAL_WIX_BUILD)'!='' and !($(VS2010SdkAvailable) and $(VS2012SdkAvailable) and $(VS2013SdkAvailable))"
+      Text="All versions of VS and VS SDK are required on an official build. Install VS2010, VS2012, VS2013, and matching SDKs." />
+
+    <Error
+      Code="WIXBUILD001"
+      Condition=" !Exists('$(AssemblyOriginatorKeyFile)') "
+      Text="Could not find public (or private) key file for WiX build at: $(AssemblyOriginatorKeyFile)" />
+
+    <Error
+      Code="WIXBUILD002"
+      Condition=" '$(PlatformSdkBinPath)' == '' or !Exists('$(PlatformSdkBinPath)')"
+      Text="Error the &quot;Microsoft Windows SDK for Windows 7 and .NET Framework 4&quot; or &quot;Visual Studio 2010&quot; must be installed." />
+
+    <Error
+      Code="WIXBUILD003"
+      Condition=" '$(SqlCESdkIncludePath)' == '' or !Exists('$(SqlCESdkIncludePath)')"
+      Text="Error the &quot;Microsoft SQL Server Compact Edition SDK v3.5 or v4.0&quot; must be installed. This is usually installed with Visual Studio 2010 or Visual Studio 2012" />
+
+    <Error
+      Code="WIXBUILD004"
+      Condition="!Exists('$(HelpCompiler)')" 
+      Text="$(HelpCompiler) does not exist. Please install the HTML Help Workshop that is part of the HTML Help SDK." />
+
+    <Error
+      Code="WIXBUILD005"
+      Condition=" '$(OFFICIAL_WIX_BUILD)'!='' and !Exists('$(SandcastlePath)')"
+      Text="Sandcastle is required on an official build. Install the Sandcastle Help File Builder that is available on CodePlex to get Sandcastle and Sandcastle Help File Builder." />
+
+    <Error
+      Code="WIXBUILD006"
+      Condition=" '$(OFFICIAL_WIX_BUILD)'!='' and !Exists('$(SandcastleHelpFileBuilderTargets)')"
+      Text="$(SandcastleHelpFileBuilderTargets) is required on an official build. Install the Sandcastle Help File Builder that is available on CodePlex." />
+
+    <Error
+      Code="WIXBUILD007"
+      Condition=" !Exists('$(XunitPath)xunit.dll') "
+      Text="Cannot locate xUnit assemblies. Ensure xUnit is present at: $(XunitPath) and that the 'xunit.dll' exists. If not, run the following command from the root of the project: msbuild -t:PackageRestore" />
+
+    <Error
+      Code="WIXBUILD008"
+      Condition=" $(VS2013Available) and '12.0'>'$(MSBuildToolsVersion)' "
+      Text="When Visual Studio 2013 is installed, you must use the MSBuild v12.0 to build. MSBuild v12.0 is typically found here: ProgramFiles(x86)\MSBuild\12.0\Bin\MSBuild.exe" />
+
+    <Error
+      Code="WIXBUILD009"
+      Condition=" $(VS2013Available) and '12.0'>'$(VisualStudioVersion)' "
+      Text="When Visual Studio 2013 is installed, the VisualStudioVersion environment variable must be set to '12.0' or higher. This should be handled by building with MSBuild v12.0. However, you may also be able to set the environment variable directly or use the 'Developer Command Prompt' provided by Visual Studio 2013 (or newer) to initialize your command prompt." />
+
+    <Error
+      Code="WIXBUILD010"
+      Condition=" $(VS2012Available) and '11.0'>'$(VisualStudioVersion)' "
+      Text="When Visual Studio 2012 is installed, the VisualStudioVersion environment variable must be set to '11.0' or higher. Set the environment variable directly or use the 'Developer Command Prompt' provided by Visual Studio 2012 (or newer) to initialize your command prompt." />
+
+  </Target>
+
+  <!--
+  ================================================================================================
+  CopyToOutputSubDirectory
+
+    Copies Content and None item types to directory under output.
+
+    [IN]
+    @(Content) - Items to copy.
+    @(None) - Items to copy.
+
+    [OUT]
+    @(CopiedToSubDirectory) - The items copied to subdirectories.
+  ================================================================================================
+  -->
+  <PropertyGroup>
+    <CopyToOutputSubDirectoryDependsOn>
+      _PrepareCopyToOutputSubDirectoryItems
+    </CopyToOutputSubDirectoryDependsOn>
+    <AfterBuildDependsOn>
+      $(AfterBuildDependsOn);
+      CopyToOutputSubDirectory
+    </AfterBuildDependsOn>
+  </PropertyGroup>
+  <Target
+    Name="CopyToOutputSubDirectory"
+    DependsOnTargets="$(CopyToOutputSubDirectoryDependsOn)"
+    Inputs="@(_CopyToOutputSubDirectoryItem)"
+    Outputs="@(_CopyToOutputSubDirectoryItem->'%(CopyOutputFolder)%(CopyOutputName)')"
+    Condition=" '@(Content)@(None)'!='' ">
+
+    <Copy
+      SourceFiles="@(_CopyToOutputSubDirectoryItem)"
+      DestinationFolder="%(CopyOutputFolder)"
+      SkipUnchangedFiles="true"
+      OverwriteReadOnlyFiles="$(OverwriteReadOnlyFiles)"
+      Retries="$(CopyRetryCount)"
+      RetryDelayMilliseconds="$(CopyRetryDelayMilliseconds)">
+      <Output TaskParameter="DestinationFiles" ItemName="CopiedToSubDirectory"/>
+      <Output TaskParameter="DestinationFiles" ItemName="FileWrites"/>
+    </Copy>
+  </Target>
+
+  <Target
+    Name="_PrepareCopyToOutputSubDirectoryItems">
+    <ItemGroup>
+      <_CopyToOutputSubDirectoryItem Include="@(Content)" Condition=" '%(Content.CopyToOutputSubDirectory)'!='' ">
+        <CopyOutputFolder>$(OutputPath)%(Content.CopyToOutputSubDirectory)\</CopyOutputFolder>
+        <CopyOutputName>%(Content.Filename)%(Content.Extension)</CopyOutputName>
+      </_CopyToOutputSubDirectoryItem>
+      <_CopyToOutputSubDirectoryItem Include="@(None)" Condition=" '%(None.CopyToOutputSubDirectory)'!='' ">
+        <CopyOutputFolder>$(OutputPath)%(None.CopyToOutputSubDirectory)\</CopyOutputFolder>
+        <CopyOutputName>%(None.Filename)%(None.Extension)</CopyOutputName>
+      </_CopyToOutputSubDirectoryItem>
+    </ItemGroup>
+  </Target>
+
+  <!--
+  ================================================================================================
+  FlattenResources
+
+    Flattens an xml/xsd file by removing excess whitespace before embedding it as a resource
+    in the assembly.
+
+    [IN]
+    @(EmbeddedFlattenedResource) - The EmbeddedFlattenedResource items.
+
+    [OUT]
+    @(EmbeddedResource) - The flattened file is added to the list of embedded resources.
+  ================================================================================================
+  -->
+  <PropertyGroup>
+    <FlattenResourcesDependsOn>
+      _AssignFlattenedTargetPaths
+    </FlattenResourcesDependsOn>
+    <PrepareResourcesDependsOn>
+      FlattenResources;
+      $(PrepareResourcesDependsOn)
+    </PrepareResourcesDependsOn>
+  </PropertyGroup>
+  <Target
+    Name="FlattenResources"
+    DependsOnTargets="$(FlattenResourcesDependsOn)"
+    Condition=" '@(EmbeddedFlattenedResource)' != '' "
+    Inputs="@(_EmbeddedFlattenedResourceWithTargetPath->'$(MSBuildProjectDirectory)\%(Identity)')"
+    Outputs="@(_EmbeddedFlattenedResourceWithTargetPath->'$(IntermediateOutputPath)%(TargetPath)')">
+
+    <Exec Command="&quot;$(OutputPath_x86)flattenxml.exe&quot; -nologo @(_EmbeddedFlattenedResourceWithTargetPath) &quot;$(IntermediateOutputPath)%(TargetPath)&quot;" />
+
+    <ItemGroup>
+      <!-- This will tell MSBuild to clean up the .res file during a Clean build -->
+      <FileWrites Include="@(_EmbeddedFlattenedResourceWithTargetPath->'$(IntermediateOutputPath)%(TargetPath)')"/>
+      <!-- Add the file to the list of embedded resources -->
+      <EmbeddedResource Include="@(_EmbeddedFlattenedResourceWithTargetPath->'$(IntermediateOutputPath)%(TargetPath)')" />
+    </ItemGroup>
+  </Target>
+
+  <!--
+  ================================================================================================
+  _AssignFlattenedTargetPaths
+
+    Creates <TargetPath> tags for items. <TargetPath> is a relative folder plus filename
+    for the destination of this item. Handles linked items correctly.
+
+
+    [IN]
+    @(EmbeddedFlattenedResource) - The EmbeddedFlattenedResource items.
+
+    [OUT]
+    @(_EmbeddedFlattenedResourceWithTargetPath) - The EmbeddedFlattenedResource with the <TargetPath> metadata added.
+  ================================================================================================
+  -->
+  <Target
+    Name="_AssignFlattenedTargetPaths">
+
+    <AssignTargetPath Files="@(EmbeddedFlattenedResource)" RootFolder="$(MSBuildProjectDirectory)">
+      <Output TaskParameter="AssignedFiles" ItemName="_EmbeddedFlattenedResourceWithTargetPath" />
+    </AssignTargetPath>
+
+    <Message Importance="low" Text="Assigned target paths to @(_EmbeddedFlattenedResourceWithTargetPath)" />
+    <Message Importance="low" Text="Assigned target paths to @(_EmbeddedFlattenedResourceWithTargetPath->'%(TargetPath)')" />
+
+  </Target>
+
+  <!--
+  ================================================================================================
+  CompileNativeResources
+
+    Compiles an .rc file into a .res file and then embeds the .res file into the managed assembly.
+
+    [IN]
+    @(EmbeddedNativeResource) - The EmbeddedNativeResource items with extension equal to '.rc'.
+    @(RcIncludePath) - The list of paths to include in the search.
+
+    [OUT]
+    $(Win32Resource) - The compiled .res file to embed into the managed assembly.
+  ================================================================================================
+  -->
+  <PropertyGroup>
+    <CompileNativeResourcesDependsOn>
+      WriteCppVersionFile
+    </CompileNativeResourcesDependsOn>
+    <PrepareResourcesDependsOn>
+      CompileNativeResources;
+      $(PrepareResourcesDependsOn)
+    </PrepareResourcesDependsOn>
+    <ResFile>$(IntermediateOutputPath)$(TargetName).res</ResFile>
+    <RcIncludeStandardPaths>true</RcIncludeStandardPaths>
+    <RcStandardPaths>$(WixVersionPath)\;$(WixRoot)src\common;$(PlatformSdkIncludePath);$(VCIncludePath)</RcStandardPaths>
+  </PropertyGroup>
+
+  <Target
+    Name="CompileNativeResources"
+    DependsOnTargets="$(CompileNativeResourcesDependsOn)"
+    Condition=" '@(EmbeddedNativeResource)' != '' "
+    Inputs="$(MSBuildAllProjects);@(EmbeddedNativeResource)"
+    Outputs="$(ResFile)">
+
+    <PropertyGroup Condition=" '$(Configuration)' == 'Debug' ">
+      <RcPreprocessorDefinitions>$(RcPreprocessorDefinitions);DEBUG</RcPreprocessorDefinitions>
+    </PropertyGroup>
+
+    <ItemGroup>
+      <_RcIncludePath Include="@(RcIncludePath)" />
+      <_RcIncludePath Include="$(RcStandardPaths)" Condition=" '$(RcIncludeStandardPaths)'=='true' " />
+
+      <_RcPreprocessorDefinition Include="$(RcPreprocessorDefinitions)" />
+    </ItemGroup>
+
+    <PropertyGroup>
+      <_RcIncludeSwitch>@(_RcIncludePath -> '/i &quot;%(Identity)&quot;', ' ')</_RcIncludeSwitch>
+      <_RcPreprocessorSwitch>@(_RcPreprocessorDefinition -> '/d &quot;%(Identity)&quot;', ' ')</_RcPreprocessorSwitch>
+    </PropertyGroup>
+
+    <Exec Command="&quot;$(PlatformSdkBinPath)rc.exe&quot; /nologo /fo &quot;$(ResFile)&quot; $(_RcIncludeSwitch) $(_RcPreprocessorSwitch) &quot;@(EmbeddedNativeResource)&quot;"
+          Outputs="$(ResFile)" />
+
+    <PropertyGroup>
+      <!-- This tells the csc compiler to embed the .res file into the assembly -->
+      <Win32Resource>$(ResFile)</Win32Resource>
+    </PropertyGroup>
+
+    <ItemGroup>
+      <!-- This will tell MSBuild to clean up the .res file during a Clean build -->
+      <FileWrites Include="$(ResFile)" />
+      <!-- Add the .res file to the inputs of the compile so that it will build when the .res file has changed -->
+      <CustomAdditionalCompileInputs Include="$(ResFile)" />
+    </ItemGroup>
+  </Target>
+
+  <!--
+  ================================================================================================
+  GenerateWixInclude
+
+    Generates a .wxi class file from an .h file.
+
+    [IN]
+    @(ClInclude) - The items to run through the GenerateWixInclude tool.
+
+    [OUT]
+    $(OutputPath)%(ClInclude.GenerateWixInclude) - The generated .wxi files to generate.
+  ================================================================================================
+  -->
+  <PropertyGroup>
+    <GenerateWixIncludeDependsOn>
+      PrepareGenerateWixInclude
+    </GenerateWixIncludeDependsOn>
+    <PrepareForBuildDependsOn>
+      $(PrepareForBuildDependsOn);
+      GenerateWixInclude
+    </PrepareForBuildDependsOn>
+  </PropertyGroup>
+  <Target
+    Name="GenerateWixInclude"
+    DependsOnTargets="$(GenerateWixIncludeDependsOn)"
+    Inputs="@(_GenerateWixIncludeSource)"
+    Outputs="@(_GenerateWixIncludeSource->'$(BuiltIncludePath)%(GenerateWixInclude)')">
+
+    <MakeDir Directories="$(BuiltIncludePath)" />
+
+    <Exec Command="&quot;$(OutputPath_x86)GenerateWixInclude.exe&quot; -nologo &quot;@(_GenerateWixIncludeSource)&quot; &quot;$(BuiltIncludePath)%(GenerateWixInclude)&quot;"
+          Outputs="$(BuiltIncludePath)%(GenerateWixInclude)" />
+
+    <ItemGroup>
+      <!-- This will tell MSBuild to clean up the .wxi file during a Clean build -->
+      <FileWrites Include="$(BuiltIncludePath)%(_GenerateWixIncludeSource.GenerateWixInclude)" />
+    </ItemGroup>
+  </Target>
+
+  <Target
+    Name="PrepareGenerateWixInclude">
+    <ItemGroup>
+      <_GenerateWixIncludeSource Include="@(ClInclude)" Condition=" '%(ClInclude.GenerateWixInclude)'!='' " />
+    </ItemGroup>
+  </Target>
+
+  <!--
+  ================================================================================================
+  MsgGen
+
+    Generates a .cs class file and a .resx file from an XML file.
+
+    [IN]
+    @(MsgGenSource) - The items to run through the MsgGen tool.
+
+    [OUT]
+    $(IntermediateOutputPath)%(Filename).cs - The generated .cs files to include in the compilation.
+    $(IntermediateOutputPath)%(MsgGenSource.ResourcesLogicalName) - The generated .resources file to embed in the assembly.
+  ================================================================================================
+  -->
+  <PropertyGroup>
+    <MsgGenDependsOn>
+      PrepareMsgGen
+    </MsgGenDependsOn>
+    <PrepareResourcesDependsOn>
+      MsgGen;
+      $(PrepareResourcesDependsOn)
+    </PrepareResourcesDependsOn>
+  </PropertyGroup>
+  <Target
+    Name="MsgGen"
+    DependsOnTargets="$(MsgGenDependsOn)"
+    Condition=" '@(MsgGenSource)' != '' "
+    Inputs="@(MsgGenSource)"
+    Outputs="$(IntermediateOutputPath)%(MsgGenSource.Filename).cs;
+             $(IntermediateOutputPath)%(MsgGenSource.ResourcesLogicalName)">
+
+    <Exec Command="&quot;$(OutputPath_x86)msggen.exe&quot; -nologo &quot;%(MsgGenSource.FullPath)&quot; &quot;$(MsgGenCsFile)&quot; &quot;$(MsgGenResourcesFile)&quot;"
+          Outputs="$(MsgGenCsFile);$(MsgGenResourcesFile)" />
+
+    <ItemGroup>
+      <!-- This will tell MSBuild to clean up the .cs and .resources file during a Clean build -->
+      <FileWrites Include="$(MsgGenCsFile);$(MsgGenResourcesFile)" />
+    </ItemGroup>
+  </Target>
+
+  <!--
+  ================================================================================================
+  PrepareMsgGen
+
+    Creates properties and Include items for MsgGen. This must be separate from the MsgGen target
+    to workaround an MSBuild bug: AdditionalMetadata is ignored when the target is up-to-date.
+
+  ================================================================================================
+  -->
+  <Target
+    Name="PrepareMsgGen"
+    Condition=" '@(MsgGenSource)' != '' ">
+
+    <CreateProperty Value="$(IntermediateOutputPath)%(MsgGenSource.Filename).cs">
+      <Output TaskParameter="Value" PropertyName="MsgGenCsFile" />
+    </CreateProperty>
+
+    <CreateProperty
+      Value="$(IntermediateOutputPath)%(MsgGenSource.ResourcesLogicalName)"
+      Condition=" '%(MsgGenSource.ResourcesLogicalName)' != '' ">
+
+      <Output TaskParameter="Value" PropertyName="MsgGenResourcesFile" />
+    </CreateProperty>
+
+    <!-- Add the generated .cs file to the list of source files to compile -->
+    <CreateItem
+      Include="$(MsgGenCsFile)"
+      AdditionalMetadata="Link=%(MsgGenCsFile.Filename)%(MsgGenCsFile.Extension)">
+
+      <Output TaskParameter="Include" ItemName="Compile" />
+    </CreateItem>
+
+    <!-- Add the generated .resources file to the list of resources to embed -->
+    <CreateItem
+      Include="$(MsgGenResourcesFile)"
+      AdditionalMetadata="Link=%(MsgGenResourcesFile.Filename)%(MsgGenResourcesFile.Extension);
+                          LogicalName=%(MsgGenSource.ResourcesLogicalName)"
+      Condition=" '$(MsgGenResourcesFile)' != '' ">
+
+      <Output TaskParameter="Include" ItemName="EmbeddedResource" />
+    </CreateItem>
+  </Target>
+
+  <!--
+  ================================================================================================
+  XsdGen
+
+    Generates a .cs class file from an .xsd file.
+
+    [IN]
+    @(XsdGenSource) - The items to run through the XsdGen tool.
+
+    [OUT]
+    $(IntermediateOutputPath)%(Filename).cs - The generated .cs files to include in the compilation.
+  ================================================================================================
+  -->
+  <PropertyGroup>
+    <XsdGenDependsOn>
+    </XsdGenDependsOn>
+    <PrepareResourcesDependsOn>
+      XsdGen;
+      $(PrepareResourcesDependsOn)
+    </PrepareResourcesDependsOn>
+  </PropertyGroup>
+  <Target
+    Name="XsdGen"
+    DependsOnTargets="$(XsdGenDependsOn)"
+    Condition=" '@(XsdGenSource)' != '' "
+    Inputs="$(MSBuildAllProjects);@(XsdGenSource)"
+    Outputs="$(IntermediateOutputPath)%(XsdGenSource.Filename).cs">
+
+    <PropertyGroup>
+      <XsdGenCsFile>$(IntermediateOutputPath)%(XsdGenSource.Filename).cs</XsdGenCsFile>
+      <XsdGenCommonNamespace>%(XsdGenSource.CommonNamespace)</XsdGenCommonNamespace>
+    </PropertyGroup>
+
+    <Exec Command="&quot;$(OutputPath_x86)xsdgen.exe&quot; &quot;%(XsdGenSource.FullPath)&quot; &quot;$(XsdGenCsFile)&quot; %(XsdGenSource.Namespace) $(XsdGenCommonNamespace)"
+          Outputs="$(XsdGenCsFile)" />
+
+    <ItemGroup>
+      <!-- This will tell MSBuild to clean up the .cs file during a Clean build -->
+      <FileWrites Include="$(XsdGenCsFile)" />
+
+      <!-- Add the generated .cs file to the list of source files to compile -->
+      <Compile Include="$(XsdGenCsFile)">
+        <Link>%(XsdGenCsFile.Filename)%(XsdGenCsFile.Extension)</Link>
+      </Compile>
+    </ItemGroup>
+  </Target>
+
+</Project>