﻿<?xml version="1.0" encoding="utf-8" ?>
<!--
  <copyright file="WixBuild.VisualStudioSdk.targets" company="Outercurve Foundation">
    Copyright (c) 2004, Outercurve Foundation.
    This software is released under Microsoft Reciprocal License (MS-RL).
    The license and further copyright text can be found in the file
    LICENSE.TXT at the root directory of the distribution.
  </copyright>
-->
<Project xmlns="http://schemas.microsoft.com/developer/msbuild/2003">

  <PropertyGroup>
    <CopyZipOutputToOutputDirectory>false</CopyZipOutputToOutputDirectory>
    <CopyVsixManifestToOutput>false</CopyVsixManifestToOutput>
    <DeployExtension>false</DeployExtension>
    <DeployVSTemplates>false</DeployVSTemplates>
    <CreateVsixContainer>false</CreateVsixContainer>
    <GeneratePkgDefFile>false</GeneratePkgDefFile>
    <RegisterOutputPackage>false</RegisterOutputPackage>
    <RegisterWithCodebase>true</RegisterWithCodebase>
    <VsTemplateLanguage>WiX</VsTemplateLanguage>
  </PropertyGroup>

  <PropertyGroup Condition=" '$(Configuration)' == 'Debug' ">
    <DefineConstants>$(DefineConstants);CCI_TRACING;Enable_CCIDiagnostics;Enable_CCIFileOutput</DefineConstants>
  </PropertyGroup>

<<<<<<< HEAD
  <Import Project="$(VS2012SdkTargetsPath)" Condition=" $(VS2012SdkAvailable) " />
  <Import Project="$(VS2010SdkTargetsPath)" Condition=" !$(VS2012SdkAvailable) " />
  <!--
  <Import Project="$(VS2010SdkTargetsPath)" Condition=" '$(TargetVisualStudio)'=='2010' " />
  <Import Project="$(VS2012SdkTargetsPath)" Condition=" '$(TargetVisualStudio)'=='2012' " />
  -->
=======
  <Import Project="$(VS2008SdkTargetsPath)" Condition=" '$(TargetVisualStudio)'=='2008' " />
  <Import Project="$(VS2010SdkTargetsPath)" Condition=" ('$(TargetVisualStudio)'=='2010' or '$(TargetVisualStudio)'=='2012' or '$(TargetVisualStudio)'=='2013') and !$(VS2012SdkAvailable) and !$(VS2013SdkAvailable)" />
  <Import Project="$(VS2012SdkTargetsPath)" Condition=" ('$(TargetVisualStudio)'=='2010' or '$(TargetVisualStudio)'=='2012' or '$(TargetVisualStudio)'=='2013') and $(VS2012SdkAvailable) and !$(VS2013SdkAvailable)" />
  <Import Project="$(VS2013SdkTargetsPath)" Condition=" ('$(TargetVisualStudio)'=='2010' or '$(TargetVisualStudio)'=='2012' or '$(TargetVisualStudio)'=='2013')  and $(VS2013SdkAvailable) " />
>>>>>>> ae59f272

  <Target Name="FindSDKInstallation" />
  <Target Name="FindSourceVsixManifest">
    <ItemGroup>
      <SourceVsixManifest Include="extension.vsixmanifest" />
    </ItemGroup>
  </Target>

  <PropertyGroup>
    <PrepareForRunDependsOn>
      $(PrepareForRunDependsOn);
      CopyZippedProjectsAndItems
    </PrepareForRunDependsOn>
  </PropertyGroup>
  <Target Name="CopyZippedProjectsAndItems"
          Inputs="@(IntermediateZipProject);@(IntermediateZipItem)"
          Outputs="@(IntermediateZipProject->'$(OutDir)$(MSBuildProjectName)\%(Filename)%(Extension)');@(IntermediateZipItem->'$(OutDir)$(MSBuildProjectName)\%(Filename)%(Extension)')"
          Condition=" '@(IntermediateZipProject)@(IntermediateZipItem)'!='' ">
    <Copy SourceFiles="@(IntermediateZipProject);@(IntermediateZipItem)"
          DestinationFolder="$(OutDir)$(MSBuildProjectName)\"
          SkipUnchangedFiles="true" />
  </Target>
</Project>
<|MERGE_RESOLUTION|>--- conflicted
+++ resolved
@@ -1,63 +1,53 @@
-﻿<?xml version="1.0" encoding="utf-8" ?>
-<!--
-  <copyright file="WixBuild.VisualStudioSdk.targets" company="Outercurve Foundation">
-    Copyright (c) 2004, Outercurve Foundation.
-    This software is released under Microsoft Reciprocal License (MS-RL).
-    The license and further copyright text can be found in the file
-    LICENSE.TXT at the root directory of the distribution.
-  </copyright>
--->
-<Project xmlns="http://schemas.microsoft.com/developer/msbuild/2003">
-
-  <PropertyGroup>
-    <CopyZipOutputToOutputDirectory>false</CopyZipOutputToOutputDirectory>
-    <CopyVsixManifestToOutput>false</CopyVsixManifestToOutput>
-    <DeployExtension>false</DeployExtension>
-    <DeployVSTemplates>false</DeployVSTemplates>
-    <CreateVsixContainer>false</CreateVsixContainer>
-    <GeneratePkgDefFile>false</GeneratePkgDefFile>
-    <RegisterOutputPackage>false</RegisterOutputPackage>
-    <RegisterWithCodebase>true</RegisterWithCodebase>
-    <VsTemplateLanguage>WiX</VsTemplateLanguage>
-  </PropertyGroup>
-
-  <PropertyGroup Condition=" '$(Configuration)' == 'Debug' ">
-    <DefineConstants>$(DefineConstants);CCI_TRACING;Enable_CCIDiagnostics;Enable_CCIFileOutput</DefineConstants>
-  </PropertyGroup>
-
-<<<<<<< HEAD
-  <Import Project="$(VS2012SdkTargetsPath)" Condition=" $(VS2012SdkAvailable) " />
-  <Import Project="$(VS2010SdkTargetsPath)" Condition=" !$(VS2012SdkAvailable) " />
-  <!--
-  <Import Project="$(VS2010SdkTargetsPath)" Condition=" '$(TargetVisualStudio)'=='2010' " />
-  <Import Project="$(VS2012SdkTargetsPath)" Condition=" '$(TargetVisualStudio)'=='2012' " />
-  -->
-=======
-  <Import Project="$(VS2008SdkTargetsPath)" Condition=" '$(TargetVisualStudio)'=='2008' " />
-  <Import Project="$(VS2010SdkTargetsPath)" Condition=" ('$(TargetVisualStudio)'=='2010' or '$(TargetVisualStudio)'=='2012' or '$(TargetVisualStudio)'=='2013') and !$(VS2012SdkAvailable) and !$(VS2013SdkAvailable)" />
-  <Import Project="$(VS2012SdkTargetsPath)" Condition=" ('$(TargetVisualStudio)'=='2010' or '$(TargetVisualStudio)'=='2012' or '$(TargetVisualStudio)'=='2013') and $(VS2012SdkAvailable) and !$(VS2013SdkAvailable)" />
-  <Import Project="$(VS2013SdkTargetsPath)" Condition=" ('$(TargetVisualStudio)'=='2010' or '$(TargetVisualStudio)'=='2012' or '$(TargetVisualStudio)'=='2013')  and $(VS2013SdkAvailable) " />
->>>>>>> ae59f272
-
-  <Target Name="FindSDKInstallation" />
-  <Target Name="FindSourceVsixManifest">
-    <ItemGroup>
-      <SourceVsixManifest Include="extension.vsixmanifest" />
-    </ItemGroup>
-  </Target>
-
-  <PropertyGroup>
-    <PrepareForRunDependsOn>
-      $(PrepareForRunDependsOn);
-      CopyZippedProjectsAndItems
-    </PrepareForRunDependsOn>
-  </PropertyGroup>
-  <Target Name="CopyZippedProjectsAndItems"
-          Inputs="@(IntermediateZipProject);@(IntermediateZipItem)"
-          Outputs="@(IntermediateZipProject->'$(OutDir)$(MSBuildProjectName)\%(Filename)%(Extension)');@(IntermediateZipItem->'$(OutDir)$(MSBuildProjectName)\%(Filename)%(Extension)')"
-          Condition=" '@(IntermediateZipProject)@(IntermediateZipItem)'!='' ">
-    <Copy SourceFiles="@(IntermediateZipProject);@(IntermediateZipItem)"
-          DestinationFolder="$(OutDir)$(MSBuildProjectName)\"
-          SkipUnchangedFiles="true" />
-  </Target>
-</Project>
+﻿<?xml version="1.0" encoding="utf-8" ?>
+<!--
+  <copyright file="WixBuild.VisualStudioSdk.targets" company="Outercurve Foundation">
+    Copyright (c) 2004, Outercurve Foundation.
+    This software is released under Microsoft Reciprocal License (MS-RL).
+    The license and further copyright text can be found in the file
+    LICENSE.TXT at the root directory of the distribution.
+  </copyright>
+-->
+<Project xmlns="http://schemas.microsoft.com/developer/msbuild/2003">
+
+  <PropertyGroup>
+    <CopyZipOutputToOutputDirectory>false</CopyZipOutputToOutputDirectory>
+    <CopyVsixManifestToOutput>false</CopyVsixManifestToOutput>
+    <DeployExtension>false</DeployExtension>
+    <DeployVSTemplates>false</DeployVSTemplates>
+    <CreateVsixContainer>false</CreateVsixContainer>
+    <GeneratePkgDefFile>false</GeneratePkgDefFile>
+    <RegisterOutputPackage>false</RegisterOutputPackage>
+    <RegisterWithCodebase>true</RegisterWithCodebase>
+    <VsTemplateLanguage>WiX</VsTemplateLanguage>
+  </PropertyGroup>
+
+  <PropertyGroup Condition=" '$(Configuration)' == 'Debug' ">
+    <DefineConstants>$(DefineConstants);CCI_TRACING;Enable_CCIDiagnostics;Enable_CCIFileOutput</DefineConstants>
+  </PropertyGroup>
+
+  <Import Project="$(VS2010SdkTargetsPath)" Condition=" ('$(TargetVisualStudio)'=='2010' or '$(TargetVisualStudio)'=='2012' or '$(TargetVisualStudio)'=='2013') and !$(VS2012SdkAvailable) and !$(VS2013SdkAvailable)" />
+  <Import Project="$(VS2012SdkTargetsPath)" Condition=" ('$(TargetVisualStudio)'=='2010' or '$(TargetVisualStudio)'=='2012' or '$(TargetVisualStudio)'=='2013') and $(VS2012SdkAvailable) and !$(VS2013SdkAvailable)" />
+  <Import Project="$(VS2013SdkTargetsPath)" Condition=" ('$(TargetVisualStudio)'=='2010' or '$(TargetVisualStudio)'=='2012' or '$(TargetVisualStudio)'=='2013')  and $(VS2013SdkAvailable) " />
+
+  <Target Name="FindSDKInstallation" />
+  <Target Name="FindSourceVsixManifest">
+    <ItemGroup>
+      <SourceVsixManifest Include="extension.vsixmanifest" />
+    </ItemGroup>
+  </Target>
+
+  <PropertyGroup>
+    <PrepareForRunDependsOn>
+      $(PrepareForRunDependsOn);
+      CopyZippedProjectsAndItems
+    </PrepareForRunDependsOn>
+  </PropertyGroup>
+  <Target Name="CopyZippedProjectsAndItems"
+          Inputs="@(IntermediateZipProject);@(IntermediateZipItem)"
+          Outputs="@(IntermediateZipProject->'$(OutDir)$(MSBuildProjectName)\%(Filename)%(Extension)');@(IntermediateZipItem->'$(OutDir)$(MSBuildProjectName)\%(Filename)%(Extension)')"
+          Condition=" '@(IntermediateZipProject)@(IntermediateZipItem)'!='' ">
+    <Copy SourceFiles="@(IntermediateZipProject);@(IntermediateZipItem)"
+          DestinationFolder="$(OutDir)$(MSBuildProjectName)\"
+          SkipUnchangedFiles="true" />
+  </Target>
+</Project>