<?xml version="1.0" encoding="utf-8" ?>
<!--
  <copyright file="WixBuild.wixproj.props" company="Outercurve Foundation">
    Copyright (c) 2004, Outercurve Foundation.
    This software is released under Microsoft Reciprocal License (MS-RL).
    The license and further copyright text can be found in the file
    LICENSE.TXT at the root directory of the distribution.
  </copyright>
-->
<Project xmlns="http://schemas.microsoft.com/developer/msbuild/2003" ToolsVersion="4.0">
  <PropertyGroup>
    <OutputPath Condition=" '$(OutputType)'=='Package' ">$(OutputPath)data\</OutputPath>
    <SignOutput Condition=" '$(SigningCertificate)'!='' ">true</SignOutput>
    <DefineSolutionProperties>false</DefineSolutionProperties>
    <TreatWarningsAsErrors>true</TreatWarningsAsErrors>
  </PropertyGroup>

  <PropertyGroup>
<<<<<<< HEAD
    <DefineConstants>$(DefineConstants);BuildIA64=$(BuildIA64)</DefineConstants>
    <DefineConstants>$(DefineConstants);BuildSandcastleDocumentation=$(BuildSandcastleDocumentation)</DefineConstants>
=======
    <DefineConstants Condition="$(VS2008Available)">$(DefineConstants);VS2008Available=true</DefineConstants>
    <DefineConstants Condition="$(VS2008SdkAvailable)">$(DefineConstants);VS2008SdkAvailable=true</DefineConstants>
>>>>>>> 0960b8be
    <DefineConstants Condition="$(VS2010Available)">$(DefineConstants);VS2010Available=true</DefineConstants>
    <DefineConstants Condition="$(VS2010SdkAvailable)">$(DefineConstants);VS2010SdkAvailable=true</DefineConstants>
    <DefineConstants Condition="$(VS2012Available)">$(DefineConstants);VS2012Available=true</DefineConstants>
    <DefineConstants Condition="$(VS2012SdkAvailable)">$(DefineConstants);VS2012SdkAvailable=true</DefineConstants>
  </PropertyGroup>

  <PropertyGroup>
    <IncludeSearchPaths>$(IncludeSearchPaths);$(BuiltIncludePath);$(WixRoot)\src\ca\inc;$(WixVersionPath)</IncludeSearchPaths>
  </PropertyGroup>

  <ItemGroup>
    <BindInputPaths Include="$(OutputPath)" />
    <BindInputPaths Include="$(OutputPath_x86)">
        <BindName>x86</BindName>
    </BindInputPaths>
    <BindInputPaths Include="$(OutputPath_x64)">
        <BindName>x64</BindName>
    </BindInputPaths>
    <BindInputPaths Include="$(OutputPath_ia64)">
        <BindName>ia64</BindName>
    </BindInputPaths>
    <BindInputPaths Include="$(OutputPath_arm)">
        <BindName>arm</BindName>
    </BindInputPaths>
    <BindInputPaths Include="$(BindInputPaths)" />
  </ItemGroup>

</Project>
<|MERGE_RESOLUTION|>--- conflicted
+++ resolved
@@ -1,53 +1,48 @@
-<?xml version="1.0" encoding="utf-8" ?>
-<!--
-  <copyright file="WixBuild.wixproj.props" company="Outercurve Foundation">
-    Copyright (c) 2004, Outercurve Foundation.
-    This software is released under Microsoft Reciprocal License (MS-RL).
-    The license and further copyright text can be found in the file
-    LICENSE.TXT at the root directory of the distribution.
-  </copyright>
--->
-<Project xmlns="http://schemas.microsoft.com/developer/msbuild/2003" ToolsVersion="4.0">
-  <PropertyGroup>
-    <OutputPath Condition=" '$(OutputType)'=='Package' ">$(OutputPath)data\</OutputPath>
-    <SignOutput Condition=" '$(SigningCertificate)'!='' ">true</SignOutput>
-    <DefineSolutionProperties>false</DefineSolutionProperties>
-    <TreatWarningsAsErrors>true</TreatWarningsAsErrors>
-  </PropertyGroup>
-
-  <PropertyGroup>
-<<<<<<< HEAD
-    <DefineConstants>$(DefineConstants);BuildIA64=$(BuildIA64)</DefineConstants>
-    <DefineConstants>$(DefineConstants);BuildSandcastleDocumentation=$(BuildSandcastleDocumentation)</DefineConstants>
-=======
-    <DefineConstants Condition="$(VS2008Available)">$(DefineConstants);VS2008Available=true</DefineConstants>
-    <DefineConstants Condition="$(VS2008SdkAvailable)">$(DefineConstants);VS2008SdkAvailable=true</DefineConstants>
->>>>>>> 0960b8be
-    <DefineConstants Condition="$(VS2010Available)">$(DefineConstants);VS2010Available=true</DefineConstants>
-    <DefineConstants Condition="$(VS2010SdkAvailable)">$(DefineConstants);VS2010SdkAvailable=true</DefineConstants>
-    <DefineConstants Condition="$(VS2012Available)">$(DefineConstants);VS2012Available=true</DefineConstants>
-    <DefineConstants Condition="$(VS2012SdkAvailable)">$(DefineConstants);VS2012SdkAvailable=true</DefineConstants>
-  </PropertyGroup>
-
-  <PropertyGroup>
-    <IncludeSearchPaths>$(IncludeSearchPaths);$(BuiltIncludePath);$(WixRoot)\src\ca\inc;$(WixVersionPath)</IncludeSearchPaths>
-  </PropertyGroup>
-
-  <ItemGroup>
-    <BindInputPaths Include="$(OutputPath)" />
-    <BindInputPaths Include="$(OutputPath_x86)">
-        <BindName>x86</BindName>
-    </BindInputPaths>
-    <BindInputPaths Include="$(OutputPath_x64)">
-        <BindName>x64</BindName>
-    </BindInputPaths>
-    <BindInputPaths Include="$(OutputPath_ia64)">
-        <BindName>ia64</BindName>
-    </BindInputPaths>
-    <BindInputPaths Include="$(OutputPath_arm)">
-        <BindName>arm</BindName>
-    </BindInputPaths>
-    <BindInputPaths Include="$(BindInputPaths)" />
-  </ItemGroup>
-
-</Project>
+<?xml version="1.0" encoding="utf-8" ?>
+<!--
+  <copyright file="WixBuild.wixproj.props" company="Outercurve Foundation">
+    Copyright (c) 2004, Outercurve Foundation.
+    This software is released under Microsoft Reciprocal License (MS-RL).
+    The license and further copyright text can be found in the file
+    LICENSE.TXT at the root directory of the distribution.
+  </copyright>
+-->
+<Project xmlns="http://schemas.microsoft.com/developer/msbuild/2003" ToolsVersion="4.0">
+  <PropertyGroup>
+    <OutputPath Condition=" '$(OutputType)'=='Package' ">$(OutputPath)data\</OutputPath>
+    <SignOutput Condition=" '$(SigningCertificate)'!='' ">true</SignOutput>
+    <DefineSolutionProperties>false</DefineSolutionProperties>
+    <TreatWarningsAsErrors>true</TreatWarningsAsErrors>
+  </PropertyGroup>
+
+  <PropertyGroup>
+    <DefineConstants>$(DefineConstants);BuildIA64=$(BuildIA64)</DefineConstants>
+    <DefineConstants>$(DefineConstants);BuildSandcastleDocumentation=$(BuildSandcastleDocumentation)</DefineConstants>
+    <DefineConstants Condition="$(VS2010Available)">$(DefineConstants);VS2010Available=true</DefineConstants>
+    <DefineConstants Condition="$(VS2010SdkAvailable)">$(DefineConstants);VS2010SdkAvailable=true</DefineConstants>
+    <DefineConstants Condition="$(VS2012Available)">$(DefineConstants);VS2012Available=true</DefineConstants>
+    <DefineConstants Condition="$(VS2012SdkAvailable)">$(DefineConstants);VS2012SdkAvailable=true</DefineConstants>
+  </PropertyGroup>
+
+  <PropertyGroup>
+    <IncludeSearchPaths>$(IncludeSearchPaths);$(BuiltIncludePath);$(WixRoot)\src\ca\inc;$(WixVersionPath)</IncludeSearchPaths>
+  </PropertyGroup>
+
+  <ItemGroup>
+    <BindInputPaths Include="$(OutputPath)" />
+    <BindInputPaths Include="$(OutputPath_x86)">
+        <BindName>x86</BindName>
+    </BindInputPaths>
+    <BindInputPaths Include="$(OutputPath_x64)">
+        <BindName>x64</BindName>
+    </BindInputPaths>
+    <BindInputPaths Include="$(OutputPath_ia64)">
+        <BindName>ia64</BindName>
+    </BindInputPaths>
+    <BindInputPaths Include="$(OutputPath_arm)">
+        <BindName>arm</BindName>
+    </BindInputPaths>
+    <BindInputPaths Include="$(BindInputPaths)" />
+  </ItemGroup>
+
+</Project>