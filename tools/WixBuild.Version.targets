--- conflicted
+++ resolved
@@ -1,206 +1,191 @@
-<?xml version="1.0" encoding="utf-8"?>
-<!--
-  <copyright file="WixBuild.Version.targets" company="Outercurve Foundation">
-    Copyright (c) 2004, Outercurve Foundation.
-    This software is released under Microsoft Reciprocal License (MS-RL).
-    The license and further copyright text can be found in the file
-    LICENSE.TXT at the root directory of the distribution.
-  </copyright>
--->
-<Project xmlns="http://schemas.microsoft.com/developer/msbuild/2003">
-    <PropertyGroup>
-<<<<<<< HEAD
-        <MajorBuildNumber>4</MajorBuildNumber>
-        <MinorBuildNumber>0</MinorBuildNumber>
-=======
-        <MajorBuildNumber>3</MajorBuildNumber>
-        <MinorBuildNumber>8</MinorBuildNumber>
->>>>>>> 0960b8be
-        <StartBuildYear>2013</StartBuildYear>
-
-        <MajorMinorVersionString>$(MajorBuildNumber)$(MinorBuildNumber)</MajorMinorVersionString>
-        <MajorMinorVersionDottedString>$(MajorBuildNumber).$(MinorBuildNumber)</MajorMinorVersionDottedString>
-
-        <WixVersionPath>$(WixObjRoot)version\</WixVersionPath>
-        <CppVersionFile>$(WixVersionPath)wixver.h</CppVersionFile>
-        <CSharpVersionFile>$(WixVersionPath)wixver.cs</CSharpVersionFile>
-        <SetupVersionFile>$(WixVersionPath)wixver.wxi</SetupVersionFile>
-    </PropertyGroup>
-
-    <PropertyGroup>
-        <BuildDay>$([System.DateTime]::Now.Day)</BuildDay>
-        <BuildMonth>0</BuildMonth>
-        <BuildYear>0</BuildYear>
-        <BuildYearInMonths>0</BuildYearInMonths>
-        <UpperBuildNumber></UpperBuildNumber>
-<!--
-        <BuildDay>$([System.DateTime]::Now.Day.ToString("00"))</BuildDay>
-        <BuildMonth>$([System.DateTime]::Now.Month)</BuildMonth>
-        <BuildYear>$([System.DateTime]::Now.Year)</BuildYear>
-        <BuildYearInMonths>$([MSBuild]::Multiply($([MSBuild]::Subtract($(BuildYear),$(StartBuildYear))), 12))</BuildYearInMonths>
-        <UpperBuildNumber>$([MSBuild]::Add($(BuildYearInMonths), $(BuildMonth)))</UpperBuildNumber>
-<<<<<<< HEAD
--->
-=======
->>>>>>> 0960b8be
-        <BuildNumber>$(UpperBuildNumber)$(BuildDay)</BuildNumber>
-        <BuildRevision>0</BuildRevision>
-
-        <FullBuildVersionString>$(MajorBuildNumber).$(MinorBuildNumber).$(BuildNumber).$(BuildRevision)</FullBuildVersionString>
-    </PropertyGroup>
-
-  <!--
-  ================================================================================================
-  GetVersion
-
-    Returns the versions of this WiX build.
-  ================================================================================================
-  -->
-  <Target Name="GetVersion"
-          Returns="$(FullBuildVersionString)" />
-
-  <!--
-  ================================================================================================
-  WixVersionPrint
-
-    Displays the versions of this WiX build.
-  ================================================================================================
-  -->
-  <Target Name="WixVersionPrint">
-    <Message Text="BuildYearInMonths = $(BuildYearInMonths)" />
-    <Message Text="BuildNumber = $(BuildNumber)" />
-    <Message Text="FullBuildVersionString = $(FullBuildVersionString)" />
-  </Target>
-
-  <!--
-  ================================================================================================
-  WriteCppVersionFile
-
-    Creates the wixver.h version file for C++ code.
-  ================================================================================================
-  -->
-  <Target Name="WriteCppVersionFile"
-          Condition="!Exists($(CppVersionFile))"
-          Returns="$(CppVersionFile)">
-    <ItemGroup>
-      <CppVersionLines Include="
-// &lt;auto-generated/&gt;
-#ifndef _VERSION_FILE_H_
-#define _VERSION_FILE_H_
-
-#define szVerMajorMinor &quot;$(MajorBuildNumber).$(MinorBuildNumber)&quot;
-#define szVerMajorMinorBuild &quot;$(FullBuildVersionString)&quot;
-#define rmj	$(MajorBuildNumber)
-#define rmm	$(MinorBuildNumber)
-#define rup	$(BuildNumber)
-#define szVerName	&quot;Official Release&quot;
-
-#endif
-"/>
-    </ItemGroup>
-
-    <MakeDir Directories="$(WixVersionPath)"/>
-    <WriteLinesToFile Overwrite="true"
-                File="$(CppVersionFile)"
-                Lines="@(CppVersionLines)" />
-    <ItemGroup>
-      <FileWrites Include="$(CppVersionFile)" />
-    </ItemGroup>
-  </Target>
-
-  <!--
-  ================================================================================================
-  WriteCSharpVersionFile
-
-    Creates the wixver.cs version file for C# code.
-  ================================================================================================
-  -->
-  <Target Name="WriteCSharpVersionFile"
-          Condition="!Exists($(CSharpVersionFile))"
-          Returns="$(CSharpVersionFile)">
-    <ItemGroup>
-      <CSharpLines Include="
-// &lt;auto-generated/&gt;
-using System.Reflection%3B
-[assembly:AssemblyVersion(&quot;$(MajorBuildNumber).0.0.0&quot;)]
-[assembly:AssemblyFileVersion(&quot;$(FullBuildVersionString)&quot;)]
-"/>
-    </ItemGroup>
-
-    <MakeDir Directories="$(WixVersionPath)"/>
-    <WriteLinesToFile Overwrite="true"
-                File="$(CSharpVersionFile)"
-                Lines="@(CSharpLines)" />
-    <ItemGroup>
-      <FileWrites Include="$(CSharpVersionFile)" />
-    </ItemGroup>
-  </Target>
-
-  <!--
-  ================================================================================================
-  WriteSetupVersionFile
-
-    Creates the wixver.wxi version file for WiX setup code.
-  ================================================================================================
-  -->
-  <Target Name="WriteSetupVersionFile"
-          Condition="!Exists($(SetupVersionFile))"
-          Returns="$(SetupVersionFile)">
-    <ItemGroup>
-      <WxiVersionLines Include="
-&lt;?xml version='1.0' encoding='utf-8'?&gt;
-&lt;!-- generated by build system --&gt;
-&lt;Include&gt;
-  &lt;?ifdef WixMajor?&gt;
-    &lt;?error WixMajor variable is already defined?&gt;
-  &lt;?endif?&gt;
-  &lt;?define WixMajor = '$(MajorBuildNumber)' ?&gt;
-  &lt;?ifdef WixMajorMinor?&gt;
-    &lt;?error WixMajorMinor variable is already defined?&gt;
-  &lt;?endif?&gt;
-  &lt;?define WixMajorMinor = '$(MajorBuildNumber).$(MinorBuildNumber)' ?&gt;
-  &lt;?ifdef WixBuildNum?&gt;
-    &lt;?error WixBuildNum variable is already defined?&gt;
-  &lt;?endif?&gt;
-  &lt;?define WixBuildNum = '$(BuildNumber)' ?&gt;
-  &lt;?ifdef WixVersion?&gt;
-    &lt;?error WixVersion variable is already defined?&gt;
-  &lt;?endif?&gt;
-  &lt;?define WixVersion = '%24(var.WixMajorMinor).%24(var.WixBuildNum).0' ?&gt;
-&lt;/Include&gt;
-"/>
-    </ItemGroup>
-
-    <MakeDir Directories="$(WixVersionPath)"/>
-    <WriteLinesToFile Overwrite="true"
-                File="$(SetupVersionFile)"
-                Lines="@(WxiVersionLines)" />
-    <ItemGroup>
-      <FileWrites Include="$(SetupVersionFile)" />
-    </ItemGroup>
-  </Target>
-
-
-  <!--
-  ================================================================================================
-  WriteVersionFiles
-
-    Creates the wixver.* version files.
-  ================================================================================================
-  -->
-  <Target Name="WriteVersionFiles"
-          DependsOnTargets="WriteCppVersionFile;WriteCSharpVersionFile;WriteSetupVersionFile" />
-
-  <!--
-  ================================================================================================
-  CleanVersionFiles
-
-    Deletes the wixver.* version files.
-  ================================================================================================
-  -->
-  <Target Name="CleanVersionFiles">
-    <Delete Files="$(CppVersionFile);$(CSharpVersionFile);$(SetupVersionFile)"
-            TreatErrorsAsWarnings="true" />
-  </Target>
-
-</Project>
+<?xml version="1.0" encoding="utf-8"?>
+<!--
+  <copyright file="WixBuild.Version.targets" company="Outercurve Foundation">
+    Copyright (c) 2004, Outercurve Foundation.
+    This software is released under Microsoft Reciprocal License (MS-RL).
+    The license and further copyright text can be found in the file
+    LICENSE.TXT at the root directory of the distribution.
+  </copyright>
+-->
+<Project xmlns="http://schemas.microsoft.com/developer/msbuild/2003">
+    <PropertyGroup>
+        <MajorBuildNumber>4</MajorBuildNumber>
+        <MinorBuildNumber>0</MinorBuildNumber>
+        <StartBuildYear>2013</StartBuildYear>
+
+        <MajorMinorVersionString>$(MajorBuildNumber)$(MinorBuildNumber)</MajorMinorVersionString>
+        <MajorMinorVersionDottedString>$(MajorBuildNumber).$(MinorBuildNumber)</MajorMinorVersionDottedString>
+
+        <WixVersionPath>$(WixObjRoot)version\</WixVersionPath>
+        <CppVersionFile>$(WixVersionPath)wixver.h</CppVersionFile>
+        <CSharpVersionFile>$(WixVersionPath)wixver.cs</CSharpVersionFile>
+        <SetupVersionFile>$(WixVersionPath)wixver.wxi</SetupVersionFile>
+    </PropertyGroup>
+
+    <PropertyGroup>
+        <BuildDay>$([System.DateTime]::Now.Day.ToString("00"))</BuildDay>
+        <BuildMonth>$([System.DateTime]::Now.Month)</BuildMonth>
+        <BuildYear>$([System.DateTime]::Now.Year)</BuildYear>
+        <BuildYearInMonths>$([MSBuild]::Multiply($([MSBuild]::Subtract($(BuildYear),$(StartBuildYear))), 12))</BuildYearInMonths>
+        <UpperBuildNumber>$([MSBuild]::Add($(BuildYearInMonths), $(BuildMonth)))</UpperBuildNumber>
+        <BuildNumber>$(UpperBuildNumber)$(BuildDay)</BuildNumber>
+        <BuildRevision>0</BuildRevision>
+
+        <FullBuildVersionString>$(MajorBuildNumber).$(MinorBuildNumber).$(BuildNumber).$(BuildRevision)</FullBuildVersionString>
+    </PropertyGroup>
+
+  <!--
+  ================================================================================================
+  GetVersion
+
+    Returns the versions of this WiX build.
+  ================================================================================================
+  -->
+  <Target Name="GetVersion"
+          Returns="$(FullBuildVersionString)" />
+
+  <!--
+  ================================================================================================
+  WixVersionPrint
+
+    Displays the versions of this WiX build.
+  ================================================================================================
+  -->
+  <Target Name="WixVersionPrint">
+    <Message Text="BuildYearInMonths = $(BuildYearInMonths)" />
+    <Message Text="BuildNumber = $(BuildNumber)" />
+    <Message Text="FullBuildVersionString = $(FullBuildVersionString)" />
+  </Target>
+
+  <!--
+  ================================================================================================
+  WriteCppVersionFile
+
+    Creates the wixver.h version file for C++ code.
+  ================================================================================================
+  -->
+  <Target Name="WriteCppVersionFile"
+          Condition="!Exists($(CppVersionFile))"
+          Returns="$(CppVersionFile)">
+    <ItemGroup>
+      <CppVersionLines Include="
+// &lt;auto-generated/&gt;
+#ifndef _VERSION_FILE_H_
+#define _VERSION_FILE_H_
+
+#define szVerMajorMinor &quot;$(MajorBuildNumber).$(MinorBuildNumber)&quot;
+#define szVerMajorMinorBuild &quot;$(FullBuildVersionString)&quot;
+#define rmj	$(MajorBuildNumber)
+#define rmm	$(MinorBuildNumber)
+#define rup	$(BuildNumber)
+#define szVerName	&quot;Official Release&quot;
+
+#endif
+"/>
+    </ItemGroup>
+
+    <MakeDir Directories="$(WixVersionPath)"/>
+    <WriteLinesToFile Overwrite="true"
+                File="$(CppVersionFile)"
+                Lines="@(CppVersionLines)" />
+    <ItemGroup>
+      <FileWrites Include="$(CppVersionFile)" />
+    </ItemGroup>
+  </Target>
+
+  <!--
+  ================================================================================================
+  WriteCSharpVersionFile
+
+    Creates the wixver.cs version file for C# code.
+  ================================================================================================
+  -->
+  <Target Name="WriteCSharpVersionFile"
+          Condition="!Exists($(CSharpVersionFile))"
+          Returns="$(CSharpVersionFile)">
+    <ItemGroup>
+      <CSharpLines Include="
+// &lt;auto-generated/&gt;
+using System.Reflection%3B
+[assembly:AssemblyVersion(&quot;$(MajorBuildNumber).0.0.0&quot;)]
+[assembly:AssemblyFileVersion(&quot;$(FullBuildVersionString)&quot;)]
+"/>
+    </ItemGroup>
+
+    <MakeDir Directories="$(WixVersionPath)"/>
+    <WriteLinesToFile Overwrite="true"
+                File="$(CSharpVersionFile)"
+                Lines="@(CSharpLines)" />
+    <ItemGroup>
+      <FileWrites Include="$(CSharpVersionFile)" />
+    </ItemGroup>
+  </Target>
+
+  <!--
+  ================================================================================================
+  WriteSetupVersionFile
+
+    Creates the wixver.wxi version file for WiX setup code.
+  ================================================================================================
+  -->
+  <Target Name="WriteSetupVersionFile"
+          Condition="!Exists($(SetupVersionFile))"
+          Returns="$(SetupVersionFile)">
+    <ItemGroup>
+      <WxiVersionLines Include="
+&lt;?xml version='1.0' encoding='utf-8'?&gt;
+&lt;!-- generated by build system --&gt;
+&lt;Include&gt;
+  &lt;?ifdef WixMajor?&gt;
+    &lt;?error WixMajor variable is already defined?&gt;
+  &lt;?endif?&gt;
+  &lt;?define WixMajor = '$(MajorBuildNumber)' ?&gt;
+  &lt;?ifdef WixMajorMinor?&gt;
+    &lt;?error WixMajorMinor variable is already defined?&gt;
+  &lt;?endif?&gt;
+  &lt;?define WixMajorMinor = '$(MajorBuildNumber).$(MinorBuildNumber)' ?&gt;
+  &lt;?ifdef WixBuildNum?&gt;
+    &lt;?error WixBuildNum variable is already defined?&gt;
+  &lt;?endif?&gt;
+  &lt;?define WixBuildNum = '$(BuildNumber)' ?&gt;
+  &lt;?ifdef WixVersion?&gt;
+    &lt;?error WixVersion variable is already defined?&gt;
+  &lt;?endif?&gt;
+  &lt;?define WixVersion = '%24(var.WixMajorMinor).%24(var.WixBuildNum).0' ?&gt;
+&lt;/Include&gt;
+"/>
+    </ItemGroup>
+
+    <MakeDir Directories="$(WixVersionPath)"/>
+    <WriteLinesToFile Overwrite="true"
+                File="$(SetupVersionFile)"
+                Lines="@(WxiVersionLines)" />
+    <ItemGroup>
+      <FileWrites Include="$(SetupVersionFile)" />
+    </ItemGroup>
+  </Target>
+
+
+  <!--
+  ================================================================================================
+  WriteVersionFiles
+
+    Creates the wixver.* version files.
+  ================================================================================================
+  -->
+  <Target Name="WriteVersionFiles"
+          DependsOnTargets="WriteCppVersionFile;WriteCSharpVersionFile;WriteSetupVersionFile" />
+
+  <!--
+  ================================================================================================
+  CleanVersionFiles
+
+    Deletes the wixver.* version files.
+  ================================================================================================
+  -->
+  <Target Name="CleanVersionFiles">
+    <Delete Files="$(CppVersionFile);$(CSharpVersionFile);$(SetupVersionFile)"
+            TreatErrorsAsWarnings="true" />
+  </Target>
+
+</Project>