<<<<<<< HEAD
Corfe83: Fix bug in settings browser "one instance" lock, switch from a mutex
         to a per-user lock, and fix some UI thread issues
=======
WixBuild: Version 3.8.611.0

BorisDachev: SFBUG:3066 - harvest project links in MSBuild 4.0 correctly.

BMurri: SFBUG:3285 - Explicitly set enable32BitAppOnWin64 in IIS7 AppPools.

NeilSleighthold: Add probing for default sub language of the detected primary language.

BarryNolte: SFBUG:3296 - quote NETFX4.5 log path.

BarryNolte: SFBUG:3288 - improve heat.exe error message for unhandled registry types.

PatOShea - SFBUG:2485;3119;3020;3223 - fixed links in html documentation.

WixBuild: Version 3.8.520.0

StefanAgner: SFBUG:3074 - fix harvesting to correctly handle WinForms.resx by changing current directory.
>>>>>>> 61e02d03

Corfe83: Fix pdbs zip and create new udms zip for settings engine manifests

RobMen: Merge recent changes from WiX v3.8.

Corfe83: Introducing WiX Settings Engine.

RobMen: Merge recent changes from WiX v3.8.

WixBuild: Version 4.0.424.0

RobMen: Merge recent changes from WiX v3.8.

RobMen: Add version to schema namespaces.

RobMen: Move extension schema namespaces under "wxs" to align better with Simplified WiX.
        Update Simplified WiX namespaces to match changes "wxs" namespace.

RobMen: Fix bad old references to thmutil.xsd.

RobMen: More SxS'ification of folders, registry keys, etc.
        Fix Votive registration to correctly load in VS.
        Add Simplified WiX Toolset to binaries.zip

RobMen: Update WixCop to help with all namespace changes (including extensions).
        Update thmutil.xsd namespace to be consistent with other changes.

WixBuild: Version 4.0.4.0

RobMen: Introducing Simplified WiX Toolset.

RobMen: Rename "Windows Installer Xml Toolset" to "WiX Toolset".
        Improve support for building WiX Toolset with VS2012.
        Continue to fix namespace breaking changes.

RobMen: Change namespaces to prepare for breaking changes.

RobMen: WiX v4.0<|MERGE_RESOLUTION|>--- conflicted
+++ resolved
@@ -1,25 +1,7 @@
-<<<<<<< HEAD
+RobMen: Merge recent changes through WiX v3.8.611.0.
+
 Corfe83: Fix bug in settings browser "one instance" lock, switch from a mutex
          to a per-user lock, and fix some UI thread issues
-=======
-WixBuild: Version 3.8.611.0
-
-BorisDachev: SFBUG:3066 - harvest project links in MSBuild 4.0 correctly.
-
-BMurri: SFBUG:3285 - Explicitly set enable32BitAppOnWin64 in IIS7 AppPools.
-
-NeilSleighthold: Add probing for default sub language of the detected primary language.
-
-BarryNolte: SFBUG:3296 - quote NETFX4.5 log path.
-
-BarryNolte: SFBUG:3288 - improve heat.exe error message for unhandled registry types.
-
-PatOShea - SFBUG:2485;3119;3020;3223 - fixed links in html documentation.
-
-WixBuild: Version 3.8.520.0
-
-StefanAgner: SFBUG:3074 - fix harvesting to correctly handle WinForms.resx by changing current directory.
->>>>>>> 61e02d03
 
 Corfe83: Fix pdbs zip and create new udms zip for settings engine manifests
 
