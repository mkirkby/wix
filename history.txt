<<<<<<< HEAD
NeilSleighthold: Add probing for default sub language of the detected primary language.

BarryNolte: SFBUG:3296 - quote NETFX4.5 log path.

BarryNolte: SFBUG:3288 - improve heat.exe error message for unhandled registry types.

PatOShea - SFBUG:2485;3119;3020;3223 - fixed links in html documentation.

WixBuild: Version 3.8.520.0

StefanAgner: SFBUG:3074 - fix harvesting to correctly handle WinForms.resx by changing current directory.

BobArnson: SFBUG:3262 - Implement MediaTemplate/@CompressionLevel.

BobArnson: SFBUG:3266 - reword error message to avoid implying required values can be omitted.

BobArnson: SFBUG:3256 - be a bit more lax about accepting binder variables anywhere in version strings.

BobArnson: SFBUG:3248 - alias UI and Control elements in .wxl files for LocUtil.

BobArnson: SFBUG:3233 - verify bundle version elements are <=UInt16 once all binder variables are resolved.

JCHoover: SFFEAT:727 - Added support for ActionData messages (ACTIONSTART) within WixStdBA.

JCHoover: SFEAT:629 - skip shortcut scheduling if the CA is unable to create CLSID_InternetShortcut or CLSID_ShellLink.

Corfe83: SFBUG:3251 - Fix heat to no longer hang with ProgIds whose CurVer is their own ProgId.

WixBuild: Version 3.8.514.0

JCHoover: SFFEAT:636;668 - support wildcard ProductCode and configuring UpgradeCode in InstanceTransforms.

JHennessey: Add assemblyPublicKeyTokenPreservedCase and assemblyFullNamePreservedCase binder variables.
=======
BMurri: Explicitly set enable32BitAppOnWin64 in IIS7 AppPools
>>>>>>> 7bd2c404

RobMen: Add support for integration tests on xUnit.net and convert one Burn test.

NeilSleightholm: Add HyperlinkSidebar, HyperlinkLarge and RtfLarge themes to wixstdba.

WixBuild: Version 3.8.506.0

NeilSleightholm: SFBUG:3289 - fix 'heat reg' output to not generate candle CNDL1138 warnings.

RobMen: Add support for xUnit.net based tests.

WixBuild: Version 3.8.422.0

JoshuaKwan: Added strings in Error table for errors 1610,1611,1651 but not localized yet.

WixBuild: Version 3.8.415.0

RobMen: SFBUG:3263 - correctly register bundle when present in cache but pending removal on restart.

WixBuild: Version 3.8.408.0

RobMen: SFBUG:3178 - make NETFX v3.5 default base for WiX toolset.

RobMen: SFBUG:3222 - fix Manufacturer in WiX installs.

NeilSleightholm: Add support for BA functions to wixstdba.

RobMen: Allow WebApplication to be defined under WebDir element.

WixBuild: Version 3.8.401.0

RobMen: Add arguments and ability to hide launch target in wixstdba.

NeilSleightholm: Add support for additional controls on the install and options pages.

NeilSleightholm: Add support for an auto generated version number to the preprocessor.

NeilSleightholm: SFBUG:3191 - document NETFX v4.5 properties.

NeilSleightholm: SFBUG:3221 - use correct function to get user language in LocProbeForFile().

WixBuild: Version 3.8.326.0

BruceCran: Use v110_xp instead of v110 for VS2012 to retain compatibility with XP.

RobMen: SFBUG:3160 - pass "files in use" message to BA correctly.

BobArnson: SFBUG:3236 - Enable Lux in binaries.zip and setup.

RobMen: Enhance wixstdba to display user and warning MSI messages.

WixBuild: Version 3.8.305.0

RobMen: Add PromptToContinue attribute to CloseApplications.

RobMen: Enhance wixstdba progress text for related bundles.

WixBuild: Version 3.8.225.0

RobMen: Add EndSession, TerminateProcess and Timeout attributes to CloseApplications.

RobMen: Support transparent .pngs for Images in thmutil.

RobMen: SFBUG:3216 - fix build to handle multiple platform SDK include paths.

RobMen: WiX v3.8

WixBuild: Version 3.8.0.0<|MERGE_RESOLUTION|>--- conflicted
+++ resolved
@@ -1,4 +1,5 @@
-<<<<<<< HEAD
+BMurri: SFBUG:3285 - Explicitly set enable32BitAppOnWin64 in IIS7 AppPools.
+
 NeilSleighthold: Add probing for default sub language of the detected primary language.
 
 BarryNolte: SFBUG:3296 - quote NETFX4.5 log path.
@@ -32,9 +33,6 @@
 JCHoover: SFFEAT:636;668 - support wildcard ProductCode and configuring UpgradeCode in InstanceTransforms.
 
 JHennessey: Add assemblyPublicKeyTokenPreservedCase and assemblyFullNamePreservedCase binder variables.
-=======
-BMurri: Explicitly set enable32BitAppOnWin64 in IIS7 AppPools
->>>>>>> 7bd2c404
 
 RobMen: Add support for integration tests on xUnit.net and convert one Burn test.
 
