--- conflicted
+++ resolved
@@ -1,24 +1,4 @@
-<<<<<<< HEAD
 RobMen: Merge recent changes from WiX v3.8.
-=======
-BruceCran: Use v110_xp instead of v110 for VS2012 to retain compatibility with XP.
-
-RobMen: SFBUG:3160 - pass "files in use" message to BA correctly.
-
-BobArnson: SFBUG:3236 - Enable Lux in binaries.zip and setup.
-
-RobMen: Enhance wixstdba to display user and warning MSI messages.
-
-WixBuild: Version 3.8.305.0
-
-RobMen: Add PromptToContinue attribute to CloseApplications.
-
-RobMen: Enhance wixstdba progress text for related bundles.
-
-WixBuild: Version 3.8.225.0
-
-RobMen: Add EndSession, TerminateProcess and Timeout attributes to CloseApplications.
->>>>>>> 1d456048
 
 RobMen: Add version to schema namespaces.
 
@@ -44,4 +24,4 @@
 
 RobMen: Change namespaces to prepare for breaking changes.
 
-RobMen: WiX v4.0
+RobMen: WiX v4.0