<<<<<<< HEAD
Corfe83: SFBUG:3283 - Allow wix tools to load remote wix extensions / other assemblies
=======
MiCarls: SFBUG:3288 - Fix unhandled exception when harvesting unsupported registry types from .reg files.
>>>>>>> 5ef03077

BobArnson: SFBUG:3116 - Add @HideTarget to custom actions and @Hidden to custom action data properties.

RobMen: New help build system.

WixBuild: Version 3.8.611.0

BorisDachev: SFBUG:3066 - harvest project links in MSBuild 4.0 correctly.

BMurri: SFBUG:3285 - Explicitly set enable32BitAppOnWin64 in IIS7 AppPools.

NeilSleighthold: Add probing for default sub language of the detected primary language.

BarryNolte: SFBUG:3296 - quote NETFX4.5 log path.

BarryNolte: SFBUG:3288 - improve heat.exe error message for unhandled registry types.

PatOShea - SFBUG:2485;3119;3020;3223 - fixed links in html documentation.

WixBuild: Version 3.8.520.0

StefanAgner: SFBUG:3074 - fix harvesting to correctly handle WinForms.resx by changing current directory.

BobArnson: SFBUG:3262 - Implement MediaTemplate/@CompressionLevel.

BobArnson: SFBUG:3266 - reword error message to avoid implying required values can be omitted.

BobArnson: SFBUG:3256 - be a bit more lax about accepting binder variables anywhere in version strings.

BobArnson: SFBUG:3248 - alias UI and Control elements in .wxl files for LocUtil.

BobArnson: SFBUG:3233 - verify bundle version elements are <=UInt16 once all binder variables are resolved.

JCHoover: SFFEAT:727 - Added support for ActionData messages (ACTIONSTART) within WixStdBA.

JCHoover: SFEAT:629 - skip shortcut scheduling if the CA is unable to create CLSID_InternetShortcut or CLSID_ShellLink.

Corfe83: SFBUG:3251 - Fix heat to no longer hang with ProgIds whose CurVer is their own ProgId.

WixBuild: Version 3.8.514.0

JCHoover: SFFEAT:636;668 - support wildcard ProductCode and configuring UpgradeCode in InstanceTransforms.

JHennessey: Add assemblyPublicKeyTokenPreservedCase and assemblyFullNamePreservedCase binder variables.

RobMen: Add support for integration tests on xUnit.net and convert one Burn test.

NeilSleightholm: Add HyperlinkSidebar, HyperlinkLarge and RtfLarge themes to wixstdba.

WixBuild: Version 3.8.506.0

NeilSleightholm: SFBUG:3289 - fix 'heat reg' output to not generate candle CNDL1138 warnings.

RobMen: Add support for xUnit.net based tests.

WixBuild: Version 3.8.422.0

JoshuaKwan: Added strings in Error table for errors 1610,1611,1651 but not localized yet.

WixBuild: Version 3.8.415.0

RobMen: SFBUG:3263 - correctly register bundle when present in cache but pending removal on restart.

WixBuild: Version 3.8.408.0

RobMen: SFBUG:3178 - make NETFX v3.5 default base for WiX toolset.

RobMen: SFBUG:3222 - fix Manufacturer in WiX installs.

NeilSleightholm: Add support for BA functions to wixstdba.

RobMen: Allow WebApplication to be defined under WebDir element.

WixBuild: Version 3.8.401.0

RobMen: Add arguments and ability to hide launch target in wixstdba.

NeilSleightholm: Add support for additional controls on the install and options pages.

NeilSleightholm: Add support for an auto generated version number to the preprocessor.

NeilSleightholm: SFBUG:3191 - document NETFX v4.5 properties.

NeilSleightholm: SFBUG:3221 - use correct function to get user language in LocProbeForFile().

WixBuild: Version 3.8.326.0

BruceCran: Use v110_xp instead of v110 for VS2012 to retain compatibility with XP.

RobMen: SFBUG:3160 - pass "files in use" message to BA correctly.

BobArnson: SFBUG:3236 - Enable Lux in binaries.zip and setup.

RobMen: Enhance wixstdba to display user and warning MSI messages.

WixBuild: Version 3.8.305.0

RobMen: Add PromptToContinue attribute to CloseApplications.

RobMen: Enhance wixstdba progress text for related bundles.

WixBuild: Version 3.8.225.0

RobMen: Add EndSession, TerminateProcess and Timeout attributes to CloseApplications.

RobMen: Support transparent .pngs for Images in thmutil.

RobMen: SFBUG:3216 - fix build to handle multiple platform SDK include paths.

RobMen: WiX v3.8

WixBuild: Version 3.8.0.0<|MERGE_RESOLUTION|>--- conflicted
+++ resolved
@@ -1,8 +1,6 @@
-<<<<<<< HEAD
+MiCarls: SFBUG:3288 - Fix unhandled exception when harvesting unsupported registry types from .reg files.
+
 Corfe83: SFBUG:3283 - Allow wix tools to load remote wix extensions / other assemblies
-=======
-MiCarls: SFBUG:3288 - Fix unhandled exception when harvesting unsupported registry types from .reg files.
->>>>>>> 5ef03077
 
 BobArnson: SFBUG:3116 - Add @HideTarget to custom actions and @Hidden to custom action data properties.
 
