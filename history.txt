--- conflicted
+++ resolved
@@ -1,4 +1,5 @@
-<<<<<<< HEAD
+RobMen: New help build system.
+
 WixBuild: Version 3.8.611.0
 
 BorisDachev: SFBUG:3066 - harvest project links in MSBuild 4.0 correctly.
@@ -30,9 +31,6 @@
 JCHoover: SFFEAT:727 - Added support for ActionData messages (ACTIONSTART) within WixStdBA.
 
 JCHoover: SFEAT:629 - skip shortcut scheduling if the CA is unable to create CLSID_InternetShortcut or CLSID_ShellLink.
-=======
-RobMen: New help build system.
->>>>>>> bb017b34
 
 Corfe83: SFBUG:3251 - Fix heat to no longer hang with ProgIds whose CurVer is their own ProgId.
 
