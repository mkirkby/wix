--- conflicted
+++ resolved
@@ -1,39 +1,27 @@
-<<<<<<< HEAD
-RobMen: Add version to schema namespaces.
-
-RobMen: Move extension schema namespaces under "wxs" to align better with Simplified WiX.
-        Update Simplified WiX namespaces to match changes "wxs" namespace.
-
-RobMen: Fix bad old references to thmutil.xsd.
-
-RobMen: More SxS'ification of folders, registry keys, etc.
-        Fix Votive registration to correctly load in VS.
-        Add Simplified WiX Toolset to binaries.zip
-
-RobMen: Update WixCop to help with all namespace changes (including extensions).
-        Update thmutil.xsd namespace to be consistent with other changes.
-
-WixBuild: Version 4.0.4.0
-
-RobMen: Introducing Simplified WiX Toolset.
-
-RobMen: Rename "Windows Installer Xml Toolset" to "WiX Toolset".
-        Improve support for building WiX Toolset with VS2012.
-        Continue to fix namespace breaking changes.
-
-RobMen: Change namespaces to prepare for breaking changes.
-
-RobMen: WiX v4.0
-
-=======
-RobMen: Add EndSession, TerminateProcess and Timeout attributes to CloseApplications.
-
-RobMen: Support transparent .pngs for Images in thmutil.
-
-RobMen: SFBUG:3216 - fix build to handle multiple platform SDK include paths.
-
-RobMen: WiX v3.8
-
-WixBuild: Version 3.8.0.0
-
->>>>>>> 0960b8be
+RobMen: Merge recent changes from WiX v3.8.
+
+RobMen: Add version to schema namespaces.
+
+RobMen: Move extension schema namespaces under "wxs" to align better with Simplified WiX.
+        Update Simplified WiX namespaces to match changes "wxs" namespace.
+
+RobMen: Fix bad old references to thmutil.xsd.
+
+RobMen: More SxS'ification of folders, registry keys, etc.
+        Fix Votive registration to correctly load in VS.
+        Add Simplified WiX Toolset to binaries.zip
+
+RobMen: Update WixCop to help with all namespace changes (including extensions).
+        Update thmutil.xsd namespace to be consistent with other changes.
+
+WixBuild: Version 4.0.4.0
+
+RobMen: Introducing Simplified WiX Toolset.
+
+RobMen: Rename "Windows Installer Xml Toolset" to "WiX Toolset".
+        Improve support for building WiX Toolset with VS2012.
+        Continue to fix namespace breaking changes.
+
+RobMen: Change namespaces to prepare for breaking changes.
+
+RobMen: WiX v4.0